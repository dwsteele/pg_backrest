--- conflicted
+++ resolved
@@ -237,11 +237,7 @@
         strLstAddZ(argList, "pgbackrest");
         strLstAddZ(argList, "--stanza=test1");
         strLstAddZ(argList, "--pg1-path=/pg");
-<<<<<<< HEAD
-        strLstAddZ(argList, "--reset-pg-default");
-=======
         hrnCfgArgRawReset(argList, cfgOptPgDefault);
->>>>>>> d4ecc31c
         strLstAddZ(argList, "--repo1-retention-full=1");
         strLstAddZ(argList, "--log-subprocess");
         strLstAddZ(argList, "backup");
