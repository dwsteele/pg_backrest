/***********************************************************************************************************************************
Test Database
***********************************************************************************************************************************/
#include "common/io/fdRead.h"
#include "common/io/fdWrite.h"
#include "common/type/json.h"

#include "common/harnessConfig.h"
#include "common/harnessFork.h"
#include "common/harnessLog.h"
#include "common/harnessPq.h"

/***********************************************************************************************************************************
Macro to check that replay is making progress -- this does not seem useful enough to be included in the pq harness header
***********************************************************************************************************************************/
#define HRNPQ_MACRO_REPLAY_TARGET_REACHED_PROGRESS(                                                                                \
    sessionParam, walNameParam, lsnNameParam, targetLsnParam, targetReachedParam, replayLsnParam, replayLastLsnParam,              \
    replayProgressParam, sleepParam)                                                                                               \
    {.session = sessionParam,                                                                                                      \
        .function = HRNPQ_SENDQUERY,                                                                                               \
        .param =                                                                                                                   \
            "[\"select replayLsn::text,\\n"                                                                                        \
            "       (replayLsn > '" targetLsnParam "')::bool as targetReached,\\n"                                                 \
            "       (replayLsn > '" replayLastLsnParam "')::bool as replayProgress\\n"                                             \
            "  from pg_catalog.pg_last_" walNameParam "_replay_" lsnNameParam "() as replayLsn\"]",                                \
        .resultInt = 1, .sleep = sleepParam},                                                                                      \
    {.session = sessionParam, .function = HRNPQ_CONSUMEINPUT},                                                                     \
    {.session = sessionParam, .function = HRNPQ_ISBUSY},                                                                           \
    {.session = sessionParam, .function = HRNPQ_GETRESULT},                                                                        \
    {.session = sessionParam, .function = HRNPQ_RESULTSTATUS, .resultInt = PGRES_TUPLES_OK},                                       \
    {.session = sessionParam, .function = HRNPQ_NTUPLES, .resultInt = 1},                                                          \
    {.session = sessionParam, .function = HRNPQ_NFIELDS, .resultInt = 3},                                                          \
    {.session = sessionParam, .function = HRNPQ_FTYPE, .param = "[0]", .resultInt = HRNPQ_TYPE_TEXT},                              \
    {.session = sessionParam, .function = HRNPQ_FTYPE, .param = "[1]", .resultInt = HRNPQ_TYPE_BOOL},                              \
    {.session = sessionParam, .function = HRNPQ_FTYPE, .param = "[2]", .resultInt = HRNPQ_TYPE_BOOL},                              \
    {.session = sessionParam, .function = HRNPQ_GETVALUE, .param = "[0,0]", .resultZ = replayLsnParam},                            \
    {.session = sessionParam, .function = HRNPQ_GETVALUE, .param = "[0,1]", .resultZ = cvtBoolToConstZ(targetReachedParam)},       \
    {.session = sessionParam, .function = HRNPQ_GETVALUE, .param = "[0,2]", .resultZ = cvtBoolToConstZ(replayProgressParam)},      \
    {.session = sessionParam, .function = HRNPQ_CLEAR},                                                                            \
    {.session = sessionParam, .function = HRNPQ_GETRESULT, .resultNull = true}

#define HRNPQ_MACRO_REPLAY_TARGET_REACHED_PROGRESS_GE_10(                                                                          \
    sessionParam, targetLsnParam, targetReachedParam, replayLsnParam, replayLastLsnParam, replayProgressParam, sleepParam)         \
    HRNPQ_MACRO_REPLAY_TARGET_REACHED_PROGRESS(                                                                                    \
        sessionParam, "wal", "lsn", targetLsnParam, targetReachedParam, replayLsnParam, replayLastLsnParam, replayProgressParam,   \
        sleepParam)

/***********************************************************************************************************************************
Test Run
***********************************************************************************************************************************/
void
testRun(void)
{
    FUNCTION_HARNESS_VOID();

    // PQfinish() is strictly checked
    harnessPqScriptStrictSet(true);

    // *****************************************************************************************************************************
    if (testBegin("Db and dbProtocol()"))
    {
        HARNESS_FORK_BEGIN()
        {
            HARNESS_FORK_CHILD_BEGIN(0, true)
            {
                IoRead *read = ioFdReadNew(STRDEF("client read"), HARNESS_FORK_CHILD_READ(), 2000);
                ioReadOpen(read);
                IoWrite *write = ioFdWriteNew(STRDEF("client write"), HARNESS_FORK_CHILD_WRITE(), 2000);
                ioWriteOpen(write);

                // Set options
                StringList *argList = strLstNew();
                strLstAddZ(argList, "--stanza=test1");
                hrnCfgArgKeyRawZ(argList, cfgOptPgPath, 1, TEST_PATH_PG);
                strLstAddZ(argList, "--pg1-database=testdb");
                hrnCfgArgRawStrId(argList, cfgOptRemoteType, protocolStorageTypePg);
                strLstAddZ(argList, "--process=0");
                HRN_CFG_LOAD(cfgCmdBackup, argList, .role = cfgCmdRoleRemote);

                // Set script
                harnessPqScriptSet((HarnessPq [])
                {
                    HRNPQ_MACRO_OPEN(1, "dbname='testdb' port=5432"),
                    HRNPQ_MACRO_SET_SEARCH_PATH(1),
                    HRNPQ_MACRO_SET_CLIENT_ENCODING(1),
                    HRNPQ_MACRO_VALIDATE_QUERY(1, PG_VERSION_84, TEST_PATH_PG, NULL, NULL, false, false),
                    HRNPQ_MACRO_CLOSE(1),

                    HRNPQ_MACRO_OPEN(1, "dbname='testdb' port=5432"),
                    HRNPQ_MACRO_SET_SEARCH_PATH(1),
                    HRNPQ_MACRO_SET_CLIENT_ENCODING(1),
                    HRNPQ_MACRO_VALIDATE_QUERY(1, PG_VERSION_84, TEST_PATH_PG, NULL, NULL, false, false),
                    HRNPQ_MACRO_WAL_SWITCH(1, "xlog", "000000030000000200000003"),
                    // HRNPQ_MACRO_SYNC_FILE_ALL(1, TEST_PATH_PG),
                    HRNPQ_MACRO_CLOSE(1),

                    HRNPQ_MACRO_DONE()
                });

                // Create server
                ProtocolServer *server = NULL;

                TEST_ASSIGN(server, protocolServerNew(STRDEF("db test server"), STRDEF("test"), read, write), "create server");

                static const ProtocolServerHandler commandHandler[] = {PROTOCOL_SERVER_HANDLER_DB_LIST};

                TEST_RESULT_VOID(
                    protocolServerProcess(server, NULL, commandHandler, PROTOCOL_SERVER_HANDLER_LIST_SIZE(commandHandler)),
                    "run process loop");
                TEST_RESULT_VOID(protocolServerFree(server), "free server");
            }
            HARNESS_FORK_CHILD_END();

            HARNESS_FORK_PARENT_BEGIN()
            {
                IoRead *read = ioFdReadNew(STRDEF("server read"), HARNESS_FORK_PARENT_READ_PROCESS(0), 2000);
                ioReadOpen(read);
                IoWrite *write = ioFdWriteNew(STRDEF("server write"), HARNESS_FORK_PARENT_WRITE_PROCESS(0), 2000);
                ioWriteOpen(write);

                // Create client
                ProtocolClient *client = NULL;
                Db *db = NULL;

                TEST_ASSIGN(client, protocolClientNew(STRDEF("db test client"), STRDEF("test"), read, write), "create client");

                TRY_BEGIN()
                {
<<<<<<< HEAD
                    // Open and free database
=======
                    TEST_TITLE("open and free database");

>>>>>>> fba04371
                    TEST_ASSIGN(db, dbNew(NULL, client, STRDEF("test")), "create db");

                    TRY_BEGIN()
                    {
                        TEST_RESULT_VOID(dbOpen(db), "open db");
<<<<<<< HEAD
                        TEST_RESULT_VOID(dbFree(db), "free db");
                        db = NULL;
                    }
                    FINALLY()
                    {
=======
                        TEST_RESULT_UINT(db->remoteIdx, 0, "check remote idx");
                        TEST_RESULT_VOID(dbFree(db), "free db");
                        db = NULL;
                    }
                    CATCH_ANY()
                    {
                        // Free on error
>>>>>>> fba04371
                        dbFree(db);
                    }
                    TRY_END();

<<<<<<< HEAD
                    // Open the database, but don't free it so the server is forced to do it on shutdown
=======
                    // -------------------------------------------------------------------------------------------------------------
                    TEST_TITLE("remote commands");

>>>>>>> fba04371
                    TEST_ASSIGN(db, dbNew(NULL, client, STRDEF("test")), "create db");

                    TRY_BEGIN()
                    {
                        TEST_RESULT_VOID(dbOpen(db), "open db");
<<<<<<< HEAD
                        TEST_RESULT_STR_Z(dbWalSwitch(db), "000000030000000200000003", "    wal switch");
                        // TEST_RESULT_VOID(dbSyncCheck(db, STRDEF(TEST_PATH_PG)), "    sync");
=======
                        TEST_RESULT_UINT(db->remoteIdx, 1, "check idx");
                        TEST_RESULT_STR_Z(dbWalSwitch(db), "000000030000000200000003", "wal switch");
>>>>>>> fba04371
                        TEST_RESULT_VOID(memContextCallbackClear(db->pub.memContext), "clear context so close is not called");
                    }
                    FINALLY()
                    {
<<<<<<< HEAD
                        dbFree(db);
=======
                        // Clear the context callback so the server frees the db on exit
                        memContextCallbackClear(db->pub.memContext);
>>>>>>> fba04371
                    }
                    TRY_END();
                }
                FINALLY()
                {
<<<<<<< HEAD
=======
                    // Free on error
>>>>>>> fba04371
                    protocolClientFree(client);
                }
                TRY_END();
            }
            HARNESS_FORK_PARENT_END();
        }
        HARNESS_FORK_END();
    }

    // *****************************************************************************************************************************
    if (testBegin("dbBackupStart(), dbBackupStop(), dbTime(), dbList(), dbTablespaceList(), and dbReplayWait()"))
    {
        StringList *argList = strLstNew();
        strLstAddZ(argList, "--stanza=test1");
        strLstAddZ(argList, "--repo1-retention-full=1");
        hrnCfgArgKeyRawZ(argList, cfgOptPgPath, 1, TEST_PATH_PG "1");
        strLstAddZ(argList, "--pg1-database=backupdb");
        HRN_CFG_LOAD(cfgCmdBackup, argList);

        // -------------------------------------------------------------------------------------------------------------------------
        TEST_TITLE("error when unable to select any pg_settings");

        harnessPqScriptSet((HarnessPq [])
        {
            // Connect to primary
            HRNPQ_MACRO_OPEN(1, "dbname='backupdb' port=5432"),
            HRNPQ_MACRO_SET_SEARCH_PATH(1),
            HRNPQ_MACRO_SET_CLIENT_ENCODING(1),

            // Return NULL for a row in pg_settings
            {.session = 1, .function = HRNPQ_SENDQUERY, .param =
                "[\"select (select setting from pg_catalog.pg_settings where name = 'server_version_num')::int4,"
                    " (select setting from pg_catalog.pg_settings where name = 'data_directory')::text,"
                    " (select setting from pg_catalog.pg_settings where name = 'archive_mode')::text,"
                    " (select setting from pg_catalog.pg_settings where name = 'archive_command')::text,"
                    " (select rolsuper from pg_roles where rolname = current_role)::bool,"
                    " ((select count(*) > 0 from pg_roles where rolname = 'pg_write_server_files')::bool"
                        " and (select pg_has_role('pg_write_server_files', 'USAGE')))::bool\"]",
                .resultInt = 1},
            {.session = 1, .function = HRNPQ_CONSUMEINPUT},
            {.session = 1, .function = HRNPQ_ISBUSY},
            {.session = 1, .function = HRNPQ_GETRESULT},
            {.session = 1, .function = HRNPQ_RESULTSTATUS, .resultInt = PGRES_TUPLES_OK},
            {.session = 1, .function = HRNPQ_NTUPLES, .resultInt = 1},
            {.session = 1, .function = HRNPQ_NFIELDS, .resultInt = 4},
            {.session = 1, .function = HRNPQ_FTYPE, .param = "[0]", .resultInt = HRNPQ_TYPE_INT},
            {.session = 1, .function = HRNPQ_FTYPE, .param = "[1]", .resultInt = HRNPQ_TYPE_TEXT},
            {.session = 1, .function = HRNPQ_FTYPE, .param = "[2]", .resultInt = HRNPQ_TYPE_TEXT},
            {.session = 1, .function = HRNPQ_FTYPE, .param = "[3]", .resultInt = HRNPQ_TYPE_TEXT},
            {.session = 1, .function = HRNPQ_GETVALUE, .param = "[0,0]", .resultZ = "0"},
            {.session = 1, .function = HRNPQ_GETVALUE, .param = "[0,1]", .resultZ = "value"},
            {.session = 1, .function = HRNPQ_GETVALUE, .param = "[0,2]", .resultZ = "value"},
            {.session = 1, .function = HRNPQ_GETVALUE, .param = "[0,3]", .resultZ = ""},
            {.session = 1, .function = HRNPQ_GETISNULL, .param = "[0,3]", .resultInt = 1},
            {.session = 1, .function = HRNPQ_CLEAR},
            {.session = 1, .function = HRNPQ_GETRESULT, .resultNull = true},

            // Close primary
            HRNPQ_MACRO_CLOSE(1),

            HRNPQ_MACRO_DONE()
        });

        TEST_ERROR(dbGet(true, true, false), DbConnectError, "unable to find primary cluster - cannot proceed");

        TEST_RESULT_LOG(
            "P00   WARN: unable to check pg-1: [DbQueryError] unable to select some rows from pg_settings\n"
            "            HINT: is the backup running as the postgres user?\n"
            "            HINT: is the pg_read_all_settings role assigned for PostgreSQL >= 10?");

        // -------------------------------------------------------------------------------------------------------------------------
        TEST_TITLE("PostgreSQL 8.3 start backup with no start fast");

        harnessPqScriptSet((HarnessPq [])
        {
            // Connect to primary
            HRNPQ_MACRO_OPEN_LE_91(1, "dbname='backupdb' port=5432", PG_VERSION_83, TEST_PATH_PG "1", NULL, NULL),

            // Get advisory lock
            HRNPQ_MACRO_ADVISORY_LOCK(1, true),

            // Start backup with no start fast
            HRNPQ_MACRO_START_BACKUP_83(1, "1/1", "000000010000000100000001"),

            // Close primary
            HRNPQ_MACRO_CLOSE(1),

            HRNPQ_MACRO_DONE()
        });

        DbGetResult db = {0};
        TEST_ASSIGN(db, dbGet(true, true, false), "get primary");

        TEST_RESULT_STR_Z(dbBackupStart(db.primary, false, false).lsn, "1/1", "start backup");

        TEST_RESULT_VOID(dbFree(db.primary), "free primary");

        // -------------------------------------------------------------------------------------------------------------------------
        TEST_TITLE("PostgreSQL 9.5 start/stop backup");

        harnessPqScriptSet((HarnessPq [])
        {
            // Connect to primary
            HRNPQ_MACRO_OPEN_GE_92(1, "dbname='backupdb' port=5432", PG_VERSION_95, TEST_PATH_PG "1", false, NULL, NULL),

            // Get start time
            HRNPQ_MACRO_TIME_QUERY(1, 1000),

            // Start backup errors on advisory lock
            HRNPQ_MACRO_ADVISORY_LOCK(1, false),

            // Start backup
            HRNPQ_MACRO_ADVISORY_LOCK(1, true),
            HRNPQ_MACRO_IS_IN_BACKUP(1, false),
            HRNPQ_MACRO_START_BACKUP_84_95(1, false, "2/3", "000000010000000200000003"),
            HRNPQ_MACRO_DATABASE_LIST_1(1, "test1"),
            HRNPQ_MACRO_TABLESPACE_LIST_0(1),

            // Stop backup
            HRNPQ_MACRO_STOP_BACKUP_LE_95(1, "2/4", "000000010000000200000004"),

            // Close primary
            HRNPQ_MACRO_CLOSE(1),

            HRNPQ_MACRO_DONE()
        });

        TEST_ASSIGN(db, dbGet(true, true, false), "get primary");

        TEST_RESULT_UINT(dbTimeMSec(db.primary), 1000, "check time");

        TEST_ERROR(
            dbBackupStart(db.primary, false, false), LockAcquireError,
            "unable to acquire pgBackRest advisory lock\n"
            "HINT: is another pgBackRest backup already running on this cluster?");

        DbBackupStartResult backupStartResult = {.lsn = NULL};
        TEST_ASSIGN(backupStartResult, dbBackupStart(db.primary, false, true), "start backup");
        TEST_RESULT_STR_Z(backupStartResult.lsn, "2/3", "check lsn");
        TEST_RESULT_STR_Z(backupStartResult.walSegmentName, "000000010000000200000003", "check wal segment name");

        TEST_RESULT_STR_Z(jsonFromVar(varNewVarLst(dbList(db.primary))), "[[16384,\"test1\",13777]]", "check db list");
        TEST_RESULT_STR_Z(jsonFromVar(varNewVarLst(dbTablespaceList(db.primary))), "[]", "check tablespace list");

        DbBackupStopResult backupStopResult = {.lsn = NULL};
        TEST_ASSIGN(backupStopResult, dbBackupStop(db.primary), "stop backup");
        TEST_RESULT_STR_Z(backupStopResult.lsn, "2/4", "check lsn");
        TEST_RESULT_STR_Z(backupStopResult.walSegmentName, "000000010000000200000004", "check wal segment name");
        TEST_RESULT_STR_Z(backupStopResult.backupLabel, NULL, "check backup label is not set");
        TEST_RESULT_STR_Z(backupStopResult.tablespaceMap, NULL, "check tablespace map is not set");

        TEST_RESULT_VOID(dbFree(db.primary), "free primary");

        // -------------------------------------------------------------------------------------------------------------------------
        TEST_TITLE("PostgreSQL 9.5 start/stop backup where backup is in progress");

        harnessPqScriptSet((HarnessPq [])
        {
            // Connect to primary
            HRNPQ_MACRO_OPEN_GE_92(1, "dbname='backupdb' port=5432", PG_VERSION_95, TEST_PATH_PG "1", false, NULL, NULL),

            // Start backup when backup is in progress
            HRNPQ_MACRO_ADVISORY_LOCK(1, true),
            HRNPQ_MACRO_IS_IN_BACKUP(1, true),

            // Stop old backup
            HRNPQ_MACRO_STOP_BACKUP_LE_95(1, "1/1", "000000010000000100000001"),

            // Start backup
            HRNPQ_MACRO_START_BACKUP_84_95(1, true, "2/5", "000000010000000200000005"),

            // Stop backup
            HRNPQ_MACRO_STOP_BACKUP_LE_95(1, "2/6", "000000010000000200000006"),

            // Close primary
            HRNPQ_MACRO_CLOSE(1),

            HRNPQ_MACRO_DONE()
        });

        TEST_ASSIGN(db, dbGet(true, true, false), "get primary");

        TEST_RESULT_STR_Z(dbBackupStart(db.primary, true, true).lsn, "2/5", "start backup");

        TEST_RESULT_LOG(
            "P00   WARN: the cluster is already in backup mode but no pgBackRest backup process is running."
                " pg_stop_backup() will be called so a new backup can be started.");

        TEST_RESULT_STR_Z(dbBackupStop(db.primary).lsn, "2/6", "stop backup");

        TEST_RESULT_VOID(dbFree(db.primary), "free primary");

        // -------------------------------------------------------------------------------------------------------------------------
        TEST_TITLE("PostgreSQL 9.6 start/stop backup");

        harnessPqScriptSet((HarnessPq [])
        {
            // Connect to primary
            HRNPQ_MACRO_OPEN_GE_96(1, "dbname='backupdb' port=5432", PG_VERSION_96, TEST_PATH_PG "1", false, NULL, NULL),

            // Start backup
            HRNPQ_MACRO_ADVISORY_LOCK(1, true),
            HRNPQ_MACRO_START_BACKUP_96(1, false, "3/3", "000000010000000300000003"),

            // Stop backup
            HRNPQ_MACRO_STOP_BACKUP_96(1, "3/4", "000000010000000300000004", false),

            // Close primary
            HRNPQ_MACRO_CLOSE(1),

            HRNPQ_MACRO_DONE()
        });

        TEST_ASSIGN(db, dbGet(true, true, false), "get primary");

        TEST_ASSIGN(backupStartResult, dbBackupStart(db.primary, false, true), "start backup");
        TEST_RESULT_STR_Z(backupStartResult.lsn, "3/3", "check lsn");
        TEST_RESULT_STR_Z(backupStartResult.walSegmentName, "000000010000000300000003", "check wal segment name");

        TEST_ASSIGN(backupStopResult, dbBackupStop(db.primary), "stop backup");
        TEST_RESULT_STR_Z(backupStopResult.lsn, "3/4", "check lsn");
        TEST_RESULT_STR_Z(backupStopResult.walSegmentName, "000000010000000300000004", "check wal segment name");
        TEST_RESULT_STR_Z(backupStopResult.backupLabel, "BACKUP_LABEL_DATA", "check backup label");
        TEST_RESULT_STR_Z(backupStopResult.tablespaceMap, NULL, "check tablespace map is not set");

        TEST_RESULT_VOID(dbFree(db.primary), "free primary");

        // -------------------------------------------------------------------------------------------------------------------------
        TEST_TITLE("PostgreSQL 9.5 start backup from standby");

        argList = strLstNew();
        strLstAddZ(argList, "--stanza=test1");
        strLstAddZ(argList, "--repo1-retention-full=1");
        hrnCfgArgKeyRawZ(argList, cfgOptPgPath, 1, TEST_PATH_PG "1");
        hrnCfgArgKeyRawZ(argList, cfgOptPgPath, 2, TEST_PATH_PG "2");
        strLstAddZ(argList, "--pg2-port=5433");
        HRN_CFG_LOAD(cfgCmdBackup, argList);

        harnessPqScriptSet((HarnessPq [])
        {
            // Connect to primary
            HRNPQ_MACRO_OPEN_GE_92(1, "dbname='postgres' port=5432", PG_VERSION_95, TEST_PATH_PG "1", false, NULL, NULL),

            // Connect to standby
            HRNPQ_MACRO_OPEN_GE_92(2, "dbname='postgres' port=5433", PG_VERSION_95, TEST_PATH_PG "2", true, NULL, NULL),

            // Start backup
            HRNPQ_MACRO_ADVISORY_LOCK(1, true),
            HRNPQ_MACRO_START_BACKUP_84_95(1, false, "5/4", "000000050000000500000004"),

            // Wait for standby to sync
            HRNPQ_MACRO_REPLAY_WAIT_LE_95(2, "5/4"),

            // Close standby
            HRNPQ_MACRO_CLOSE(2),

            // Close primary
            HRNPQ_MACRO_CLOSE(1),

            HRNPQ_MACRO_DONE()
        });

        TEST_ASSIGN(db, dbGet(false, true, true), "get primary and standby");

        TEST_RESULT_STR_Z(dbBackupStart(db.primary, false, false).lsn, "5/4", "start backup");
        TEST_RESULT_VOID(dbReplayWait(db.standby, STRDEF("5/4"), 1000), "sync standby");

        TEST_RESULT_VOID(dbFree(db.standby), "free standby");
        TEST_RESULT_VOID(dbFree(db.primary), "free primary");

        // -------------------------------------------------------------------------------------------------------------------------
        TEST_TITLE("PostgreSQL 10 start/stop backup from standby");

        harnessPqScriptSet((HarnessPq [])
        {
            // Connect to primary
            HRNPQ_MACRO_OPEN_GE_96(1, "dbname='postgres' port=5432", PG_VERSION_10, TEST_PATH_PG "1", false, NULL, NULL),

            // Connect to standby
            HRNPQ_MACRO_OPEN_GE_96(2, "dbname='postgres' port=5433", PG_VERSION_10, TEST_PATH_PG "2", true, NULL, NULL),

            // Start backup
            HRNPQ_MACRO_ADVISORY_LOCK(1, true),
            HRNPQ_MACRO_START_BACKUP_GE_10(1, false, "5/5", "000000050000000500000005"),

            // Standby returns NULL lsn
            {.session = 2,
                .function = HRNPQ_SENDQUERY,
                .param =
                    "[\"select replayLsn::text,\\n"
                    "       (replayLsn > '5/5')::bool as targetReached\\n"
                    "  from pg_catalog.pg_last_wal_replay_lsn() as replayLsn\"]",
                .resultInt = 1},
            {.session = 2, .function = HRNPQ_CONSUMEINPUT},
            {.session = 2, .function = HRNPQ_ISBUSY},
            {.session = 2, .function = HRNPQ_GETRESULT},
            {.session = 2, .function = HRNPQ_RESULTSTATUS, .resultInt = PGRES_TUPLES_OK},
            {.session = 2, .function = HRNPQ_NTUPLES, .resultInt = 1},
            {.session = 2, .function = HRNPQ_NFIELDS, .resultInt = 2},
            {.session = 2, .function = HRNPQ_FTYPE, .param = "[0]", .resultInt = HRNPQ_TYPE_TEXT},
            {.session = 2, .function = HRNPQ_FTYPE, .param = "[1]", .resultInt = HRNPQ_TYPE_BOOL},
            {.session = 2, .function = HRNPQ_GETVALUE, .param = "[0,0]", .resultZ = ""},
            {.session = 2, .function = HRNPQ_GETISNULL, .param = "[0,0]", .resultInt = 1},
            {.session = 2, .function = HRNPQ_GETVALUE, .param = "[0,1]", .resultZ = "false"},
            {.session = 2, .function = HRNPQ_CLEAR},
            {.session = 2, .function = HRNPQ_GETRESULT, .resultNull = true},

            // Timeout waiting for sync
            HRNPQ_MACRO_REPLAY_TARGET_REACHED_GE_10(2, "5/5", false, "5/3"),
            HRNPQ_MACRO_REPLAY_TARGET_REACHED_PROGRESS_GE_10(2, "5/5", false, "5/3", "5/3", false, 250),
            HRNPQ_MACRO_REPLAY_TARGET_REACHED_PROGRESS_GE_10(2, "5/5", false, "5/3", "5/3", false, 0),

            // Checkpoint target not reached
            HRNPQ_MACRO_REPLAY_TARGET_REACHED_GE_10(2, "5/5", true, "5/5"),
            HRNPQ_MACRO_CHECKPOINT(2),
            HRNPQ_MACRO_CHECKPOINT_TARGET_REACHED_GE_10(2, "5/5", false, "5/4"),

            // Wait for standby to sync
            HRNPQ_MACRO_REPLAY_TARGET_REACHED_GE_10(2, "5/5", false, "5/3"),
            HRNPQ_MACRO_REPLAY_TARGET_REACHED_PROGRESS_GE_10(2, "5/5", false, "5/3", "5/3", false, 0),
            HRNPQ_MACRO_REPLAY_TARGET_REACHED_PROGRESS_GE_10(2, "5/5", false, "5/4", "5/3", true, 0),
            HRNPQ_MACRO_REPLAY_TARGET_REACHED_PROGRESS_GE_10(2, "5/5", true, "5/5", "5/4", true, 0),
            HRNPQ_MACRO_CHECKPOINT(2),
            HRNPQ_MACRO_CHECKPOINT_TARGET_REACHED_GE_10(2, "5/5", true, "X/X"),

            // Close standby
            HRNPQ_MACRO_CLOSE(2),

            // Stop backup
            HRNPQ_MACRO_STOP_BACKUP_GE_10(1, "5/6", "000000050000000500000006", true),

            // Close primary
            HRNPQ_MACRO_CLOSE(1),

            HRNPQ_MACRO_DONE()
        });

        TEST_ASSIGN(db, dbGet(false, true, true), "get primary and standby");

        TEST_RESULT_STR_Z(dbBackupStart(db.primary, false, false).lsn, "5/5", "start backup");

        TEST_ERROR(
            dbReplayWait(db.standby, STRDEF("5/5"), 1000), ArchiveTimeoutError,
            "unable to query replay lsn on the standby using 'pg_catalog.pg_last_wal_replay_lsn()'\n"
            "HINT: Is this a standby?");

        TEST_ERROR(
            dbReplayWait(db.standby, STRDEF("5/5"), 200), ArchiveTimeoutError,
            "timeout before standby replayed to 5/5 - only reached 5/3");

        TEST_ERROR(
            dbReplayWait(db.standby, STRDEF("5/5"), 1000), ArchiveTimeoutError,
            "the checkpoint lsn 5/4 is less than the target lsn 5/5 even though the replay lsn is 5/5");

        TEST_RESULT_VOID(dbReplayWait(db.standby, STRDEF("5/5"), 1000), "sync standby");

        TEST_RESULT_VOID(dbFree(db.standby), "free standby");

        TEST_RESULT_STR_Z(dbBackupStop(db.primary).tablespaceMap, "TABLESPACE_MAP_DATA", "stop backup");

        TEST_RESULT_VOID(dbFree(db.primary), "free primary");
    }

    // *****************************************************************************************************************************
    if (testBegin("dbGet()"))
    {
        DbGetResult result = {0};

        // Error connecting to primary
        // -------------------------------------------------------------------------------------------------------------------------
        StringList *argList = strLstNew();
        strLstAddZ(argList, "--stanza=test1");
        strLstAddZ(argList, "--repo1-retention-full=1");
        hrnCfgArgKeyRawZ(argList, cfgOptPgPath, 1, TEST_PATH_PG "1");
        strLstAddZ(argList, "--pg1-user=bob");
        HRN_CFG_LOAD(cfgCmdBackup, argList);

        harnessPqScriptSet((HarnessPq [])
        {
            {.function = HRNPQ_CONNECTDB, .param = "[\"dbname='postgres' port=5432 user='bob'\"]"},
            {.function = HRNPQ_STATUS, .resultInt = CONNECTION_BAD},
            {.function = HRNPQ_ERRORMESSAGE, .resultZ = "error"},
            {.function = HRNPQ_FINISH},
            {.function = NULL}
        });

        TEST_ERROR(dbGet(true, true, false), DbConnectError, "unable to find primary cluster - cannot proceed");
        TEST_RESULT_LOG(
            "P00   WARN: unable to check pg-1: [DbConnectError] unable to connect to 'dbname='postgres' port=5432 user='bob'':"
                " error");

        // Only cluster is a standby
        // -------------------------------------------------------------------------------------------------------------------------
        harnessPqScriptSet((HarnessPq [])
        {
            HRNPQ_MACRO_OPEN(1, "dbname='postgres' port=5432 user='bob'"),
            HRNPQ_MACRO_SET_SEARCH_PATH(1),
            HRNPQ_MACRO_SET_CLIENT_ENCODING(1),
            HRNPQ_MACRO_VALIDATE_QUERY(1, PG_VERSION_94, TEST_PATH_PG, NULL, NULL, false, false),
            HRNPQ_MACRO_SET_APPLICATION_NAME(1),
            HRNPQ_MACRO_IS_STANDBY_QUERY(1, true),
            HRNPQ_MACRO_CLOSE(1),
            HRNPQ_MACRO_DONE()
        });

        TEST_ERROR(dbGet(true, true, false), DbConnectError, "unable to find primary cluster - cannot proceed");

        // -------------------------------------------------------------------------------------------------------------------------
        TEST_TITLE("standby cluster required but not found");

        harnessPqScriptSet((HarnessPq [])
        {
            HRNPQ_MACRO_OPEN(1, "dbname='postgres' port=5432 user='bob'"),
            HRNPQ_MACRO_SET_SEARCH_PATH(1),
            HRNPQ_MACRO_SET_CLIENT_ENCODING(1),
            HRNPQ_MACRO_VALIDATE_QUERY(1, PG_VERSION_94, TEST_PATH_PG, NULL, NULL, false, false),
            HRNPQ_MACRO_SET_APPLICATION_NAME(1),
            HRNPQ_MACRO_IS_STANDBY_QUERY(1, false),
            HRNPQ_MACRO_CLOSE(1),
            HRNPQ_MACRO_DONE()
        });

        TEST_ERROR(dbGet(false, false, true), DbConnectError, "unable to find standby cluster - cannot proceed");

        // Primary cluster found
        // -------------------------------------------------------------------------------------------------------------------------
        harnessPqScriptSet((HarnessPq [])
        {
            HRNPQ_MACRO_OPEN_LE_91(1, "dbname='postgres' port=5432 user='bob'", PG_VERSION_84, TEST_PATH_PG "1", NULL, NULL),
            HRNPQ_MACRO_CLOSE(1),
            HRNPQ_MACRO_DONE()
        });

        TEST_ASSIGN(result, dbGet(true, true, false), "get primary only");

        TEST_RESULT_INT(result.primaryIdx, 0, "    check primary id");
        TEST_RESULT_BOOL(result.primary != NULL, true, "    check primary");
        TEST_RESULT_INT(result.standbyIdx, 0, "    check standby id");
        TEST_RESULT_BOOL(result.standby == NULL, true, "    check standby");
        TEST_RESULT_INT(dbPgVersion(result.primary), PG_VERSION_84, "    version set");
        TEST_RESULT_STR_Z(dbPgDataPath(result.primary), TEST_PATH_PG "1", "    path set");
        TEST_RESULT_BOOL(dbSuperuser(result.primary), false, "    not superuser");
        TEST_RESULT_BOOL(dbWriteRole(result.primary), false, "    no write role");

        TEST_RESULT_VOID(dbFree(result.primary), "free primary");

        // More than one primary found
        // -------------------------------------------------------------------------------------------------------------------------
        argList = strLstNew();
        strLstAddZ(argList, "--stanza=test1");
        strLstAddZ(argList, "--repo1-retention-full=1");
        hrnCfgArgKeyRawZ(argList, cfgOptPgPath, 1, TEST_PATH_PG "1");
        hrnCfgArgKeyRawZ(argList, cfgOptPgPath, 8, TEST_PATH_PG "8");
        strLstAddZ(argList, "--pg8-port=5433");
        HRN_CFG_LOAD(cfgCmdBackup, argList);

        harnessPqScriptSet((HarnessPq [])
        {
            HRNPQ_MACRO_OPEN_LE_91(1, "dbname='postgres' port=5432", PG_VERSION_84, TEST_PATH_PG "1", NULL, NULL),
            HRNPQ_MACRO_OPEN_LE_91(8, "dbname='postgres' port=5433", PG_VERSION_84, TEST_PATH_PG "8", NULL, NULL),

            HRNPQ_MACRO_CLOSE(1),
            HRNPQ_MACRO_CLOSE(8),

            HRNPQ_MACRO_DONE()
        });

        TEST_ERROR(dbGet(true, true, false), DbConnectError, "more than one primary cluster found");

        // Two standbys found but no primary
        // -------------------------------------------------------------------------------------------------------------------------
        harnessPqScriptSet((HarnessPq [])
        {
            HRNPQ_MACRO_OPEN_GE_92(1, "dbname='postgres' port=5432", PG_VERSION_92, TEST_PATH_PG "1", true, NULL, NULL),
            HRNPQ_MACRO_OPEN_GE_92(8, "dbname='postgres' port=5433", PG_VERSION_92, TEST_PATH_PG "8", true, NULL, NULL),

            HRNPQ_MACRO_CLOSE(8),
            HRNPQ_MACRO_CLOSE(1),

            HRNPQ_MACRO_DONE()
        });

        TEST_ERROR(dbGet(false, true, false), DbConnectError, "unable to find primary cluster - cannot proceed");

        // Two standbys and primary not required
        // -------------------------------------------------------------------------------------------------------------------------
        harnessPqScriptSet((HarnessPq [])
        {
            HRNPQ_MACRO_OPEN_GE_92(1, "dbname='postgres' port=5432", PG_VERSION_92, TEST_PATH_PG "1", true, NULL, NULL),
            HRNPQ_MACRO_OPEN_GE_92(8, "dbname='postgres' port=5433", PG_VERSION_92, TEST_PATH_PG "8", true, NULL, NULL),

            HRNPQ_MACRO_CLOSE(8),
            HRNPQ_MACRO_CLOSE(1),

            HRNPQ_MACRO_DONE()
        });

        TEST_ASSIGN(result, dbGet(false, false, false), "get standbys");

        TEST_RESULT_INT(result.primaryIdx, 0, "    check primary id");
        TEST_RESULT_BOOL(result.primary == NULL, true, "    check primary");
        TEST_RESULT_INT(result.standbyIdx, 0, "    check standby id");
        TEST_RESULT_BOOL(result.standby != NULL, true, "    check standby");

        TEST_RESULT_VOID(dbFree(result.standby), "free standby");

        // Primary and standby found
        // -------------------------------------------------------------------------------------------------------------------------
        argList = strLstNew();
        strLstAddZ(argList, "--stanza=test1");
        strLstAddZ(argList, "--repo1-retention-full=1");
        hrnCfgArgKeyRawZ(argList, cfgOptPgPath, 1, TEST_PATH_PG "1");
        hrnCfgArgKeyRawZ(argList, cfgOptPgPath, 4, TEST_PATH_PG "4");
        strLstAddZ(argList, "--pg4-port=5433");
        strLstAddZ(argList, "--pg5-host=localhost");
        strLstAddZ(argList, "--pg5-host-user=" TEST_USER);
        hrnCfgArgKeyRawZ(argList, cfgOptPgPath, 5, TEST_PATH_PG "5");
        hrnCfgArgKeyRawZ(argList, cfgOptPgPath, 8, TEST_PATH_PG "8");
        strLstAddZ(argList, "--pg8-port=5434");
        HRN_CFG_LOAD(cfgCmdBackup, argList);

        harnessPqScriptSet((HarnessPq [])
        {
            HRNPQ_MACRO_OPEN_GE_92(1, "dbname='postgres' port=5432", PG_VERSION_92, TEST_PATH_PG "1", true, NULL, NULL),

            // pg-4 error
            {.session = 4, .function = HRNPQ_CONNECTDB, .param = "[\"dbname='postgres' port=5433\"]"},
            {.session = 4, .function = HRNPQ_STATUS, .resultInt = CONNECTION_BAD},
            {.session = 4, .function = HRNPQ_ERRORMESSAGE, .resultZ = "error"},
            {.session = 4, .function = HRNPQ_FINISH},

            HRNPQ_MACRO_OPEN_GE_92(8, "dbname='postgres' port=5434", PG_VERSION_92, TEST_PATH_PG "8", false, NULL, NULL),

            HRNPQ_MACRO_CREATE_RESTORE_POINT(8, "2/3"),
            HRNPQ_MACRO_WAL_SWITCH(8, "xlog", "000000010000000200000003"),

            HRNPQ_MACRO_CLOSE(8),
            HRNPQ_MACRO_CLOSE(1),

            HRNPQ_MACRO_DONE()
        });

        TEST_ASSIGN(result, dbGet(false, true, false), "get primary and standy");

        hrnLogReplaceAdd("No such file or directory.*$", NULL, "NO SUCH FILE OR DIRECTORY", false);
        TEST_RESULT_LOG(
            "P00   WARN: unable to check pg-4: [DbConnectError] unable to connect to 'dbname='postgres' port=5433': error\n"
            "P00   WARN: unable to check pg-5: [DbConnectError] raised from remote-0 protocol on 'localhost':"
                " unable to connect to 'dbname='postgres' port=5432': could not connect to server: [NO SUCH FILE OR DIRECTORY]");

        TEST_RESULT_INT(result.primaryIdx, 3, "    check primary idx");
        TEST_RESULT_BOOL(result.primary != NULL, true, "    check primary");
        TEST_RESULT_STR_Z(dbArchiveMode(result.primary), "on", "    dbArchiveMode");
        TEST_RESULT_STR_Z(dbArchiveCommand(result.primary), PROJECT_BIN, "    dbArchiveCommand");
        TEST_RESULT_STR_Z(dbWalSwitch(result.primary), "000000010000000200000003", "    wal switch");
        TEST_RESULT_INT(result.standbyIdx, 0, "    check standby id");
        TEST_RESULT_BOOL(result.standby != NULL, true, "    check standby");

        TEST_RESULT_VOID(dbFree(result.primary), "free primary");
        TEST_RESULT_VOID(dbFree(result.standby), "free standby");
    }

    FUNCTION_HARNESS_RETURN_VOID();
}<|MERGE_RESOLUTION|>--- conflicted
+++ resolved
@@ -126,24 +126,13 @@
 
                 TRY_BEGIN()
                 {
-<<<<<<< HEAD
-                    // Open and free database
-=======
                     TEST_TITLE("open and free database");
 
->>>>>>> fba04371
                     TEST_ASSIGN(db, dbNew(NULL, client, STRDEF("test")), "create db");
 
                     TRY_BEGIN()
                     {
                         TEST_RESULT_VOID(dbOpen(db), "open db");
-<<<<<<< HEAD
-                        TEST_RESULT_VOID(dbFree(db), "free db");
-                        db = NULL;
-                    }
-                    FINALLY()
-                    {
-=======
                         TEST_RESULT_UINT(db->remoteIdx, 0, "check remote idx");
                         TEST_RESULT_VOID(dbFree(db), "free db");
                         db = NULL;
@@ -151,49 +140,33 @@
                     CATCH_ANY()
                     {
                         // Free on error
->>>>>>> fba04371
                         dbFree(db);
                     }
                     TRY_END();
 
-<<<<<<< HEAD
-                    // Open the database, but don't free it so the server is forced to do it on shutdown
-=======
                     // -------------------------------------------------------------------------------------------------------------
                     TEST_TITLE("remote commands");
 
->>>>>>> fba04371
                     TEST_ASSIGN(db, dbNew(NULL, client, STRDEF("test")), "create db");
 
                     TRY_BEGIN()
                     {
                         TEST_RESULT_VOID(dbOpen(db), "open db");
-<<<<<<< HEAD
-                        TEST_RESULT_STR_Z(dbWalSwitch(db), "000000030000000200000003", "    wal switch");
-                        // TEST_RESULT_VOID(dbSyncCheck(db, STRDEF(TEST_PATH_PG)), "    sync");
-=======
                         TEST_RESULT_UINT(db->remoteIdx, 1, "check idx");
                         TEST_RESULT_STR_Z(dbWalSwitch(db), "000000030000000200000003", "wal switch");
->>>>>>> fba04371
+                        // TEST_RESULT_VOID(dbSyncCheck(db, STRDEF(TEST_PATH_PG)), "    sync");
                         TEST_RESULT_VOID(memContextCallbackClear(db->pub.memContext), "clear context so close is not called");
                     }
                     FINALLY()
                     {
-<<<<<<< HEAD
-                        dbFree(db);
-=======
                         // Clear the context callback so the server frees the db on exit
                         memContextCallbackClear(db->pub.memContext);
->>>>>>> fba04371
                     }
                     TRY_END();
                 }
                 FINALLY()
                 {
-<<<<<<< HEAD
-=======
                     // Free on error
->>>>>>> fba04371
                     protocolClientFree(client);
                 }
                 TRY_END();
