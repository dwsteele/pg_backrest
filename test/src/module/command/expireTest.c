/***********************************************************************************************************************************
Test Expire Command
***********************************************************************************************************************************/
#include <unistd.h>

#include "common/io/bufferRead.h"
#include "storage/posix/storage.h"

#include "common/harnessConfig.h"
#include "common/harnessInfo.h"

/***********************************************************************************************************************************
Helper functions
***********************************************************************************************************************************/
void
archiveGenerate(
    Storage *storageTest, String *archiveStanzaPath, const unsigned int start, unsigned int end, const char *archiveId,
    const char *majorWal)
{
    // For simplicity, only allow 2 digits
    if (end > 99)
        end = 99;

    String *wal = NULL;

    for (unsigned int i = start; i <= end; i++)
    {
        if (i < 10)
            wal = strNewFmt("%s0000000%u-9baedd24b61aa15305732ac678c4e2c102435a09", majorWal, i);
        else
            wal = strNewFmt("%s000000%u-9baedd24b61aa15305732ac678c4e2c102435a09", majorWal, i);

        storagePutP(
            storageNewWriteP(storageTest, strNewFmt("%s/%s/%s/%s", strZ(archiveStanzaPath), archiveId, majorWal, strZ(wal))),
            BUFSTRDEF(BOGUS_STR));
    }
}

String *
archiveExpectList(const unsigned int start, unsigned int end, const char *majorWal)
{
    String *result = strNew("");

    // For simplicity, only allow 2 digits
    if (end > 99)
        end = 99;

    String *wal = NULL;

    for (unsigned int i = start; i <= end; i++)
    {
        if (i < 10)
            wal = strNewFmt("%s0000000%u-9baedd24b61aa15305732ac678c4e2c102435a09", majorWal, i);
        else
            wal = strNewFmt("%s000000%u-9baedd24b61aa15305732ac678c4e2c102435a09", majorWal, i);

        strCatFmt(result, "%s\n", strZ(wal));
    }

    return result;
}
/* CSHANG TODO: Figure out which tests need to be updated for multi-repo AND make sure to tests on encrypted repo
- archive retention on 2 repos - each different
- adhoc expire (think this is already done where repo not set so searches and finds)
*/
/***********************************************************************************************************************************
Test Run
***********************************************************************************************************************************/
void
testRun(void)
{
    FUNCTION_HARNESS_VOID();

    Storage *storageTest = storagePosixNewP(strNew(testPath()), .write = true);

    String *backupStanzaPath = strNew("repo/backup/db");
    String *backupInfoFileName = strNewFmt("%s/backup.info", strZ(backupStanzaPath));
    String *archiveStanzaPath = strNew("repo/archive/db");
    String *archiveInfoFileName = strNewFmt("%s/archive.info", strZ(archiveStanzaPath));

    StringList *argListBase = strLstNew();
    strLstAddZ(argListBase, "--stanza=db");
    strLstAdd(argListBase, strNewFmt("--repo1-path=%s/repo", testPath()));

    StringList *argListAvoidWarn = strLstDup(argListBase);
    strLstAddZ(argListAvoidWarn, "--repo1-retention-full=1");  // avoid warning

    uint64_t timeNow = (uint64_t)time(NULL); // time in seconds since Epoch

    String *backupInfoContent = strNewFmt(
        "[backup:current]\n"
        "20181119-152138F={"
        "\"backrest-format\":5,\"backrest-version\":\"2.08dev\","
        "\"backup-archive-start\":\"000000010000000000000002\",\"backup-archive-stop\":\"000000010000000000000002\","
        "\"backup-info-repo-size\":2369186,\"backup-info-repo-size-delta\":2369186,"
        "\"backup-info-size\":20162900,\"backup-info-size-delta\":20162900,"
        "\"backup-timestamp-start\":%" PRIu64 ",\"backup-timestamp-stop\":%" PRIu64 ",\"backup-type\":\"full\","
        "\"db-id\":1,\"option-archive-check\":true,\"option-archive-copy\":false,\"option-backup-standby\":false,"
        "\"option-checksum-page\":true,\"option-compress\":true,\"option-hardlink\":false,\"option-online\":true}\n"
        "20181119-152800F={"
        "\"backrest-format\":5,\"backrest-version\":\"2.08dev\","
        "\"backup-archive-start\":\"000000010000000000000004\",\"backup-archive-stop\":\"000000010000000000000004\","
        "\"backup-info-repo-size\":2369186,\"backup-info-repo-size-delta\":2369186,"
        "\"backup-info-size\":20162900,\"backup-info-size-delta\":20162900,"
        "\"backup-timestamp-start\":%" PRIu64 ",\"backup-timestamp-stop\":%" PRIu64 ",\"backup-type\":\"full\","
        "\"db-id\":1,\"option-archive-check\":true,\"option-archive-copy\":false,\"option-backup-standby\":false,"
        "\"option-checksum-page\":true,\"option-compress\":true,\"option-hardlink\":false,\"option-online\":true}\n"
        "20181119-152800F_20181119-152152D={"
        "\"backrest-format\":5,\"backrest-version\":\"2.08dev\",\"backup-archive-start\":\"000000010000000000000006\","
        "\"backup-archive-stop\":\"000000010000000000000006\",\"backup-info-repo-size\":2369186,"
        "\"backup-info-repo-size-delta\":346,\"backup-info-size\":20162900,\"backup-info-size-delta\":8428,"
        "\"backup-prior\":\"20181119-152800F\",\"backup-reference\":[\"20181119-152800F\"],"
        "\"backup-timestamp-start\":%" PRIu64 ",\"backup-timestamp-stop\":%" PRIu64 ",\"backup-type\":\"diff\","
        "\"db-id\":1,\"option-archive-check\":true,\"option-archive-copy\":false,\"option-backup-standby\":false,"
        "\"option-checksum-page\":true,\"option-compress\":true,\"option-hardlink\":false,\"option-online\":true}\n"
        "20181119-152800F_20181119-152155I={"
        "\"backrest-format\":5,\"backrest-version\":\"2.08dev\",\"backup-archive-start\":\"000000010000000000000007\","
        "\"backup-archive-stop\":\"000000010000000000000007\",\"backup-info-repo-size\":2369186,"
        "\"backup-info-repo-size-delta\":346,\"backup-info-size\":20162900,\"backup-info-size-delta\":8428,"
        "\"backup-prior\":\"20181119-152800F_20181119-152152D\","
        "\"backup-reference\":[\"20181119-152800F\",\"20181119-152800F_20181119-152152D\"],"
        "\"backup-timestamp-start\":%" PRIu64 ",\"backup-timestamp-stop\":%" PRIu64 ",\"backup-type\":\"incr\","
        "\"db-id\":1,\"option-archive-check\":true,\"option-archive-copy\":false,\"option-backup-standby\":false,"
        "\"option-checksum-page\":true,\"option-compress\":true,\"option-hardlink\":false,\"option-online\":true}\n"
        "20181119-152900F={"
        "\"backrest-format\":5,\"backrest-version\":\"2.08dev\","
        "\"backup-archive-start\":\"000000010000000000000009\",\"backup-archive-stop\":\"000000010000000000000009\","
        "\"backup-info-repo-size\":2369186,\"backup-info-repo-size-delta\":2369186,"
        "\"backup-info-size\":20162900,\"backup-info-size-delta\":20162900,"
        "\"backup-timestamp-start\":%" PRIu64 ",\"backup-timestamp-stop\":%" PRIu64 ",\"backup-type\":\"full\","
        "\"db-id\":1,\"option-archive-check\":true,\"option-archive-copy\":false,\"option-backup-standby\":false,"
        "\"option-checksum-page\":true,\"option-compress\":true,\"option-hardlink\":false,\"option-online\":true}\n"
        "20181119-152900F_20181119-152600D={"
        "\"backrest-format\":5,\"backrest-version\":\"2.08dev\",\"backup-archive-start\":\"000000010000000000000011\","
        "\"backup-archive-stop\":\"000000010000000000000011\",\"backup-info-repo-size\":2369186,"
        "\"backup-info-repo-size-delta\":346,\"backup-info-size\":20162900,\"backup-info-size-delta\":8428,"
        "\"backup-prior\":\"20181119-152900F\",\"backup-reference\":[\"20181119-152900F\"],"
        "\"backup-timestamp-start\":%" PRIu64 ",\"backup-timestamp-stop\":%" PRIu64 ",\"backup-type\":\"diff\","
        "\"db-id\":1,\"option-archive-check\":true,\"option-archive-copy\":false,\"option-backup-standby\":false,"
        "\"option-checksum-page\":true,\"option-compress\":true,\"option-hardlink\":false,\"option-online\":true}\n"
        "\n"
        "[db]\n"
        "db-catalog-version=201409291\n"
        "db-control-version=942\n"
        "db-id=1\n"
        "db-system-id=6625592122879095702\n"
        "db-version=\"9.4\"\n"
        "\n"
        "[db:history]\n"
        "1={\"db-catalog-version\":201409291,\"db-control-version\":942,\"db-system-id\":6625592122879095702,"
            "\"db-version\":\"9.4\"}", timeNow - (41 * SEC_PER_DAY), timeNow - (40 * SEC_PER_DAY), timeNow - (30 * SEC_PER_DAY),
        timeNow - (30 * SEC_PER_DAY), timeNow - (25 * SEC_PER_DAY), timeNow - (25 * SEC_PER_DAY), timeNow - (20 * SEC_PER_DAY),
        timeNow - (20 * SEC_PER_DAY), timeNow - (10 * SEC_PER_DAY), timeNow - (10 * SEC_PER_DAY), timeNow - (5 * SEC_PER_DAY),
        timeNow - (5 * SEC_PER_DAY));

    const Buffer *backupInfoBase = harnessInfoChecksumZ(strZ(backupInfoContent));

    // Sleep the remainder of the current second. If cmdExpire() gets the same time as timeNow then expiration won't work as
    // expected in the tests.
    sleepMSec(MSEC_PER_SEC - (timeMSec() % MSEC_PER_SEC));

    // *****************************************************************************************************************************
    if (testBegin("expireBackup()"))
    {
// CSHANG This entire test does not change code coverage and may be redundant - see if there is a test where we test the infoBackup and such. Or maybe take this as an opportunity to have an encrypted repo? NO this doesn't really read the manifest and the info is not on disk
        //--------------------------------------------------------------------------------------------------------------------------
        TEST_TITLE("manifest file removal");

        // Create backup.info
        InfoBackup *infoBackup = NULL;
        TEST_ASSIGN(infoBackup, infoBackupNewLoad(ioBufferReadNew(backupInfoBase)), "get backup.info");

        // Create backup directories and manifest files
        String *full1 = strNew("20181119-152138F");
        String *full2 = strNew("20181119-152800F");
        String *full1Path = strNewFmt("%s/%s", strZ(backupStanzaPath), strZ(full1));
        String *full2Path = strNewFmt("%s/%s", strZ(backupStanzaPath), strZ(full2));

        // Load Parameters
        StringList *argList = strLstDup(argListAvoidWarn);
        harnessCfgLoad(cfgCmdExpire, argList);

        TEST_RESULT_VOID(
            storagePutP(
                storageNewWriteP(storageTest, strNewFmt("%s/%s", strZ(full1Path), BACKUP_MANIFEST_FILE)), BUFSTRDEF(BOGUS_STR)),
                "full1 put manifest");
        TEST_RESULT_VOID(
            storagePutP(
                storageNewWriteP(
                    storageTest, strNewFmt("%s/%s", strZ(full1Path), BACKUP_MANIFEST_FILE ".copy")), BUFSTRDEF(BOGUS_STR)),
            "full1 put manifest copy");
        TEST_RESULT_VOID(
            storagePutP(storageNewWriteP(storageTest, strNewFmt("%s/%s", strZ(full1Path), "bogus")),
                BUFSTRDEF(BOGUS_STR)), "full1 put extra file");
        TEST_RESULT_VOID(storagePathCreateP(storageTest, full2Path), "full2 empty");

        TEST_RESULT_VOID(expireBackup(infoBackup, full1, 0), "expire backup with both manifest files");
        TEST_RESULT_BOOL(
            (strLstSize(storageListP(storageTest, full1Path)) && strLstExistsZ(storageListP(storageTest, full1Path), "bogus")),
            true, "full1 - only manifest files removed");

        TEST_RESULT_VOID(expireBackup(infoBackup, full2, 0), "expire backup with no manifest - does not error");

        TEST_RESULT_STRLST_Z(
            infoBackupDataLabelList(infoBackup, NULL),
            "20181119-152900F\n20181119-152900F_20181119-152600D\n",
            "only backups in set passed to expireBackup are removed from backup:current (result is sorted)");
    }

    // *****************************************************************************************************************************
    if (testBegin("expireFullBackup()"))
    {
        // Create backup.info
        InfoBackup *infoBackup = NULL;
        TEST_ASSIGN(infoBackup, infoBackupNewLoad(ioBufferReadNew(backupInfoBase)), "get backup.info");

        //--------------------------------------------------------------------------------------------------------------------------
        TEST_TITLE("retention-full not set - nothing expired");

        // Load Parameters
        StringList *argList = strLstDup(argListBase);
        harnessCfgLoad(cfgCmdExpire, argList);

        TEST_RESULT_UINT(expireFullBackup(infoBackup, 0), 0, "retention-full not set");
        harnessLogResult(
            "P00   WARN: option 'repo1-retention-full' is not set for 'repo1-retention-full-type=count', the repository may run out"
            " of space\n"
            "            HINT: to retain full backups indefinitely (without warning), set option 'repo1-retention-full' to the"
            " maximum.");

        //--------------------------------------------------------------------------------------------------------------------------
        TEST_TITLE("retention-full set - full backup no dependencies expired");

        strLstAddZ(argList, "--repo1-retention-full=2");
        harnessCfgLoad(cfgCmdExpire, argList);

        TEST_RESULT_UINT(expireFullBackup(infoBackup, 0), 1, "retention-full=2 - one full backup expired");
        TEST_RESULT_UINT(infoBackupDataTotal(infoBackup), 5, "current backups reduced by 1 full - no dependencies");
        TEST_RESULT_STRLST_Z(
            infoBackupDataLabelList(infoBackup, NULL),
            "20181119-152800F\n20181119-152800F_20181119-152152D\n20181119-152800F_20181119-152155I\n20181119-152900F\n"
                "20181119-152900F_20181119-152600D\n",
            "remaining backups correct");
        harnessLogResult("P00   INFO: expire full backup repo1: 20181119-152138F");

        //--------------------------------------------------------------------------------------------------------------------------
        TEST_TITLE("retention-full set - full backup with dependencies expired");

        argList = strLstDup(argListBase);
        strLstAddZ(argList, "--repo1-retention-full=1");
        harnessCfgLoad(cfgCmdExpire, argList);

        TEST_RESULT_UINT(expireFullBackup(infoBackup, 0), 3, "retention-full=1 - one full backup and dependencies expired");
        TEST_RESULT_UINT(infoBackupDataTotal(infoBackup), 2, "current backups reduced by 1 full and dependencies");
        TEST_RESULT_STRLST_Z(
            infoBackupDataLabelList(infoBackup, NULL), "20181119-152900F\n20181119-152900F_20181119-152600D\n",
            "remaining backups correct");
        harnessLogResult(
            "P00   INFO: expire full backup set repo1: 20181119-152800F, 20181119-152800F_20181119-152152D, "
            "20181119-152800F_20181119-152155I");

        //--------------------------------------------------------------------------------------------------------------------------
        TEST_TITLE("retention-full set - no backups expired");

        TEST_RESULT_UINT(expireFullBackup(infoBackup, 0), 0, "retention-full=1 - not enough backups to expire any");
        TEST_RESULT_STRLST_Z(
            infoBackupDataLabelList(infoBackup, NULL), "20181119-152900F\n20181119-152900F_20181119-152600D\n",
            "  remaining backups correct");
    }

    // *****************************************************************************************************************************
    if (testBegin("expireDiffBackup()"))
    {
        // Create backup.info
        InfoBackup *infoBackup = NULL;
        TEST_ASSIGN(infoBackup, infoBackupNewLoad(ioBufferReadNew(backupInfoBase)), "get backup.info");

        //--------------------------------------------------------------------------------------------------------------------------
        TEST_TITLE("retention-diff not set");

        // Load Parameters
        StringList *argList = strLstDup(argListAvoidWarn);
        harnessCfgLoad(cfgCmdExpire, argList);

        TEST_RESULT_UINT(expireDiffBackup(infoBackup, 0), 0, "retention-diff not set - nothing expired");
        TEST_RESULT_UINT(infoBackupDataTotal(infoBackup), 6, "current backups not expired");

        //--------------------------------------------------------------------------------------------------------------------------
        TEST_TITLE("retention-diff set - nothing yet to expire");

        // Add retention-diff
        StringList *argListTemp = strLstDup(argList);
        strLstAddZ(argListTemp, "--repo1-retention-diff=6");
        harnessCfgLoad(cfgCmdExpire, argListTemp);

        TEST_RESULT_UINT(expireDiffBackup(infoBackup, 0), 0, "retention-diff set - too soon to expire");
        TEST_RESULT_UINT(infoBackupDataTotal(infoBackup), 6, "current backups not expired");

        //--------------------------------------------------------------------------------------------------------------------------
        TEST_TITLE("retention-diff set - diff and dependent incr expired");

        strLstAddZ(argList, "--repo1-retention-diff=2");
        harnessCfgLoad(cfgCmdExpire, argList);

        TEST_RESULT_UINT(expireDiffBackup(infoBackup, 0), 2, "retention-diff=2 - full considered in diff");
        TEST_RESULT_UINT(infoBackupDataTotal(infoBackup), 4, "current backups reduced by 1 diff and dependent increment");
        TEST_RESULT_STRLST_Z(
            infoBackupDataLabelList(infoBackup, NULL),
            "20181119-152138F\n20181119-152800F\n20181119-152900F\n20181119-152900F_20181119-152600D\n",
            "remaining backups correct");
        harnessLogResult(
            "P00   INFO: expire diff backup set repo1: 20181119-152800F_20181119-152152D, 20181119-152800F_20181119-152155I");

        TEST_RESULT_UINT(expireDiffBackup(infoBackup, 0), 0, "retention-diff=2 but no more to expire");
        TEST_RESULT_UINT(infoBackupDataTotal(infoBackup), 4, "current backups not reduced");

        //--------------------------------------------------------------------------------------------------------------------------
        argList = strLstDup(argListAvoidWarn);
        strLstAddZ(argList, "--repo1-retention-diff=1");
        harnessCfgLoad(cfgCmdExpire, argList);

        TEST_ASSIGN(infoBackup, infoBackupNewLoad(ioBufferReadNew(backupInfoBase)), "get backup.info");
        TEST_RESULT_UINT(expireDiffBackup(infoBackup, 0), 2, "retention-diff set to 1 - full considered in diff");
        TEST_RESULT_STRLST_Z(
            infoBackupDataLabelList(infoBackup, NULL),
            "20181119-152138F\n20181119-152800F\n20181119-152900F\n20181119-152900F_20181119-152600D\n",
            "  remaining backups correct");
        harnessLogResult(
            "P00   INFO: expire diff backup set repo1: 20181119-152800F_20181119-152152D, 20181119-152800F_20181119-152155I");

        //--------------------------------------------------------------------------------------------------------------------------
        TEST_TITLE("retention-diff set - diff with no dependents expired");

        // Create backup.info with two diff - oldest to be expired - no "set:"
        const Buffer *backupInfoContent = harnessInfoChecksumZ
        (
            "[backup:current]\n"
            "20181119-152800F={"
            "\"backrest-format\":5,\"backrest-version\":\"2.08dev\","
            "\"backup-archive-start\":\"000000010000000000000002\",\"backup-archive-stop\":\"000000010000000000000002\","
            "\"backup-info-repo-size\":2369186,\"backup-info-repo-size-delta\":2369186,"
            "\"backup-info-size\":20162900,\"backup-info-size-delta\":20162900,"
            "\"backup-timestamp-start\":1542640898,\"backup-timestamp-stop\":1542640911,\"backup-type\":\"full\","
            "\"db-id\":1,\"option-archive-check\":true,\"option-archive-copy\":false,\"option-backup-standby\":false,"
            "\"option-checksum-page\":true,\"option-compress\":true,\"option-hardlink\":false,\"option-online\":true}\n"
            "20181119-152800F_20181119-152152D={"
            "\"backrest-format\":5,\"backrest-version\":\"2.08dev\",\"backup-archive-start\":\"000000010000000000000003\","
            "\"backup-archive-stop\":\"000000010000000000000003\",\"backup-info-repo-size\":2369186,"
            "\"backup-info-repo-size-delta\":346,\"backup-info-size\":20162900,\"backup-info-size-delta\":8428,"
            "\"backup-prior\":\"20181119-152800F\",\"backup-reference\":[\"20181119-152800F\"],"
            "\"backup-timestamp-start\":1542640912,\"backup-timestamp-stop\":1542640915,\"backup-type\":\"diff\","
            "\"db-id\":1,\"option-archive-check\":true,\"option-archive-copy\":false,\"option-backup-standby\":false,"
            "\"option-checksum-page\":true,\"option-compress\":true,\"option-hardlink\":false,\"option-online\":true}\n"
            "20181119-152800F_20181119-152155D={"
            "\"backrest-format\":5,\"backrest-version\":\"2.08dev\",\"backup-archive-start\":\"000000010000000000000004\","
            "\"backup-archive-stop\":\"000000010000000000000004\",\"backup-info-repo-size\":2369186,"
            "\"backup-info-repo-size-delta\":346,\"backup-info-size\":20162900,\"backup-info-size-delta\":8428,"
            "\"backup-prior\":\"20181119-152800F\",\"backup-reference\":[\"20181119-152800F\"],"
            "\"backup-timestamp-start\":1542640912,\"backup-timestamp-stop\":1542640915,\"backup-type\":\"diff\","
            "\"db-id\":1,\"option-archive-check\":true,\"option-archive-copy\":false,\"option-backup-standby\":false,"
            "\"option-checksum-page\":true,\"option-compress\":true,\"option-hardlink\":false,\"option-online\":true}\n"
            "\n"
            "[db]\n"
            "db-catalog-version=201409291\n"
            "db-control-version=942\n"
            "db-id=1\n"
            "db-system-id=6625592122879095702\n"
            "db-version=\"9.4\"\n"
            "\n"
            "[db:history]\n"
            "1={\"db-catalog-version\":201409291,\"db-control-version\":942,\"db-system-id\":6625592122879095702,"
                "\"db-version\":\"9.4\"}"
        );

        TEST_ASSIGN(infoBackup, infoBackupNewLoad(ioBufferReadNew(backupInfoContent)), "get backup.info");

        // Load parameters
        argList = strLstDup(argListAvoidWarn);
        strLstAddZ(argList, "--repo1-retention-diff=1");
        harnessCfgLoad(cfgCmdExpire, argList);

        TEST_RESULT_UINT(expireDiffBackup(infoBackup, 0), 1, "retention-diff set - only oldest diff expired");
        TEST_RESULT_UINT(infoBackupDataTotal(infoBackup), 2, "current backups reduced by one");
        TEST_RESULT_STRLST_Z(
            infoBackupDataLabelList(infoBackup, NULL), "20181119-152800F\n20181119-152800F_20181119-152155D\n",
            "remaining backups correct");
        harnessLogResult(
            "P00   INFO: expire diff backup repo1: 20181119-152800F_20181119-152152D");
    }

    // *****************************************************************************************************************************
    if (testBegin("removeExpiredBackup()"))
    {
        //--------------------------------------------------------------------------------------------------------------------------
        TEST_TITLE("remove expired backup from disk - backup not in current backup");

        // Create backup.info
        storagePutP(
            storageNewWriteP(storageTest, backupInfoFileName),
            harnessInfoChecksumZ(
            "[backup:current]\n"
            "20181119-152138F={"
            "\"backrest-format\":5,\"backrest-version\":\"2.08dev\","
            "\"backup-archive-start\":\"000000010000000000000002\",\"backup-archive-stop\":\"000000010000000000000002\","
            "\"backup-info-repo-size\":2369186,\"backup-info-repo-size-delta\":2369186,"
            "\"backup-info-size\":20162900,\"backup-info-size-delta\":20162900,"
            "\"backup-timestamp-start\":1542640898,\"backup-timestamp-stop\":1542640911,\"backup-type\":\"full\","
            "\"db-id\":1,\"option-archive-check\":true,\"option-archive-copy\":false,\"option-backup-standby\":false,"
            "\"option-checksum-page\":true,\"option-compress\":true,\"option-hardlink\":false,\"option-online\":true}\n"
            "\n"
            "[db]\n"
            "db-catalog-version=201409291\n"
            "db-control-version=942\n"
            "db-id=1\n"
            "db-system-id=6625592122879095702\n"
            "db-version=\"9.4\"\n"
            "\n"
            "[db:history]\n"
            "1={\"db-catalog-version\":201409291,\"db-control-version\":942,\"db-system-id\":6625592122879095702,"
                "\"db-version\":\"9.4\"}"));

        InfoBackup *infoBackup = NULL;
        TEST_ASSIGN(infoBackup, infoBackupLoadFile(storageTest, backupInfoFileName, cipherTypeNone, NULL), "get backup.info");

        // Create backup directories, manifest files and other path/file
        String *full = strNewFmt("%s/%s", strZ(backupStanzaPath), "20181119-152100F");
        String *diff = strNewFmt("%s/%s", strZ(backupStanzaPath), "20181119-152100F_20181119-152152D");
        String *otherPath = strNewFmt("%s/%s", strZ(backupStanzaPath), "bogus");
        String *otherFile = strNewFmt("%s/%s", strZ(backupStanzaPath), "20181118-152100F_20181119-152152D.save");
        String *full1 = strNewFmt("%s/%s", strZ(backupStanzaPath), "20181119-152138F");

        TEST_RESULT_VOID(
            storagePutP(storageNewWriteP(storageTest, strNewFmt("%s/%s", strZ(full), "bogus")),
                BUFSTRDEF(BOGUS_STR)), "put file");
        TEST_RESULT_VOID(
            storagePutP(storageNewWriteP(storageTest, strNewFmt("%s/%s", strZ(full1), "somefile")),
                BUFSTRDEF(BOGUS_STR)), "put file");
        TEST_RESULT_VOID(storagePathCreateP(storageTest, diff), "empty backup directory must not error on delete");
        TEST_RESULT_VOID(storagePathCreateP(storageTest, otherPath), "other path must not be removed");
        TEST_RESULT_VOID(
            storagePutP(storageNewWriteP(storageTest, otherFile),
                BUFSTRDEF(BOGUS_STR)), "directory look-alike file must not be removed");

        // Load Parameters
        StringList *argList = strLstDup(argListBase);
        strLstAddZ(argList, "--repo1-retention-full=1");
        harnessCfgLoad(cfgCmdExpire, argList);

        TEST_RESULT_VOID(removeExpiredBackup(infoBackup, NULL, 0), "remove backups not in backup.info current");

        harnessLogResult(
            "P00   INFO: remove expired backup repo1: 20181119-152100F_20181119-152152D\n"
            "P00   INFO: remove expired backup repo1: 20181119-152100F");

        TEST_RESULT_STRLST_Z(
            strLstSort(storageListP(storageTest, backupStanzaPath), sortOrderAsc),
            "20181118-152100F_20181119-152152D.save\n20181119-152138F\nbackup.info\nbogus\n",
            "remaining file/directories correct");

        //--------------------------------------------------------------------------------------------------------------------------
        TEST_TITLE("remove expired backup from disk - no current backups");

        // Create backup.info without current backups
        const Buffer *backupInfoContent = harnessInfoChecksumZ
        (
            "[db]\n"
            "db-catalog-version=201409291\n"
            "db-control-version=942\n"
            "db-id=1\n"
            "db-system-id=6625592122879095702\n"
            "db-version=\"9.4\"\n"
            "\n"
            "[db:history]\n"
            "1={\"db-catalog-version\":201409291,\"db-control-version\":942,\"db-system-id\":6625592122879095702,"
                "\"db-version\":\"9.4\"}"
        );

        TEST_ASSIGN(infoBackup, infoBackupNewLoad(ioBufferReadNew(backupInfoContent)), "get backup.info");

        TEST_RESULT_VOID(removeExpiredBackup(infoBackup, NULL, 0), "remove backups - backup.info current empty");

        harnessLogResult("P00   INFO: remove expired backup repo1: 20181119-152138F");
        TEST_RESULT_STRLST_Z(
            strLstSort(storageListP(storageTest, backupStanzaPath), sortOrderAsc),
            "20181118-152100F_20181119-152152D.save\nbackup.info\nbogus\n", "remaining file/directories correct");
    }

    // *****************************************************************************************************************************
    if (testBegin("removeExpiredArchive() & cmdExpire()"))
    {
        TEST_TITLE("check repo local");

        // Load Parameters
        StringList *argList = strLstNew();
        strLstAddZ(argList, "--stanza=db");
        strLstAddZ(argList, "--repo1-retention-full=1");  // avoid warning
        strLstAddZ(argList, "--repo1-host=/repo/not/local");
        harnessCfgLoad(cfgCmdExpire, argList);

        TEST_ERROR_FMT(
            cmdExpire(), HostInvalidError, "expire command must be run on the repository host");

        //--------------------------------------------------------------------------------------------------------------------------
        TEST_TITLE("check stop file");

        argList = strLstDup(argListAvoidWarn);
        harnessCfgLoad(cfgCmdExpire, argList);

        // Create the stop file
        TEST_RESULT_VOID(
            storagePutP(
                storageNewWriteP(storageLocalWrite(), lockStopFileName(cfgOptionStr(cfgOptStanza))), BUFSTRDEF("")),
                "create stop file");
        TEST_ERROR_FMT(cmdExpire(), StopError, "stop file exists for stanza db");
        TEST_RESULT_VOID(
            storageRemoveP(storageLocalWrite(), lockStopFileName(cfgOptionStr(cfgOptStanza))), "remove the stop file");

        //--------------------------------------------------------------------------------------------------------------------------
        TEST_TITLE("retention-archive not set");

        // Load Parameters
        argList = strLstDup(argListBase);
        harnessCfgLoad(cfgCmdExpire, argList);

        // Create backup.info without current backups
        const Buffer *backupInfoContent = harnessInfoChecksumZ
        (
            "[db]\n"
            "db-catalog-version=201409291\n"
            "db-control-version=942\n"
            "db-id=1\n"
            "db-system-id=6625592122879095702\n"
            "db-version=\"9.4\"\n"
            "\n"
            "[db:history]\n"
            "1={\"db-catalog-version\":201409291,\"db-control-version\":942,\"db-system-id\":6625592122879095702,"
                "\"db-version\":\"9.4\"}"
        );

        InfoBackup *infoBackup = NULL;
        TEST_ASSIGN(infoBackup, infoBackupNewLoad(ioBufferReadNew(backupInfoContent)), "get backup.info");

        TEST_RESULT_VOID(removeExpiredArchive(infoBackup, false, 0), "archive retention not set");
        harnessLogResult(
            "P00   WARN: option 'repo1-retention-full' is not set for 'repo1-retention-full-type=count', the repository may run out"
            " of space\n"
            "            HINT: to retain full backups indefinitely (without warning), set option 'repo1-retention-full' to the"
            " maximum.\n"
            "P00   INFO: option 'repo1-retention-archive' is not set - archive logs will not be expired");

        TEST_RESULT_VOID(removeExpiredArchive(infoBackup, true, 0), "archive retention not set - retention-full-type=time");
        harnessLogResult("P00   INFO: time-based archive retention not met for repo1 - archive logs will not be expired");

        //--------------------------------------------------------------------------------------------------------------------------
        TEST_TITLE("retention-archive set - no current backups");

        // Set archive retention, archive retention type default but no current backups - code path test
        strLstAddZ(argList, "--repo1-retention-archive=4");
        harnessCfgLoad(cfgCmdExpire, argList);

        TEST_RESULT_VOID(
            removeExpiredArchive(infoBackup, false, 0), "archive retention set, retention type default, no current backups");
        harnessLogResult(
            "P00   WARN: option 'repo1-retention-full' is not set for 'repo1-retention-full-type=count', the repository may run out"
            " of space\n"
            "            HINT: to retain full backups indefinitely (without warning), set option 'repo1-retention-full' to the"
            " maximum.");

        //--------------------------------------------------------------------------------------------------------------------------
        TEST_TITLE("retention-archive set - no archive on disk");

        // Create backup.info with current backups spread over different timelines
        storagePutP(storageNewWriteP(storageTest, backupInfoFileName),
            harnessInfoChecksumZ(
                "[backup:current]\n"
                "20181119-152138F={"
                "\"backrest-format\":5,\"backrest-version\":\"2.08dev\","
                "\"backup-archive-start\":\"000000010000000000000002\",\"backup-archive-stop\":\"000000010000000000000002\","
                "\"backup-info-repo-size\":2369186,\"backup-info-repo-size-delta\":2369186,"
                "\"backup-info-size\":20162900,\"backup-info-size-delta\":20162900,"
                "\"backup-timestamp-start\":1542640898,\"backup-timestamp-stop\":1542640911,\"backup-type\":\"full\","
                "\"db-id\":1,\"option-archive-check\":true,\"option-archive-copy\":false,\"option-backup-standby\":false,"
                "\"option-checksum-page\":true,\"option-compress\":true,\"option-hardlink\":false,\"option-online\":true}\n"
                "20181119-152800F={"
                "\"backrest-format\":5,\"backrest-version\":\"2.08dev\","
                "\"backup-archive-start\":\"000000020000000000000002\",\"backup-archive-stop\":\"000000020000000000000002\","
                "\"backup-info-repo-size\":2369186,\"backup-info-repo-size-delta\":2369186,"
                "\"backup-info-size\":20162900,\"backup-info-size-delta\":20162900,"
                "\"backup-timestamp-start\":1542640898,\"backup-timestamp-stop\":1542640911,\"backup-type\":\"full\","
                "\"db-id\":1,\"option-archive-check\":true,\"option-archive-copy\":false,\"option-backup-standby\":false,"
                "\"option-checksum-page\":true,\"option-compress\":true,\"option-hardlink\":false,\"option-online\":true}\n"
                "20181119-152800F_20181119-152152D={"
                "\"backrest-format\":5,\"backrest-version\":\"2.08dev\",\"backup-archive-start\":\"000000020000000000000004\","
                "\"backup-archive-stop\":\"000000020000000000000005\",\"backup-info-repo-size\":2369186,"
                "\"backup-info-repo-size-delta\":346,\"backup-info-size\":20162900,\"backup-info-size-delta\":8428,"
                "\"backup-prior\":\"20181119-152800F\",\"backup-reference\":[\"20181119-152800F\"],"
                "\"backup-timestamp-start\":1542640912,\"backup-timestamp-stop\":1542640915,\"backup-type\":\"diff\","
                "\"db-id\":1,\"option-archive-check\":true,\"option-archive-copy\":false,\"option-backup-standby\":false,"
                "\"option-checksum-page\":true,\"option-compress\":true,\"option-hardlink\":false,\"option-online\":true}\n"
                "20181119-152800F_20181119-152155I={"
                "\"backrest-format\":5,\"backrest-version\":\"2.08dev\",\"backup-archive-start\":\"000000020000000000000007\","
                "\"backup-archive-stop\":\"000000020000000000000007\",\"backup-info-repo-size\":2369186,"
                "\"backup-info-repo-size-delta\":346,\"backup-info-size\":20162900,\"backup-info-size-delta\":8428,"
                "\"backup-prior\":\"20181119-152800F_20181119-152152D\","
                "\"backup-reference\":[\"20181119-152800F\",\"20181119-152800F_20181119-152152D\"],"
                "\"backup-timestamp-start\":1542640912,\"backup-timestamp-stop\":1542640915,\"backup-type\":\"incr\","
                "\"db-id\":1,\"option-archive-check\":true,\"option-archive-copy\":false,\"option-backup-standby\":false,"
                "\"option-checksum-page\":true,\"option-compress\":true,\"option-hardlink\":false,\"option-online\":true}\n"
                "20181119-152800F_20181119-152252D={"
                "\"backrest-format\":5,\"backrest-version\":\"2.08dev\",\"backup-archive-start\":\"000000020000000000000009\","
                "\"backup-archive-stop\":\"000000020000000000000009\",\"backup-info-repo-size\":2369186,"
                "\"backup-info-repo-size-delta\":346,\"backup-info-size\":20162900,\"backup-info-size-delta\":8428,"
                "\"backup-prior\":\"20181119-152800F\",\"backup-reference\":[\"20181119-152800F\"],"
                "\"backup-timestamp-start\":1542640912,\"backup-timestamp-stop\":1542640915,\"backup-type\":\"diff\","
                "\"db-id\":1,\"option-archive-check\":true,\"option-archive-copy\":false,\"option-backup-standby\":false,"
                "\"option-checksum-page\":true,\"option-compress\":true,\"option-hardlink\":false,\"option-online\":true}\n"
                "20181119-152900F={"
                "\"backrest-format\":5,\"backrest-version\":\"2.08dev\","
                "\"backup-archive-start\":\"000000010000000000000003\",\"backup-archive-stop\":\"000000010000000000000004\","
                "\"backup-info-repo-size\":2369186,\"backup-info-repo-size-delta\":2369186,"
                "\"backup-info-size\":20162900,\"backup-info-size-delta\":20162900,"
                "\"backup-timestamp-start\":1542640898,\"backup-timestamp-stop\":1542640911,\"backup-type\":\"full\","
                "\"db-id\":2,\"option-archive-check\":true,\"option-archive-copy\":false,\"option-backup-standby\":false,"
                "\"option-checksum-page\":true,\"option-compress\":true,\"option-hardlink\":false,\"option-online\":true}\n"
                "20181119-152900F_20181119-152500I={"
                "\"backrest-format\":5,\"backrest-version\":\"2.08dev\",\"backup-archive-start\":\"000000010000000000000006\","
                "\"backup-archive-stop\":\"000000010000000000000006\",\"backup-info-repo-size\":2369186,"
                "\"backup-info-repo-size-delta\":346,\"backup-info-size\":20162900,\"backup-info-size-delta\":8428,"
                "\"backup-prior\":\"20181119-152900F\",\"backup-reference\":[\"20181119-152900F\"],"
                "\"backup-timestamp-start\":1542640912,\"backup-timestamp-stop\":1542640915,\"backup-type\":\"diff\","
                "\"db-id\":2,\"option-archive-check\":true,\"option-archive-copy\":false,\"option-backup-standby\":false,"
                "\"option-checksum-page\":true,\"option-compress\":true,\"option-hardlink\":false,\"option-online\":true}\n"
                "\n"
                "[db]\n"
                "db-catalog-version=201707211\n"
                "db-control-version=1002\n"
                "db-id=2\n"
                "db-system-id=6626363367545678089\n"
                "db-version=\"10\"\n"
                "\n"
                "[db:history]\n"
                "1={\"db-catalog-version\":201409291,\"db-control-version\":942,\"db-system-id\":6625592122879095702,"
                    "\"db-version\":\"9.4\"}\n"
                "2={\"db-catalog-version\":201707211,\"db-control-version\":1002,\"db-system-id\":6626363367545678089,"
                    "\"db-version\":\"10\"}\n"));

        TEST_ASSIGN(infoBackup, infoBackupLoadFile(storageTest, backupInfoFileName, cipherTypeNone, NULL), "get backup.info");

        storagePutP(
            storageNewWriteP(storageTest, archiveInfoFileName),
            harnessInfoChecksumZ(
                "[db]\n"
                "db-id=2\n"
                "db-system-id=6626363367545678089\n"
                "db-version=\"10\"\n"
                "\n"
                "[db:history]\n"
                "1={\"db-id\":6625592122879095702,\"db-version\":\"9.4\"}\n"
                "2={\"db-id\":6626363367545678089,\"db-version\":\"10\"}"));

        TEST_RESULT_VOID(removeExpiredArchive(infoBackup, true, 0), "no archive on disk");

        //--------------------------------------------------------------------------------------------------------------------------
        TEST_TITLE("retention-archive set - remove archives across timelines");

        archiveGenerate(storageTest, archiveStanzaPath, 1, 10, "9.4-1", "0000000100000000");
        archiveGenerate(storageTest, archiveStanzaPath, 1, 10, "9.4-1", "0000000200000000");
        archiveGenerate(storageTest, archiveStanzaPath, 1, 10, "10-2", "0000000100000000");

        argList = strLstDup(argListAvoidWarn);
        strLstAddZ(argList, "--repo1-retention-archive=3");
        harnessCfgLoad(cfgCmdExpire, argList);

        TEST_RESULT_VOID(
            removeExpiredArchive(infoBackup, false, 0), "archive retention type = full (default), repo1-retention-archive=3");

        TEST_RESULT_STRLST_STR(
            strLstSort(storageListP(
                storageTest, strNewFmt("%s/%s/%s", strZ(archiveStanzaPath), "9.4-1", "0000000100000000")), sortOrderAsc),
            archiveExpectList(2, 10, "0000000100000000"), "only 9.4-1/0000000100000000/000000010000000000000001 removed");
        TEST_RESULT_STRLST_STR(
            strLstSort(storageListP(
                storageTest, strNewFmt("%s/%s/%s", strZ(archiveStanzaPath), "9.4-1", "0000000200000000")), sortOrderAsc),
            archiveExpectList(1, 10, "0000000200000000"),
            "none removed from 9.4-1/0000000200000000 - crossing timelines to play through PITR");
        TEST_RESULT_STRLST_STR(
            strLstSort(storageListP(
                storageTest, strNewFmt("%s/%s/%s", strZ(archiveStanzaPath), "10-2", "0000000100000000")), sortOrderAsc),
            archiveExpectList(3, 10, "0000000100000000"),
            "000000010000000000000001 and 000000010000000000000002 removed from 10-2/0000000100000000");

        //--------------------------------------------------------------------------------------------------------------------------
        TEST_TITLE("retention-archive set - latest archive not expired");

        argList = strLstDup(argListAvoidWarn);
        strLstAddZ(argList, "--repo1-retention-archive=2");
        harnessCfgLoad(cfgCmdExpire, argList);

        TEST_RESULT_VOID(
            removeExpiredArchive(infoBackup, false, 0), "archive retention type = full (default), repo1-retention-archive=2");

        TEST_RESULT_STRLST_STR(
            strLstSort(storageListP(
                storageTest, strNewFmt("%s/%s/%s", strZ(archiveStanzaPath), "9.4-1", "0000000100000000")), sortOrderAsc),
            archiveExpectList(2, 2, "0000000100000000"),
            "only 9.4-1/0000000100000000/000000010000000000000002 remains in major wal 1");
        TEST_RESULT_STRLST_STR(
            strLstSort(storageListP(
                storageTest, strNewFmt("%s/%s/%s", strZ(archiveStanzaPath), "9.4-1", "0000000200000000")), sortOrderAsc),
            archiveExpectList(2, 10, "0000000200000000"),
            "only 9.4-1/0000000200000000/000000010000000000000001 removed from major wal 2");
        TEST_RESULT_STRLST_STR(
            strLstSort(storageListP(
                storageTest, strNewFmt("%s/%s/%s", strZ(archiveStanzaPath), "10-2", "0000000100000000")), sortOrderAsc),
            archiveExpectList(3, 10, "0000000100000000"),
            "none removed from 10-2/0000000100000000");

        //--------------------------------------------------------------------------------------------------------------------------
        TEST_TITLE("retention-archive set to lowest - keep PITR for each archiveId");

        argList = strLstDup(argListAvoidWarn);
        strLstAddZ(argList, "--repo1-retention-archive=1");
        harnessCfgLoad(cfgCmdExpire, argList);

        TEST_RESULT_VOID(
            removeExpiredArchive(infoBackup, false, 0), "archive retention type = full (default), repo1-retention-archive=1");

        TEST_RESULT_STRLST_STR(
            strLstSort(storageListP(
                storageTest, strNewFmt("%s/%s/%s", strZ(archiveStanzaPath), "9.4-1", "0000000100000000")), sortOrderAsc),
            archiveExpectList(2, 2, "0000000100000000"),
            "only 9.4-1/0000000100000000/000000010000000000000002 remains in major wal 1");
        TEST_RESULT_STRLST_STR(
            strLstSort(storageListP(
                storageTest, strNewFmt("%s/%s/%s", strZ(archiveStanzaPath), "9.4-1", "0000000200000000")), sortOrderAsc),
            archiveExpectList(2, 10, "0000000200000000"),
            "nothing removed from 9.4-1/0000000200000000 major wal 2 - each archiveId must have one backup to play through PITR");
        TEST_RESULT_STRLST_STR(
            strLstSort(storageListP(
                storageTest, strNewFmt("%s/%s/%s", strZ(archiveStanzaPath), "10-2", "0000000100000000")), sortOrderAsc),
            archiveExpectList(3, 10, "0000000100000000"), "none removed from 10-2/0000000100000000");

        //--------------------------------------------------------------------------------------------------------------------------
        TEST_TITLE("retention-archive, retention-archive-type=diff, retention-diff set");

        argList = strLstDup(argListAvoidWarn);
        strLstAddZ(argList, "--repo1-retention-archive=2");
        strLstAddZ(argList, "--repo1-retention-archive-type=diff");
        strLstAddZ(argList, "--repo1-retention-diff=2");
        harnessCfgLoad(cfgCmdExpire, argList);

        TEST_RESULT_VOID(
            removeExpiredArchive(infoBackup, false, 0),
            "full counts as differential and incremental associated with differential expires");

        String *result = strNew("");
        strCatFmt(
            result,
            "%s%s%s%s",
            strZ(archiveExpectList(2, 2, "0000000200000000")), strZ(archiveExpectList(4, 5, "0000000200000000")),
            strZ(archiveExpectList(7, 7, "0000000200000000")), strZ(archiveExpectList(9, 10, "0000000200000000")));

        TEST_RESULT_STRLST_STR(
            strLstSort(storageListP(
                storageTest, strNewFmt("%s/%s/%s", strZ(archiveStanzaPath), "9.4-1", "0000000100000000")), sortOrderAsc),
            archiveExpectList(2, 2, "0000000100000000"),
            "only 9.4-1/0000000100000000/000000010000000000000002 remains in major wal 1");
        TEST_RESULT_STRLST_STR(
            strLstSort(storageListP(
                storageTest, strNewFmt("%s/%s/%s", strZ(archiveStanzaPath), "9.4-1", "0000000200000000")), sortOrderAsc),
            result, "all in-between removed from 9.4-1/0000000200000000 major wal 2 - last backup able to play through PITR");
        TEST_RESULT_STRLST_STR(
            strLstSort(storageListP(
                storageTest, strNewFmt("%s/%s/%s", strZ(archiveStanzaPath), "10-2", "0000000100000000")), sortOrderAsc),
            archiveExpectList(3, 10, "0000000100000000"), "none removed from 10-2/0000000100000000");

        //--------------------------------------------------------------------------------------------------------------------------
        TEST_TITLE("retention-archive, retention-archive-type=incr");

        argList = strLstDup(argListAvoidWarn);
        strLstAddZ(argList, "--repo1-retention-archive=4");
        strLstAddZ(argList, "--repo1-retention-archive-type=incr");
        harnessCfgLoad(cfgCmdExpire, argList);

        // Regenerate archive
        archiveGenerate(storageTest, archiveStanzaPath, 1, 10, "9.4-1", "0000000200000000");

        TEST_RESULT_VOID(removeExpiredArchive(infoBackup, false, 0), "differential and full count as an incremental");

        result = strNew("");
        strCatFmt(
            result,
            "%s%s%s",
            strZ(archiveExpectList(2, 2, "0000000200000000")), strZ(archiveExpectList(4, 5, "0000000200000000")),
            strZ(archiveExpectList(7, 10, "0000000200000000")));

        TEST_RESULT_STRLST_STR(
            strLstSort(storageListP(
                storageTest, strNewFmt("%s/%s/%s", strZ(archiveStanzaPath), "9.4-1", "0000000100000000")), sortOrderAsc),
            archiveExpectList(2, 2, "0000000100000000"),
            "only 9.4-1/0000000100000000/000000010000000000000002 remains in major wal 1");
        TEST_RESULT_STRLST_STR(
            strLstSort(storageListP(
                storageTest, strNewFmt("%s/%s/%s", strZ(archiveStanzaPath), "9.4-1", "0000000200000000")), sortOrderAsc),
            result, "incremental and after remain in 9.4-1/0000000200000000 major wal 2");
        TEST_RESULT_STRLST_STR(
            strLstSort(storageListP(
                storageTest, strNewFmt("%s/%s/%s", strZ(archiveStanzaPath), "10-2", "0000000100000000")), sortOrderAsc),
            archiveExpectList(3, 10, "0000000100000000"), "none removed from 10-2/0000000100000000");

        //--------------------------------------------------------------------------------------------------------------------------
        TEST_TITLE("expire command - dry run");

        argList = strLstDup(argListBase);
        strLstAddZ(argList, "--repo1-retention-full=2");
        strLstAddZ(argList, "--repo1-retention-diff=3");
        strLstAddZ(argList, "--repo1-retention-archive=2");
        strLstAddZ(argList, "--repo1-retention-archive-type=diff");
        strLstAddZ(argList, "--dry-run");
        harnessCfgLoad(cfgCmdExpire, argList);

        // Write backup.manifest so infoBackup reconstruct produces same results as backup.info on disk
        storagePutP(
            storageNewWriteP(storageTest, strNewFmt("%s/20181119-152138F/" BACKUP_MANIFEST_FILE, strZ(backupStanzaPath))),
            BUFSTRDEF("tmp"));
        storagePutP(
            storageNewWriteP(storageTest, strNewFmt("%s/20181119-152800F/" BACKUP_MANIFEST_FILE, strZ(backupStanzaPath))),
            BUFSTRDEF("tmp"));
        storagePutP(
            storageNewWriteP(storageTest, strNewFmt("%s/20181119-152800F_20181119-152152D/" BACKUP_MANIFEST_FILE,
            strZ(backupStanzaPath))), BUFSTRDEF("tmp"));
        storagePutP(
            storageNewWriteP(storageTest, strNewFmt("%s/20181119-152800F_20181119-152155I/" BACKUP_MANIFEST_FILE,
            strZ(backupStanzaPath))), BUFSTRDEF("tmp"));
        storagePutP(
            storageNewWriteP(storageTest, strNewFmt("%s/20181119-152800F_20181119-152252D/" BACKUP_MANIFEST_FILE,
            strZ(backupStanzaPath))), BUFSTRDEF("tmp"));
        storagePutP(
            storageNewWriteP(storageTest, strNewFmt("%s/20181119-152900F/" BACKUP_MANIFEST_FILE, strZ(backupStanzaPath))),
            BUFSTRDEF("tmp"));
        storagePutP(
            storageNewWriteP(storageTest, strNewFmt("%s/20181119-152900F_20181119-152500I/" BACKUP_MANIFEST_FILE,
            strZ(backupStanzaPath))), BUFSTRDEF("tmp"));

        TEST_RESULT_VOID(cmdExpire(), "expire (dry-run) do not remove last backup in archive sub path or sub path");
        TEST_RESULT_BOOL(
            storagePathExistsP(storageTest, strNewFmt("%s/%s", strZ(archiveStanzaPath), "9.4-1/0000000100000000")), true,
            "archive sub path not removed");
        TEST_RESULT_BOOL(
            storageExistsP(storageTest, strNewFmt("%s/20181119-152138F/" BACKUP_MANIFEST_FILE, strZ(backupStanzaPath))), true,
            "backup not removed");
        harnessLogResult(
            "P00   INFO: [DRY-RUN] expire full backup repo1: 20181119-152138F\n"
            "P00   INFO: [DRY-RUN] remove expired backup repo1: 20181119-152138F");

        //--------------------------------------------------------------------------------------------------------------------------
        TEST_TITLE("expire via backup command");

        // Copy the repo to another repo
        TEST_SYSTEM_FMT("mkdir %s/repo2", testPath());
        TEST_SYSTEM_FMT("cp -r %s/repo/* %s/repo2/", testPath(), testPath());
 // CSHANG Here should probably change to have different retention on the 2 repos, and see if one is expired and the other not?
        // Configure multi-repo and set the repo option to expire the second repo (non-default) files
        argList = strLstDup(argListBase);
        strLstAddZ(argList, "--repo1-retention-full=2");
        strLstAddZ(argList, "--repo1-retention-diff=3");
        strLstAddZ(argList, "--repo1-retention-archive=2");
        strLstAddZ(argList, "--repo1-retention-archive-type=diff");
        hrnCfgArgKeyRawFmt(argList, cfgOptRepoPath, 2, "%s/repo2", testPath());
        hrnCfgArgKeyRawZ(argList, cfgOptRepoRetentionFull, 2, "2");
        hrnCfgArgKeyRawZ(argList, cfgOptRepoRetentionDiff, 2, "3");
        hrnCfgArgKeyRawZ(argList, cfgOptRepoRetentionArchive, 2, "2");
        hrnCfgArgKeyRawZ(argList, cfgOptRepoRetentionArchiveType, 2, "diff");
        hrnCfgArgRawZ(argList, cfgOptRepo, "2");
        strLstAdd(argList, strNewFmt("--pg1-path=%s/pg", testPath()));
        harnessCfgLoad(cfgCmdBackup, argList);

        TEST_RESULT_VOID(cmdExpire(), "via backup command: expire last backup in archive sub path and remove sub path");
        TEST_RESULT_BOOL(
            storagePathExistsP(storageTest, STRDEF("repo2/archive/db/9.4-1/0000000100000000")), false,
            "archive sub path removed repo2");
        TEST_RESULT_BOOL(
            storagePathExistsP(storageTest, strNewFmt("%s/9.4-1/0000000100000000", strZ(archiveStanzaPath))), true,
            "archive sub path repo1 not removed");

        String *backupLabel = strNew("20181119-152138F");
        TEST_ASSIGN(
            infoBackup, infoBackupLoadFile(storageTest, STRDEF("repo2/backup/db/backup.info"), cipherTypeNone, NULL),
            "get backup.info repo2");
        TEST_RESULT_BOOL(strLstExists(infoBackupDataLabelList(infoBackup, NULL), backupLabel), false, "backup removed from repo2");
        TEST_ASSIGN(infoBackup, infoBackupLoadFile(storageTest, backupInfoFileName, cipherTypeNone, NULL), "get backup.info repo1");
        TEST_RESULT_BOOL(strLstExists(infoBackupDataLabelList(infoBackup, NULL), backupLabel), true, "backup exists repo1");

        harnessLogResult(
            "P00   INFO: expire full backup repo2: 20181119-152138F\n"
            "P00   INFO: remove expired backup repo2: 20181119-152138F");

        //--------------------------------------------------------------------------------------------------------------------------
        TEST_TITLE("expire command requires repo option");

        argList = strLstDup(argListBase);
        hrnCfgArgKeyRawFmt(argList, cfgOptRepoPath, 2, "%s/repo2", testPath());
        hrnCfgArgKeyRawZ(argList, cfgOptRepoRetentionFull, 2, "3");

        TEST_ERROR_FMT(
            harnessCfgLoad(cfgCmdExpire, argList), OptionRequiredError, "expire command requires option: repo\n"
            "HINT: this command requires a specific repository to operate on");

        //--------------------------------------------------------------------------------------------------------------------------
        TEST_TITLE("expire command - no dry run");

        // Add to previous list and specify repo
        strLstAddZ(argList, "--repo1-retention-full=2");
        strLstAddZ(argList, "--repo1-retention-diff=3");
        strLstAddZ(argList, "--repo1-retention-archive=2");
        strLstAddZ(argList, "--repo1-retention-archive-type=diff");
        hrnCfgArgRawZ(argList, cfgOptRepo, "1");
        harnessCfgLoad(cfgCmdExpire, argList);

        TEST_RESULT_VOID(cmdExpire(), "expire last backup in archive sub path and remove sub path");
        TEST_RESULT_BOOL(
            storagePathExistsP(storageTest, strNewFmt("%s/%s", strZ(archiveStanzaPath), "9.4-1/0000000100000000")), false,
            "archive sub path removed");
        harnessLogResult(
            "P00   INFO: expire full backup repo1: 20181119-152138F\n"
            "P00   INFO: remove expired backup repo1: 20181119-152138F");

        //--------------------------------------------------------------------------------------------------------------------------
        TEST_TITLE("expire command - dry run: archive and backups not removed");

        argList = strLstDup(argListAvoidWarn);
        strLstAddZ(argList, "--repo1-retention-archive=1");
        strLstAddZ(argList, "--dry-run");
        harnessCfgLoad(cfgCmdExpire, argList);

        TEST_RESULT_VOID(cmdExpire(), "expire (dry-run) - log expired backups and archive path to remove");
        TEST_RESULT_BOOL(
            storagePathExistsP(storageTest, strNewFmt("%s/%s", strZ(archiveStanzaPath), "9.4-1")), true,
            "archive path not removed");
        TEST_RESULT_BOOL(
            (storageExistsP(storageTest, strNewFmt("%s/20181119-152800F/" BACKUP_MANIFEST_FILE, strZ(backupStanzaPath))) &&
            storageExistsP(
                storageTest, strNewFmt("%s/20181119-152800F_20181119-152152D/" BACKUP_MANIFEST_FILE, strZ(backupStanzaPath))) &&
            storageExistsP(
                storageTest, strNewFmt("%s/20181119-152800F_20181119-152155I/" BACKUP_MANIFEST_FILE, strZ(backupStanzaPath))) &&
            storageExistsP(
                storageTest, strNewFmt("%s/20181119-152800F_20181119-152252D/" BACKUP_MANIFEST_FILE, strZ(backupStanzaPath)))),
            true, "backup not removed");
        harnessLogResult(strZ(strNewFmt(
            "P00   INFO: [DRY-RUN] expire full backup set repo1: 20181119-152800F, 20181119-152800F_20181119-152152D, "
            "20181119-152800F_20181119-152155I, 20181119-152800F_20181119-152252D\n"
            "P00   INFO: [DRY-RUN] remove expired backup repo1: 20181119-152800F_20181119-152252D\n"
            "P00   INFO: [DRY-RUN] remove expired backup repo1: 20181119-152800F_20181119-152155I\n"
            "P00   INFO: [DRY-RUN] remove expired backup repo1: 20181119-152800F_20181119-152152D\n"
            "P00   INFO: [DRY-RUN] remove expired backup repo1: 20181119-152800F\n"
            "P00   INFO: [DRY-RUN] remove archive path repo1: %s/%s/9.4-1", testPath(), strZ(archiveStanzaPath))));

        //--------------------------------------------------------------------------------------------------------------------------
        TEST_TITLE("expire via backup command - archive and backups removed");

        argList = strLstDup(argListAvoidWarn);
        strLstAddZ(argList, "--repo1-retention-archive=1");
        strLstAdd(argList, strNewFmt("--pg1-path=%s/pg", testPath()));
        harnessCfgLoad(cfgCmdBackup, argList);

        TEST_RESULT_VOID(cmdExpire(), "via backup command: expire backups and remove archive path");
        TEST_RESULT_BOOL(
            storagePathExistsP(storageTest, strNewFmt("%s/%s", strZ(archiveStanzaPath), "9.4-1")),
            false, "archive path removed");

        harnessLogResult(strZ(strNewFmt(
            "P00   INFO: expire full backup set repo1: 20181119-152800F, 20181119-152800F_20181119-152152D, "
            "20181119-152800F_20181119-152155I, 20181119-152800F_20181119-152252D\n"
            "P00   INFO: remove expired backup repo1: 20181119-152800F_20181119-152252D\n"
            "P00   INFO: remove expired backup repo1: 20181119-152800F_20181119-152155I\n"
            "P00   INFO: remove expired backup repo1: 20181119-152800F_20181119-152152D\n"
            "P00   INFO: remove expired backup repo1: 20181119-152800F\n"
            "P00   INFO: remove archive path repo1: %s/%s/9.4-1", testPath(), strZ(archiveStanzaPath))));

        TEST_ASSIGN(infoBackup, infoBackupLoadFile(storageTest, backupInfoFileName, cipherTypeNone, NULL), "get backup.info");
        TEST_RESULT_UINT(infoBackupDataTotal(infoBackup), 2, "backup.info updated on disk");
        TEST_RESULT_STRLST_Z(
            strLstSort(infoBackupDataLabelList(infoBackup, NULL), sortOrderAsc),
            "20181119-152900F\n20181119-152900F_20181119-152500I\n", "remaining current backups correct");

        //--------------------------------------------------------------------------------------------------------------------------
        TEST_TITLE("expire command - archive removed");

        archiveGenerate(storageTest, archiveStanzaPath, 1, 1, "9.4-1", "0000000100000000");
        argList = strLstDup(argListAvoidWarn);
        strLstAddZ(argList, "--repo1-retention-archive=1");
        harnessCfgLoad(cfgCmdExpire, argList);

        TEST_RESULT_VOID(cmdExpire(), "expire remove archive path");
<<<<<<< HEAD
        harnessLogResult(strZ(strNewFmt("P00   INFO: remove archive path repo1: %s/%s/9.4-1", testPath(), strZ(archiveStanzaPath))));
=======
        harnessLogResult(
            strZ(strNewFmt("P00   INFO: remove archive path repo1: %s/%s/9.4-1", testPath(), strZ(archiveStanzaPath))));
>>>>>>> 9bea224c

        //--------------------------------------------------------------------------------------------------------------------------
        storagePutP(storageNewWriteP(storageTest, backupInfoFileName),
            harnessInfoChecksumZ(
                "[backup:current]\n"
                "20181119-152138F={"
                "\"backrest-format\":5,\"backrest-version\":\"2.08dev\","
                "\"backup-archive-start\":\"000000010000000000000002\",\"backup-archive-stop\":\"000000010000000000000002\","
                "\"backup-info-repo-size\":2369186,\"backup-info-repo-size-delta\":2369186,"
                "\"backup-info-size\":20162900,\"backup-info-size-delta\":20162900,"
                "\"backup-timestamp-start\":1542640898,\"backup-timestamp-stop\":1542640911,\"backup-type\":\"full\","
                "\"db-id\":1,\"option-archive-check\":true,\"option-archive-copy\":false,\"option-backup-standby\":false,"
                "\"option-checksum-page\":true,\"option-compress\":true,\"option-hardlink\":false,\"option-online\":true}\n"
                "20181119-152800F={"
                "\"backrest-format\":5,\"backrest-version\":\"2.08dev\","
                "\"backup-info-repo-size\":2369186,\"backup-info-repo-size-delta\":2369186,"
                "\"backup-info-size\":20162900,\"backup-info-size-delta\":20162900,"
                "\"backup-timestamp-start\":1542640898,\"backup-timestamp-stop\":1542640911,\"backup-type\":\"full\","
                "\"db-id\":1,\"option-archive-check\":true,\"option-archive-copy\":false,\"option-backup-standby\":false,"
                "\"option-checksum-page\":true,\"option-compress\":true,\"option-hardlink\":false,\"option-online\":true}\n"
                "20181119-152900F={"
                "\"backrest-format\":5,\"backrest-version\":\"2.08dev\","
                "\"backup-archive-start\":\"000000010000000000000004\",\"backup-archive-stop\":\"000000010000000000000004\","
                "\"backup-info-repo-size\":2369186,\"backup-info-repo-size-delta\":2369186,"
                "\"backup-info-size\":20162900,\"backup-info-size-delta\":20162900,"
                "\"backup-timestamp-start\":1542640898,\"backup-timestamp-stop\":1542640911,\"backup-type\":\"full\","
                "\"db-id\":1,\"option-archive-check\":true,\"option-archive-copy\":false,\"option-backup-standby\":false,"
                "\"option-checksum-page\":true,\"option-compress\":true,\"option-hardlink\":false,\"option-online\":true}\n"
                "\n"
                "[db]\n"
                "db-catalog-version=201707211\n"
                "db-control-version=1002\n"
                "db-id=2\n"
                "db-system-id=6626363367545678089\n"
                "db-version=\"10\"\n"
                "\n"
                "[db:history]\n"
                "1={\"db-catalog-version\":201409291,\"db-control-version\":942,\"db-system-id\":6625592122879095702,"
                    "\"db-version\":\"9.4\"}\n"
                "2={\"db-catalog-version\":201707211,\"db-control-version\":1002,\"db-system-id\":6626363367545678089,"
                    "\"db-version\":\"10\"}\n"));

        TEST_ASSIGN(infoBackup, infoBackupLoadFile(storageTest, backupInfoFileName, cipherTypeNone, NULL), "get backup.info");

        archiveGenerate(storageTest, archiveStanzaPath, 1, 5, "9.4-1", "0000000100000000");

        //--------------------------------------------------------------------------------------------------------------------------
        TEST_TITLE("retention backup no archive-start");

        argList = strLstDup(argListAvoidWarn);
        strLstAddZ(argList, "--repo1-retention-archive=2");
        strLstAddZ(argList, "--repo1-retention-archive-type=full");
        harnessCfgLoad(cfgCmdExpire, argList);

        TEST_RESULT_VOID(
            removeExpiredArchive(infoBackup, false, 0), "backup selected for retention does not have archive-start so do nothing");
        TEST_RESULT_STRLST_STR(
            strLstSort(storageListP(
                storageTest, strNewFmt("%s/%s/%s", strZ(archiveStanzaPath), "9.4-1", "0000000100000000")), sortOrderAsc),
            archiveExpectList(1, 5, "0000000100000000"), "nothing removed from 9.4-1/0000000100000000");

        //--------------------------------------------------------------------------------------------------------------------------
        TEST_TITLE("prior backup has no archive-start");

        argList = strLstDup(argListAvoidWarn);
        strLstAddZ(argList, "--repo1-retention-archive=1");
        strLstAddZ(argList, "--repo1-retention-archive-type=full");
        harnessCfgLoad(cfgCmdExpire, argList);
        harnessLogLevelSet(logLevelDetail);

        TEST_RESULT_VOID(
            removeExpiredArchive(infoBackup, false, 0), "backup earlier than selected for retention does not have archive-start");
        harnessLogResult(
            "P00 DETAIL: archive retention on backup 20181119-152138F repo1: 9.4-1, start = 000000010000000000000002,"
            " stop = 000000010000000000000002\n"
            "P00 DETAIL: archive retention on backup 20181119-152900F repo1: 9.4-1, start = 000000010000000000000004\n"
            "P00 DETAIL: remove archive repo1: 9.4-1, start = 000000010000000000000001, stop = 000000010000000000000001\n"
            "P00 DETAIL: remove archive repo1: 9.4-1, start = 000000010000000000000003, stop = 000000010000000000000003");

        //--------------------------------------------------------------------------------------------------------------------------
        TEST_TITLE("expire history files - dry run");

        // Load Parameters
        argList = strLstDup(argListBase);
        strLstAddZ(argList, "--repo1-retention-full=2");
        strLstAddZ(argList, "--dry-run");
        harnessCfgLoad(cfgCmdExpire, argList);

        // Create backup.info and archives spread over different timelines
        storagePutP(storageNewWriteP(storageTest, backupInfoFileName),
            harnessInfoChecksumZ(
                "[backup:current]\n"
                "20181119-152138F={"
                "\"backrest-format\":5,\"backrest-version\":\"2.08dev\","
                "\"backup-archive-start\":\"000000010000000000000002\",\"backup-archive-stop\":\"000000010000000000000002\","
                "\"backup-info-repo-size\":2369186,\"backup-info-repo-size-delta\":2369186,"
                "\"backup-info-size\":20162900,\"backup-info-size-delta\":20162900,"
                "\"backup-timestamp-start\":1542640898,\"backup-timestamp-stop\":1542640911,\"backup-type\":\"full\","
                "\"db-id\":1,\"option-archive-check\":true,\"option-archive-copy\":false,\"option-backup-standby\":false,"
                "\"option-checksum-page\":true,\"option-compress\":true,\"option-hardlink\":false,\"option-online\":true}\n"
                "20181119-152900F={"
                "\"backrest-format\":5,\"backrest-version\":\"2.08dev\","
                "\"backup-archive-start\":\"000000030000000000000006\",\"backup-archive-stop\":\"000000030000000000000006\","
                "\"backup-info-repo-size\":2369186,\"backup-info-repo-size-delta\":2369186,"
                "\"backup-info-size\":20162900,\"backup-info-size-delta\":20162900,"
                "\"backup-timestamp-start\":1542640898,\"backup-timestamp-stop\":1542640911,\"backup-type\":\"full\","
                "\"db-id\":2,\"option-archive-check\":true,\"option-archive-copy\":false,\"option-backup-standby\":false,"
                "\"option-checksum-page\":true,\"option-compress\":true,\"option-hardlink\":false,\"option-online\":true}\n"
                "20181119-152900F_20181119-152500I={"
                "\"backrest-format\":5,\"backrest-version\":\"2.08dev\",\"backup-archive-start\":\"000000030000000000000008\","
                "\"backup-archive-stop\":\"000000030000000000000008\",\"backup-info-repo-size\":2369186,"
                "\"backup-info-repo-size-delta\":346,\"backup-info-size\":20162900,\"backup-info-size-delta\":8428,"
                "\"backup-prior\":\"20181119-152900F\",\"backup-reference\":[\"20181119-152900F\"],"
                "\"backup-timestamp-start\":1542640912,\"backup-timestamp-stop\":1542640915,\"backup-type\":\"diff\","
                "\"db-id\":2,\"option-archive-check\":true,\"option-archive-copy\":false,\"option-backup-standby\":false,"
                "\"option-checksum-page\":true,\"option-compress\":true,\"option-hardlink\":false,\"option-online\":true}\n"
                "\n"
                "[db]\n"
                "db-catalog-version=201707211\n"
                "db-control-version=1002\n"
                "db-id=2\n"
                "db-system-id=6626363367545678089\n"
                "db-version=\"10\"\n"
                "\n"
                "[db:history]\n"
                "1={\"db-catalog-version\":201409291,\"db-control-version\":942,\"db-system-id\":6625592122879095702,"
                    "\"db-version\":\"9.4\"}\n"
                "2={\"db-catalog-version\":201707211,\"db-control-version\":1002,\"db-system-id\":6626363367545678089,"
                    "\"db-version\":\"10\"}\n"));

        TEST_ASSIGN(infoBackup, infoBackupLoadFile(storageTest, backupInfoFileName, cipherTypeNone, NULL), "get backup.info");

        storagePutP(
            storageNewWriteP(storageTest, strNewFmt("%s/20181119-152138F/" BACKUP_MANIFEST_FILE, strZ(backupStanzaPath))),
            BUFSTRDEF("tmp"));

        storagePutP(
            storageNewWriteP(storageTest, archiveInfoFileName),
            harnessInfoChecksumZ(
                "[db]\n"
                "db-id=2\n"
                "db-system-id=6626363367545678089\n"
                "db-version=\"10\"\n"
                "\n"
                "[db:history]\n"
                "1={\"db-id\":6625592122879095702,\"db-version\":\"9.4\"}\n"
                "2={\"db-id\":6626363367545678089,\"db-version\":\"10\"}"));

        storagePathRemoveP(storageTest, strNewFmt("%s/10-2/0000000100000000", strZ(archiveStanzaPath)), .recurse=true);
        archiveGenerate(storageTest, archiveStanzaPath, 2, 2, "9.4-1", "0000000100000000");
        archiveGenerate(storageTest, archiveStanzaPath, 6, 10, "10-2", "0000000300000000");

        storagePutP(
            storageNewWriteP(storageTest, strNewFmt("%s/10-2/00000002.history", strZ(archiveStanzaPath))), BUFSTRDEF("tmp"));
        storagePutP(
            storageNewWriteP(storageTest, strNewFmt("%s/10-2/00000003.history", strZ(archiveStanzaPath))), BUFSTRDEF("tmp"));

        TEST_RESULT_VOID(cmdExpire(), "expire (dry-run) do not remove 00000002.history file");
        TEST_RESULT_BOOL(
            storageExistsP(storageTest, strNewFmt("%s/10-2/00000002.history", strZ(archiveStanzaPath))), true,
            "history file not removed");

        harnessLogResult(
            "P00 DETAIL: [DRY-RUN] archive retention on backup 20181119-152138F repo1: 9.4-1, start = 000000010000000000000002\n"
            "P00 DETAIL: [DRY-RUN] no archive to remove for repo1: 9.4-1\n"
            "P00 DETAIL: [DRY-RUN] archive retention on backup 20181119-152900F repo1: 10-2, start = 000000030000000000000006\n"
            "P00 DETAIL: [DRY-RUN] no archive to remove for repo1: 10-2\n"
            "P00 DETAIL: [DRY-RUN] remove history file repo1: 10-2, file = 00000002.history");

        //--------------------------------------------------------------------------------------------------------------------------
        TEST_TITLE("expire history files - no dry run");

        // Load Parameters
        argList = strLstDup(argListBase);
        strLstAddZ(argList, "--repo1-retention-full=2");
        harnessCfgLoad(cfgCmdExpire, argList);

        TEST_RESULT_VOID(cmdExpire(), "expire remove 00000002.history file");
        TEST_RESULT_BOOL(
            storageExistsP(storageTest, strNewFmt("%s/10-2/00000002.history", strZ(archiveStanzaPath))), false,
            "00000002.history file removed");
        TEST_RESULT_BOOL(
            storageExistsP(storageTest, strNewFmt("%s/10-2/00000003.history", strZ(archiveStanzaPath))), true,
            "00000003.history file not removed");

        harnessLogResult(
            "P00 DETAIL: archive retention on backup 20181119-152138F repo1: 9.4-1, start = 000000010000000000000002\n"
            "P00 DETAIL: no archive to remove for repo1: 9.4-1\n"
            "P00 DETAIL: archive retention on backup 20181119-152900F repo1: 10-2, start = 000000030000000000000006\n"
            "P00 DETAIL: no archive to remove for repo1: 10-2\n"
            "P00 DETAIL: remove history file repo1: 10-2, file = 00000002.history");

        //--------------------------------------------------------------------------------------------------------------------------
        TEST_TITLE("expire history files via backup command");

        // Load Parameters
        argList = strLstDup(argListBase);
        strLstAddZ(argList, "--repo1-retention-full=2");
        strLstAdd(argList, strNewFmt("--pg1-path=%s/pg", testPath()));
        harnessCfgLoad(cfgCmdBackup, argList);

        storagePutP(
            storageNewWriteP(storageTest, strNewFmt("%s/10-2/00000002.history", strZ(archiveStanzaPath))), BUFSTRDEF("tmp"));

        TEST_RESULT_VOID(cmdExpire(), "expire history files via backup command");
        TEST_RESULT_BOOL(
            storageExistsP(storageTest, strNewFmt("%s/10-2/00000002.history", strZ(archiveStanzaPath))), false,
            "00000002.history file removed again");
        TEST_RESULT_BOOL(
            storageExistsP(storageTest, strNewFmt("%s/10-2/00000003.history", strZ(archiveStanzaPath))), true,
            "00000003.history file not removed");

        harnessLogResult(
            "P00 DETAIL: archive retention on backup 20181119-152138F repo1: 9.4-1, start = 000000010000000000000002\n"
            "P00 DETAIL: no archive to remove for repo1: 9.4-1\n"
            "P00 DETAIL: archive retention on backup 20181119-152900F repo1: 10-2, start = 000000030000000000000006\n"
            "P00 DETAIL: no archive to remove for repo1: 10-2\n"
            "P00 DETAIL: remove history file repo1: 10-2, file = 00000002.history");

        harnessLogLevelReset();
    }

    // *****************************************************************************************************************************
    if (testBegin("info files mismatch"))
    {
        //--------------------------------------------------------------------------------------------------------------------------
        TEST_TITLE("archive.info has only current db with different db history id as backup.info");

        // Load Parameters
        StringList *argList = strLstDup(argListBase);
        strLstAddZ(argList, "--repo1-retention-full=2");
        harnessCfgLoad(cfgCmdExpire, argList);

        storagePutP(storageNewWriteP(storageTest, backupInfoFileName),
            harnessInfoChecksumZ(
                "[backup:current]\n"
                "20181119-152138F={"
                "\"backrest-format\":5,\"backrest-version\":\"2.08dev\","
                "\"backup-archive-start\":\"000000010000000000000002\",\"backup-archive-stop\":\"000000010000000000000002\","
                "\"backup-info-repo-size\":2369186,\"backup-info-repo-size-delta\":2369186,"
                "\"backup-info-size\":20162900,\"backup-info-size-delta\":20162900,"
                "\"backup-timestamp-start\":1542640898,\"backup-timestamp-stop\":1542640911,\"backup-type\":\"full\","
                "\"db-id\":1,\"option-archive-check\":true,\"option-archive-copy\":false,\"option-backup-standby\":false,"
                "\"option-checksum-page\":true,\"option-compress\":true,\"option-hardlink\":false,\"option-online\":true}\n"
                "20181119-152800F={"
                "\"backrest-format\":5,\"backrest-version\":\"2.08dev\","
                "\"backup-archive-start\":\"000000010000000000000004\",\"backup-archive-stop\":\"000000010000000000000004\","
                "\"backup-info-repo-size\":2369186,\"backup-info-repo-size-delta\":2369186,"
                "\"backup-info-size\":20162900,\"backup-info-size-delta\":20162900,"
                "\"backup-timestamp-start\":1542640898,\"backup-timestamp-stop\":1542640911,\"backup-type\":\"full\","
                "\"db-id\":2,\"option-archive-check\":true,\"option-archive-copy\":false,\"option-backup-standby\":false,"
                "\"option-checksum-page\":true,\"option-compress\":true,\"option-hardlink\":false,\"option-online\":true}\n"
                "20181119-152900F={"
                "\"backrest-format\":5,\"backrest-version\":\"2.08dev\","
                "\"backup-archive-start\":\"000000010000000000000006\",\"backup-archive-stop\":\"000000010000000000000006\","
                "\"backup-info-repo-size\":2369186,\"backup-info-repo-size-delta\":2369186,"
                "\"backup-info-size\":20162900,\"backup-info-size-delta\":20162900,"
                "\"backup-timestamp-start\":1542640898,\"backup-timestamp-stop\":1542640911,\"backup-type\":\"full\","
                "\"db-id\":2,\"option-archive-check\":true,\"option-archive-copy\":false,\"option-backup-standby\":false,"
                "\"option-checksum-page\":true,\"option-compress\":true,\"option-hardlink\":false,\"option-online\":true}\n"
                "\n"
                "[db]\n"
                "db-catalog-version=201707211\n"
                "db-control-version=1002\n"
                "db-id=2\n"
                "db-system-id=6626363367545678089\n"
                "db-version=\"10\"\n"
                "\n"
                "[db:history]\n"
                "1={\"db-catalog-version\":201409291,\"db-control-version\":1002,\"db-system-id\":6625592122879095702,"
                    "\"db-version\":\"10\"}\n"
                "2={\"db-catalog-version\":201707211,\"db-control-version\":1002,\"db-system-id\":6626363367545678089,"
                    "\"db-version\":\"10\"}\n"));

        // Write backup.manifest so infoBackup reconstruct produces same results as backup.info on disk and removeExpiredBackup
        // will find backup directories to remove
        storagePutP(
            storageNewWriteP(storageTest, strNewFmt("%s/20181119-152138F/" BACKUP_MANIFEST_FILE, strZ(backupStanzaPath))),
            BUFSTRDEF("tmp"));
        storagePutP(
            storageNewWriteP(storageTest, strNewFmt("%s/20181119-152800F/" BACKUP_MANIFEST_FILE, strZ(backupStanzaPath))),
            BUFSTRDEF("tmp"));
        storagePutP(
            storageNewWriteP(storageTest, strNewFmt("%s/20181119-152900F/" BACKUP_MANIFEST_FILE, strZ(backupStanzaPath))),
            BUFSTRDEF("tmp"));

        storagePutP(
            storageNewWriteP(storageTest, archiveInfoFileName),
            harnessInfoChecksumZ(
                "[db]\n"
                "db-id=1\n"
                "db-system-id=6626363367545678089\n"
                "db-version=\"10\"\n"
                "\n"
                "[db:history]\n"
                "1={\"db-id\":6626363367545678089,\"db-version\":\"10\"}"));

        // Create 10-1 and 10-2 although 10-2 is not realistic since the archive.info knows nothing about it - it is just to
        // confirm that nothing from disk is removed and it will also be used for the next test.
        archiveGenerate(storageTest, archiveStanzaPath, 1, 7, "10-1", "0000000100000000");
        archiveGenerate(storageTest, archiveStanzaPath, 1, 7, "10-2", "0000000100000000");

        TEST_ERROR(
            cmdExpire(), FormatError, "archive expiration cannot continue for repo1 - archive and backup history lists do not"
            " match");
        harnessLogResult(
            "P00   INFO: expire full backup repo1: 20181119-152138F\n"
            "P00   INFO: remove expired backup repo1: 20181119-152138F");
        TEST_RESULT_STRLST_STR(
            strLstSort(storageListP(
                storageTest, strNewFmt("%s/%s/%s", strZ(archiveStanzaPath), "10-1", "0000000100000000")), sortOrderAsc),
            archiveExpectList(1, 7, "0000000100000000"), "none removed from 10-1/0000000100000000");
        TEST_RESULT_STRLST_STR(
            strLstSort(storageListP(
                storageTest, strNewFmt("%s/%s/%s", strZ(archiveStanzaPath), "10-2", "0000000100000000")), sortOrderAsc),
            archiveExpectList(1, 7, "0000000100000000"), "none removed from 10-2/0000000100000000");

        //--------------------------------------------------------------------------------------------------------------------------
        TEST_TITLE("archive.info old history db system id not the same as backup.info");

        storagePutP(
            storageNewWriteP(storageTest, archiveInfoFileName),
            harnessInfoChecksumZ(
                "[db]\n"
                "db-id=2\n"
                "db-system-id=6626363367545678089\n"
                "db-version=\"10\"\n"
                "\n"
                "[db:history]\n"
                "1={\"db-id\":6626363367545671234,\"db-version\":\"10\"}\n"
                "2={\"db-id\":6626363367545678089,\"db-version\":\"10\"}"));

        TEST_ERROR(
            cmdExpire(), FormatError, "archive expiration cannot continue for repo1 - archive and backup history lists do not"
            " match");

        //--------------------------------------------------------------------------------------------------------------------------
        TEST_TITLE("archive.info old history db version not the same as backup.info");

        storagePutP(
            storageNewWriteP(storageTest, archiveInfoFileName),
            harnessInfoChecksumZ(
                "[db]\n"
                "db-id=2\n"
                "db-system-id=6626363367545678089\n"
                "db-version=\"10\"\n"
                "\n"
                "[db:history]\n"
                "1={\"db-id\":6625592122879095702,\"db-version\":\"9.4\"}\n"
                "2={\"db-id\":6626363367545678089,\"db-version\":\"10\"}"));

        TEST_ERROR(
            cmdExpire(), FormatError, "archive expiration cannot continue for repo1 - archive and backup history lists do not"
            " match");

        //--------------------------------------------------------------------------------------------------------------------------
        TEST_TITLE("archive.info has only current db with same db history id as backup.info");

        storagePutP(storageNewWriteP(storageTest, backupInfoFileName),
            harnessInfoChecksumZ(
                "[backup:current]\n"
                "20181119-152138F={"
                "\"backrest-format\":5,\"backrest-version\":\"2.08dev\","
                "\"backup-archive-start\":\"000000010000000000000002\",\"backup-archive-stop\":\"000000010000000000000002\","
                "\"backup-info-repo-size\":2369186,\"backup-info-repo-size-delta\":2369186,"
                "\"backup-info-size\":20162900,\"backup-info-size-delta\":20162900,"
                "\"backup-timestamp-start\":1542640898,\"backup-timestamp-stop\":1542640911,\"backup-type\":\"full\","
                "\"db-id\":1,\"option-archive-check\":true,\"option-archive-copy\":false,\"option-backup-standby\":false,"
                "\"option-checksum-page\":true,\"option-compress\":true,\"option-hardlink\":false,\"option-online\":true}\n"
                "20181119-152800F={"
                "\"backrest-format\":5,\"backrest-version\":\"2.08dev\","
                "\"backup-archive-start\":\"000000010000000000000004\",\"backup-archive-stop\":\"000000010000000000000004\","
                "\"backup-info-repo-size\":2369186,\"backup-info-repo-size-delta\":2369186,"
                "\"backup-info-size\":20162900,\"backup-info-size-delta\":20162900,"
                "\"backup-timestamp-start\":1542640898,\"backup-timestamp-stop\":1542640911,\"backup-type\":\"full\","
                "\"db-id\":2,\"option-archive-check\":true,\"option-archive-copy\":false,\"option-backup-standby\":false,"
                "\"option-checksum-page\":true,\"option-compress\":true,\"option-hardlink\":false,\"option-online\":true}\n"
                "20181119-152900F={"
                "\"backrest-format\":5,\"backrest-version\":\"2.08dev\","
                "\"backup-archive-start\":\"000000010000000000000006\",\"backup-archive-stop\":\"000000010000000000000006\","
                "\"backup-info-repo-size\":2369186,\"backup-info-repo-size-delta\":2369186,"
                "\"backup-info-size\":20162900,\"backup-info-size-delta\":20162900,"
                "\"backup-timestamp-start\":1542640898,\"backup-timestamp-stop\":1542640911,\"backup-type\":\"full\","
                "\"db-id\":2,\"option-archive-check\":true,\"option-archive-copy\":false,\"option-backup-standby\":false,"
                "\"option-checksum-page\":true,\"option-compress\":true,\"option-hardlink\":false,\"option-online\":true}\n"
                "\n"
                "[db]\n"
                "db-catalog-version=201707211\n"
                "db-control-version=1002\n"
                "db-id=2\n"
                "db-system-id=6626363367545678089\n"
                "db-version=\"10\"\n"
                "\n"
                "[db:history]\n"
                "1={\"db-catalog-version\":201409291,\"db-control-version\":1002,\"db-system-id\":6625592122879095702,"
                    "\"db-version\":\"10\"}\n"
                "2={\"db-catalog-version\":201707211,\"db-control-version\":1002,\"db-system-id\":6626363367545678089,"
                    "\"db-version\":\"10\"}\n"));

        // Write backup.manifest so infoBackup reconstruct produces same results as backup.info on disk and removeExpiredBackup
        // will find backup directories to remove
        storagePutP(
            storageNewWriteP(storageTest, strNewFmt("%s/20181119-152138F/" BACKUP_MANIFEST_FILE, strZ(backupStanzaPath))),
            BUFSTRDEF("tmp"));
        storagePutP(
            storageNewWriteP(storageTest, strNewFmt("%s/20181119-152800F/" BACKUP_MANIFEST_FILE, strZ(backupStanzaPath))),
            BUFSTRDEF("tmp"));
        storagePutP(
            storageNewWriteP(storageTest, strNewFmt("%s/20181119-152900F/" BACKUP_MANIFEST_FILE, strZ(backupStanzaPath))),
            BUFSTRDEF("tmp"));

        storagePutP(
            storageNewWriteP(storageTest, archiveInfoFileName),
            harnessInfoChecksumZ(
                "[db]\n"
                "db-id=2\n"
                "db-system-id=6626363367545678089\n"
                "db-version=\"10\"\n"
                "\n"
                "[db:history]\n"
                "2={\"db-id\":6626363367545678089,\"db-version\":\"10\"}"));

        argList = strLstDup(argListBase);
        strLstAddZ(argList, "--repo1-retention-full=1");
        harnessCfgLoad(cfgCmdExpire, argList);

        // Here, although backup 20181119-152138F of 10-1 will be expired, the WAL in 10-1 will not since the archive.info
        // does not know about that dir. Again, not really realistic since if it is on disk and reconstructed it would have. So
        // here we are testing that things on disk that we are not aware of are not touched.
        TEST_RESULT_VOID(cmdExpire(), "Expire archive that archive.info is aware of");

        harnessLogResult(
            "P00   INFO: expire full backup repo1: 20181119-152138F\n"
            "P00   INFO: expire full backup repo1: 20181119-152800F\n"
            "P00   INFO: remove expired backup repo1: 20181119-152800F\n"
            "P00   INFO: remove expired backup repo1: 20181119-152138F");
        TEST_RESULT_STRLST_STR(
            strLstSort(storageListP(
                storageTest, strNewFmt("%s/%s/%s", strZ(archiveStanzaPath), "10-1", "0000000100000000")), sortOrderAsc),
            archiveExpectList(1, 7, "0000000100000000"), "none removed from 10-1/0000000100000000");
        TEST_RESULT_STRLST_STR(
            strLstSort(storageListP(
                storageTest, strNewFmt("%s/%s/%s", strZ(archiveStanzaPath), "10-2", "0000000100000000")), sortOrderAsc),
            archiveExpectList(6, 7, "0000000100000000"),
            "all prior to 000000010000000000000006 removed from 10-2/0000000100000000");
    }

    // *****************************************************************************************************************************
    if (testBegin("expireAdhocBackup()"))
    {
        // Create backup.info
        storagePutP(storageNewWriteP(storageTest, backupInfoFileName),
            harnessInfoChecksumZ(
                "[backup:current]\n"
                "20181119-152138F={"
                "\"backrest-format\":5,\"backrest-version\":\"2.08dev\","
                "\"backup-archive-start\":\"000000020000000000000001\",\"backup-archive-stop\":\"000000020000000000000001\","
                "\"backup-info-repo-size\":2369186,\"backup-info-repo-size-delta\":2369186,"
                "\"backup-info-size\":20162900,\"backup-info-size-delta\":20162900,"
                "\"backup-timestamp-start\":1542640898,\"backup-timestamp-stop\":1542640911,\"backup-type\":\"full\","
                "\"db-id\":1,\"option-archive-check\":true,\"option-archive-copy\":false,\"option-backup-standby\":false,"
                "\"option-checksum-page\":true,\"option-compress\":true,\"option-hardlink\":false,\"option-online\":true}\n"
                "20181119-152800F={"
                "\"backrest-format\":5,\"backrest-version\":\"2.08dev\","
                "\"backup-archive-start\":\"000000020000000000000002\",\"backup-archive-stop\":\"000000020000000000000002\","
                "\"backup-info-repo-size\":2369186,\"backup-info-repo-size-delta\":2369186,"
                "\"backup-info-size\":20162900,\"backup-info-size-delta\":20162900,"
                "\"backup-timestamp-start\":1542640898,\"backup-timestamp-stop\":1542640911,\"backup-type\":\"full\","
                "\"db-id\":1,\"option-archive-check\":true,\"option-archive-copy\":false,\"option-backup-standby\":false,"
                "\"option-checksum-page\":true,\"option-compress\":true,\"option-hardlink\":false,\"option-online\":true}\n"
                "20181119-152800F_20181119-152152D={"
                "\"backrest-format\":5,\"backrest-version\":\"2.08dev\",\"backup-archive-start\":\"000000020000000000000004\","
                "\"backup-archive-stop\":\"000000020000000000000005\",\"backup-info-repo-size\":2369186,"
                "\"backup-info-repo-size-delta\":346,\"backup-info-size\":20162900,\"backup-info-size-delta\":8428,"
                "\"backup-prior\":\"20181119-152800F\",\"backup-reference\":[\"20181119-152800F\"],"
                "\"backup-timestamp-start\":1542640912,\"backup-timestamp-stop\":1542640915,\"backup-type\":\"diff\","
                "\"db-id\":1,\"option-archive-check\":true,\"option-archive-copy\":false,\"option-backup-standby\":false,"
                "\"option-checksum-page\":true,\"option-compress\":true,\"option-hardlink\":false,\"option-online\":true}\n"
                "20181119-152800F_20181119-152155I={"
                "\"backrest-format\":5,\"backrest-version\":\"2.08dev\",\"backup-archive-start\":\"000000020000000000000007\","
                "\"backup-archive-stop\":\"000000020000000000000007\",\"backup-info-repo-size\":2369186,"
                "\"backup-info-repo-size-delta\":346,\"backup-info-size\":20162900,\"backup-info-size-delta\":8428,"
                "\"backup-prior\":\"20181119-152800F_20181119-152152D\","
                "\"backup-reference\":[\"20181119-152800F\",\"20181119-152800F_20181119-152152D\"],"
                "\"backup-timestamp-start\":1542640912,\"backup-timestamp-stop\":1542640915,\"backup-type\":\"incr\","
                "\"db-id\":1,\"option-archive-check\":true,\"option-archive-copy\":false,\"option-backup-standby\":false,"
                "\"option-checksum-page\":true,\"option-compress\":true,\"option-hardlink\":false,\"option-online\":true}\n"
                "20181119-152800F_20181119-152252D={"
                "\"backrest-format\":5,\"backrest-version\":\"2.08dev\",\"backup-archive-start\":\"000000020000000000000009\","
                "\"backup-archive-stop\":\"000000020000000000000009\",\"backup-info-repo-size\":2369186,"
                "\"backup-info-repo-size-delta\":346,\"backup-info-size\":20162900,\"backup-info-size-delta\":8428,"
                "\"backup-prior\":\"20181119-152800F\",\"backup-reference\":[\"20181119-152800F\"],"
                "\"backup-timestamp-start\":1542640912,\"backup-timestamp-stop\":1542640915,\"backup-type\":\"diff\","
                "\"db-id\":1,\"option-archive-check\":true,\"option-archive-copy\":false,\"option-backup-standby\":false,"
                "\"option-checksum-page\":true,\"option-compress\":true,\"option-hardlink\":false,\"option-online\":true}\n"
                "20181119-152850F={"
                "\"backrest-format\":5,\"backrest-version\":\"2.08dev\","
                "\"backup-archive-start\":\"000000010000000000000002\",\"backup-archive-stop\":\"000000010000000000000004\","
                "\"backup-info-repo-size\":2369186,\"backup-info-repo-size-delta\":2369186,"
                "\"backup-info-size\":20162900,\"backup-info-size-delta\":20162900,"
                "\"backup-timestamp-start\":1542640898,\"backup-timestamp-stop\":1542640911,\"backup-type\":\"full\","
                "\"db-id\":2,\"option-archive-check\":true,\"option-archive-copy\":false,\"option-backup-standby\":false,"
                "\"option-checksum-page\":true,\"option-compress\":true,\"option-hardlink\":false,\"option-online\":true}\n"
                "20181119-152900F={"
                "\"backrest-format\":5,\"backrest-version\":\"2.08dev\","
                "\"backup-archive-start\":\"000000010000000000000006\",\"backup-archive-stop\":\"000000010000000000000007\","
                "\"backup-info-repo-size\":2369186,\"backup-info-repo-size-delta\":2369186,"
                "\"backup-info-size\":20162900,\"backup-info-size-delta\":20162900,"
                "\"backup-timestamp-start\":1542640898,\"backup-timestamp-stop\":1542640911,\"backup-type\":\"full\","
                "\"db-id\":2,\"option-archive-check\":true,\"option-archive-copy\":false,\"option-backup-standby\":false,"
                "\"option-checksum-page\":true,\"option-compress\":true,\"option-hardlink\":false,\"option-online\":true}\n"
                "\n"
                "[db]\n"
                "db-catalog-version=201909212\n"
                "db-control-version=1201\n"
                "db-id=2\n"
                "db-system-id=6626363367545678089\n"
                "db-version=\"12\"\n"
                "\n"
                "[db:history]\n"
                "1={\"db-catalog-version\":201409291,\"db-control-version\":942,\"db-system-id\":6625592122879095702,"
                    "\"db-version\":\"9.4\"}\n"
                "2={\"db-catalog-version\":201909212,\"db-control-version\":1201,\"db-system-id\":6626363367545678089,"
                    "\"db-version\":\"12\"}\n"));

        // Add backup directories with manifest file including a resumable backup dependent on last backup
        storagePutP(
            storageNewWriteP(storageTest, strNewFmt("%s/20181119-152138F/" BACKUP_MANIFEST_FILE,
            strZ(backupStanzaPath))), BUFSTRDEF("tmp"));
        storagePutP(
            storageNewWriteP(storageTest, strNewFmt("%s/20181119-152800F/" BACKUP_MANIFEST_FILE,
            strZ(backupStanzaPath))), BUFSTRDEF("tmp"));
        storagePutP(
            storageNewWriteP(storageTest, strNewFmt("%s/20181119-152800F_20181119-152152D/" BACKUP_MANIFEST_FILE,
            strZ(backupStanzaPath))), BUFSTRDEF("tmp"));
        storagePutP(
            storageNewWriteP(storageTest, strNewFmt("%s/20181119-152800F_20181119-152155I/" BACKUP_MANIFEST_FILE,
            strZ(backupStanzaPath))), BUFSTRDEF("tmp"));
        storagePutP(
            storageNewWriteP(storageTest, strNewFmt("%s/20181119-152800F_20181119-152252D/" BACKUP_MANIFEST_FILE,
            strZ(backupStanzaPath))), BUFSTRDEF("tmp"));
        storagePutP(
            storageNewWriteP(storageTest, strNewFmt("%s/20181119-152850F/" BACKUP_MANIFEST_FILE,
            strZ(backupStanzaPath))), BUFSTRDEF("tmp"));
        storagePutP(
            storageNewWriteP(storageTest, strNewFmt("%s/20181119-152900F/" BACKUP_MANIFEST_FILE,
            strZ(backupStanzaPath))), BUFSTRDEF("tmp"));
        // Resumable backup
        storagePutP(
            storageNewWriteP(storageTest, strNewFmt("%s/20181119-152900F_20181119-153000I/" BACKUP_MANIFEST_FILE INFO_COPY_EXT,
            strZ(backupStanzaPath))),
            harnessInfoChecksumZ(
                "[backup]\n"
                "backup-archive-start=\"000000010000000000000008\"\n"
                "backup-label=null\n"
                "backup-prior=\"20181119-152900F\"\n"
                "backup-timestamp-copy-start=0\n"
                "backup-timestamp-start=0\n"
                "backup-timestamp-stop=0\n"
                "backup-type=\"incr\"\n"
                "\n"
                "[backup:db]\n"
                "db-catalog-version=201909212\n"
                "db-control-version=1201\n"
                "db-id=2\n"
                "db-system-id=6626363367545678089\n"
                "db-version=\"12\"\n"
                "\n"
                "[backup:option]\n"
                "option-archive-check=false\n"
                "option-archive-copy=false\n"
                "option-checksum-page=false\n"
                "option-compress=false\n"
                "option-compress-type=\"none\"\n"
                "option-hardlink=false\n"
                "option-online=false\n"
                "\n"
                "[backup:target]\n"
                "pg_data={\"path\":\"{[path]}/pg\",\"type\":\"path\"}\n"
                "\n"
                "[db]\n"
                "postgres={\"db-id\":12980,\"db-last-system-id\":12979}\n"
                "\n"
                "[target:file]\n"
                "pg_data/PG_VERSION={\"size\":3,\"timestamp\":1565282100}\n"
                "\n"
                "[target:file:default]\n"
                "group=\"postgres\"\n"
                "master=false\n"
                "mode=\"0600\"\n"
                "user=\"postgres\"\n"
                "\n"
                "[target:path]\n"
                "pg_data={}\n"
                "\n"
                "[target:path:default]\n"
                "group=\"postgres\"\n"
                "mode=\"0700\"\n"
                "user=\"postgres\"\n"));

        InfoBackup *infoBackup = NULL;
        TEST_ASSIGN(infoBackup, infoBackupLoadFile(storageTest, backupInfoFileName, cipherTypeNone, NULL), "get backup.info");

        // Create "latest" symlink
        const String *latestLink = storagePathP(storageTest, strNewFmt("%s/latest", strZ(backupStanzaPath)));
        THROW_ON_SYS_ERROR_FMT(
            symlink(strZ(infoBackupData(infoBackup, infoBackupDataTotal(infoBackup) - 1).backupLabel), strZ(latestLink)) == -1,
            FileOpenError, "unable to create symlink '%s' to '%s'", strZ(latestLink),
            strZ(infoBackupData(infoBackup, infoBackupDataTotal(infoBackup) - 1).backupLabel));

        // Create archive info
        storagePutP(
            storageNewWriteP(storageTest, archiveInfoFileName),
            harnessInfoChecksumZ(
            "[db]\n"
            "db-id=2\n"
            "db-system-id=6626363367545678089\n"
            "db-version=\"12\"\n"
            "\n"
            "[db:history]\n"
            "1={\"db-id\":6625592122879095702,\"db-version\":\"9.4\"}\n"
            "2={\"db-id\":6626363367545678089,\"db-version\":\"12\"}"));

        // Create archive directories and generate archive
        archiveGenerate(storageTest, archiveStanzaPath, 1, 10, "9.4-1", "0000000200000000");
        archiveGenerate(storageTest, archiveStanzaPath, 1, 10, "12-2", "0000000100000000");

        //--------------------------------------------------------------------------------------------------------------------------
        TEST_TITLE("invalid backup label");

<<<<<<< HEAD
        StringList *argList = strLstDup(argListBase);
        strLstAddZ(argList, "--repo1-retention-full=4");    // High retention so only archives older than oldest full backup removed
        strLstAddZ(argList, "--set=20201119-123456F_20201119-234567I");
        harnessCfgLoad(cfgCmdExpire, argList);

        // Set the log level to detail so archive expiration messages are seen
        harnessLogLevelSet(logLevelDetail);

        TEST_RESULT_VOID(cmdExpire(), "label format OK but backup does not exist");
=======
        TEST_RESULT_UINT(
            expireAdhocBackup(infoBackup, STRDEF("20201119-123456F_20201119-234567I"), 0), 0,
            "label format OK but backup does not exist");
>>>>>>> 9bea224c
        harnessLogResult(
            "P00   WARN: backup 20201119-123456F_20201119-234567I does not exist\n"
            "            HINT: run the info command and confirm the backup is listed\n"
            "P00 DETAIL: archive retention on backup 20181119-152138F repo1: 9.4-1, start = 000000020000000000000001\n"
            "P00 DETAIL: no archive to remove for repo1: 9.4-1\n"
            "P00 DETAIL: archive retention on backup 20181119-152850F repo1: 12-2, start = 000000010000000000000002\n"
            "P00 DETAIL: remove archive repo1: 12-2, start = 000000010000000000000001, stop = 000000010000000000000001");

<<<<<<< HEAD
        argList = strLstDup(argListAvoidWarn);
        strLstAddZ(argList, "--set=" BOGUS_STR);
=======
        TEST_ERROR(
            expireAdhocBackup(infoBackup, STRDEF(BOGUS_STR), 0), OptionInvalidValueError,
            "'" BOGUS_STR "' is not a valid backup label format");
>>>>>>> 9bea224c

        harnessCfgLoad(cfgCmdExpire, argList);
        TEST_ERROR(cmdExpire(), OptionInvalidValueError, "'" BOGUS_STR "' is not a valid backup label format");

// CSHANG Maybe remove a duplicate test from above and just have these:
        //--------------------------------------------------------------------------------------------------------------------------
        TEST_TITLE("expire backup and dependent");

        argList = strLstDup(argListBase);
        strLstAddZ(argList, "--repo1-retention-full=1");
        strLstAddZ(argList, "--set=20181119-152800F_20181119-152152D");
        harnessCfgLoad(cfgCmdExpire, argList);

        TEST_RESULT_VOID(cmdExpire(), "adhoc expire only backup and dependent");
        TEST_RESULT_BOOL(
            (storageExistsP(storageTest, strNewFmt("%s/20181119-152138F/" BACKUP_MANIFEST_FILE, strZ(backupStanzaPath))) &&
            storageExistsP(storageTest, strNewFmt("%s/20181119-152800F/" BACKUP_MANIFEST_FILE, strZ(backupStanzaPath))) &&
            storageExistsP(
                storageTest, strNewFmt("%s/20181119-152800F_20181119-152252D/" BACKUP_MANIFEST_FILE, strZ(backupStanzaPath))) &&
            storageExistsP(
                storageTest, strNewFmt("%s/20181119-152850F/" BACKUP_MANIFEST_FILE, strZ(backupStanzaPath))) &&
            storageExistsP(
                storageTest, strNewFmt("%s/20181119-152900F/" BACKUP_MANIFEST_FILE, strZ(backupStanzaPath))) &&
            storageExistsP(
                storageTest, strNewFmt("%s/20181119-152900F_20181119-153000I/" BACKUP_MANIFEST_FILE INFO_COPY_EXT,
                strZ(backupStanzaPath))) &&
            !storageExistsP(
                storageTest, strNewFmt("%s/20181119-152800F_20181119-152152D/" BACKUP_MANIFEST_FILE, strZ(backupStanzaPath))) &&
            !storageExistsP(
                storageTest, strNewFmt("%s/20181119-152800F_20181119-152155I/" BACKUP_MANIFEST_FILE, strZ(backupStanzaPath)))),
            true, "only adhoc and dependents removed - resumable and all other backups remain");
        TEST_RESULT_STR(storageInfoP(storageRepo(), STRDEF(STORAGE_REPO_BACKUP "/latest")).linkDestination,
            STRDEF("20181119-152900F"), "latest link not updated");
        harnessLogResult(
            "P00   INFO: expire adhoc backup set repo1: 20181119-152800F_20181119-152152D, 20181119-152800F_20181119-152155I\n"
            "P00   INFO: remove expired backup repo1: 20181119-152800F_20181119-152155I\n"
            "P00   INFO: remove expired backup repo1: 20181119-152800F_20181119-152152D\n"
            "P00 DETAIL: archive retention on backup 20181119-152138F repo1: 9.4-1, start = 000000020000000000000001,"
            " stop = 000000020000000000000001\n"
            "P00 DETAIL: archive retention on backup 20181119-152800F repo1: 9.4-1, start = 000000020000000000000002\n"
            "P00 DETAIL: no archive to remove for repo1: 9.4-1\n"
            "P00 DETAIL: archive retention on backup 20181119-152850F repo1: 12-2, start = 000000010000000000000002,"
            " stop = 000000010000000000000004\n"
            "P00 DETAIL: archive retention on backup 20181119-152900F repo1: 12-2, start = 000000010000000000000006\n"
<<<<<<< HEAD
=======
            "P00 DETAIL: remove archive repo1: 12-2, start = 000000010000000000000001, stop = 000000010000000000000001\n"
>>>>>>> 9bea224c
            "P00 DETAIL: remove archive repo1: 12-2, start = 000000010000000000000005, stop = 000000010000000000000005");

        //--------------------------------------------------------------------------------------------------------------------------
        TEST_TITLE("expire full and archive (no dependents)");

        argList = strLstDup(argListBase);
        strLstAddZ(argList, "--repo1-retention-full=1");
        strLstAddZ(argList, "--set=20181119-152138F");
        harnessCfgLoad(cfgCmdExpire, argList);

        TEST_RESULT_VOID(cmdExpire(), "adhoc expire full backup");
        TEST_RESULT_BOOL(
            (storageExistsP(storageTest, strNewFmt("%s/20181119-152800F/" BACKUP_MANIFEST_FILE, strZ(backupStanzaPath))) &&
            storageExistsP(
                storageTest, strNewFmt("%s/20181119-152800F_20181119-152252D/" BACKUP_MANIFEST_FILE, strZ(backupStanzaPath))) &&
            storageExistsP(
                storageTest, strNewFmt("%s/20181119-152850F/" BACKUP_MANIFEST_FILE, strZ(backupStanzaPath))) &&
            storageExistsP(
                storageTest, strNewFmt("%s/20181119-152900F/" BACKUP_MANIFEST_FILE, strZ(backupStanzaPath))) &&
            storageExistsP(
                storageTest, strNewFmt("%s/20181119-152900F_20181119-153000I/" BACKUP_MANIFEST_FILE INFO_COPY_EXT,
                strZ(backupStanzaPath))) &&
            !storageExistsP(storageTest, strNewFmt("%s/20181119-152138F/" BACKUP_MANIFEST_FILE, strZ(backupStanzaPath)))),
            true, "only adhoc full removed");
        harnessLogResult(
            "P00   INFO: expire adhoc backup repo1: 20181119-152138F\n"
            "P00   INFO: remove expired backup repo1: 20181119-152138F\n"
            "P00 DETAIL: archive retention on backup 20181119-152800F repo1: 9.4-1, start = 000000020000000000000002\n"
            "P00 DETAIL: remove archive repo1: 9.4-1, start = 000000020000000000000001, stop = 000000020000000000000001\n"
            "P00 DETAIL: archive retention on backup 20181119-152850F repo1: 12-2, start = 000000010000000000000002,"
            " stop = 000000010000000000000004\n"
            "P00 DETAIL: archive retention on backup 20181119-152900F repo1: 12-2, start = 000000010000000000000006\n"
            "P00 DETAIL: no archive to remove for repo1: 12-2");

        //--------------------------------------------------------------------------------------------------------------------------
        TEST_TITLE("expire latest and resumable");

        argList = strLstDup(argListBase);
        strLstAddZ(argList, "--repo1-retention-full=1");
        strLstAddZ(argList, "--set=20181119-152900F");
        harnessCfgLoad(cfgCmdExpire, argList);

        String *archiveRemaining = strNew("");
        strCatFmt(
            archiveRemaining, "%s%s", strZ(archiveExpectList(2, 4, "0000000100000000")),
            strZ(archiveExpectList(6, 10, "0000000100000000")));

        TEST_RESULT_VOID(cmdExpire(), "adhoc expire latest backup");
        TEST_RESULT_BOOL(
            (storageExistsP(storageTest, strNewFmt("%s/20181119-152800F/" BACKUP_MANIFEST_FILE, strZ(backupStanzaPath))) &&
            storageExistsP(
                storageTest, strNewFmt("%s/20181119-152800F_20181119-152252D/" BACKUP_MANIFEST_FILE, strZ(backupStanzaPath))) &&
            !storageExistsP(
                storageTest, strNewFmt("%s/20181119-152900F/" BACKUP_MANIFEST_FILE, strZ(backupStanzaPath))) &&
            !storageExistsP(
                storageTest, strNewFmt("%s/20181119-152900F_20181119-153000I/" BACKUP_MANIFEST_FILE INFO_COPY_EXT,
                strZ(backupStanzaPath)))),
            true, "latest and resumable removed");
        harnessLogResult(
            "P00   WARN: expiring latest backup repo1: 20181119-152900F - the ability to perform point-in-time-recovery (PITR) may"
            " be affected\n"
            "            HINT: non-default settings for 'repo1-retention-archive'/'repo1-retention-archive-type'"
            " (even in prior expires) can cause gaps in the WAL.\n"
            "P00   INFO: expire adhoc backup repo1: 20181119-152900F\n"
            "P00   INFO: remove expired backup repo1: 20181119-152900F_20181119-153000I\n"
            "P00   INFO: remove expired backup repo1: 20181119-152900F\n"
            "P00 DETAIL: archive retention on backup 20181119-152800F repo1: 9.4-1, start = 000000020000000000000002\n"
            "P00 DETAIL: no archive to remove for repo1: 9.4-1\n"
            "P00 DETAIL: archive retention on backup 20181119-152850F repo1: 12-2, start = 000000010000000000000002\n"
            "P00 DETAIL: no archive to remove for repo1: 12-2");
        TEST_RESULT_STR(storageInfoP(storageRepo(), STRDEF(STORAGE_REPO_BACKUP "/latest")).linkDestination,
            STRDEF("20181119-152850F"), "latest link updated");
        TEST_RESULT_STRLST_STR(
            strLstSort(storageListP(
                storageTest, strNewFmt("%s/%s/%s", strZ(archiveStanzaPath), "12-2", "0000000100000000")), sortOrderAsc),
            archiveRemaining,
            "no archives removed from latest except what was already removed");

        //--------------------------------------------------------------------------------------------------------------------------
        TEST_TITLE("error on expire last full backup in current db-id");

        argList = strLstDup(argListAvoidWarn);
        strLstAddZ(argList, "--set=20181119-152850F");
        harnessCfgLoad(cfgCmdExpire, argList);

        TEST_ERROR(
            cmdExpire(), BackupSetInvalidError,
            "full backup repo1: 20181119-152850F cannot be expired until another full backup has been created on this repo");

        //--------------------------------------------------------------------------------------------------------------------------
        TEST_TITLE("allow adhoc expire on last full backup in prior db-id");

        argList = strLstDup(argListAvoidWarn);
        strLstAddZ(argList, "--set=20181119-152800F");
        harnessCfgLoad(cfgCmdExpire, argList);

        TEST_RESULT_VOID(cmdExpire(), "adhoc expire last prior db-id backup");
        TEST_RESULT_BOOL(
            (storageExistsP(storageTest, strNewFmt("%s/20181119-152850F/" BACKUP_MANIFEST_FILE, strZ(backupStanzaPath))) &&
            !storageExistsP(
                storageTest, strNewFmt("%s/20181119-152800F/" BACKUP_MANIFEST_FILE, strZ(backupStanzaPath))) &&
            !storageExistsP(
                storageTest, strNewFmt("%s/20181119-152800F_20181119-152252D/" BACKUP_MANIFEST_FILE, strZ(backupStanzaPath)))),
            true, "only last prior backup removed");
        harnessLogResult(
            strZ(strNewFmt(
            "P00   INFO: expire adhoc backup set repo1: 20181119-152800F, 20181119-152800F_20181119-152252D\n"
            "P00   INFO: remove expired backup repo1: 20181119-152800F_20181119-152252D\n"
            "P00   INFO: remove expired backup repo1: 20181119-152800F\n"
            "P00   INFO: remove archive path repo1: %s/repo/archive/db/9.4-1\n"
            "P00 DETAIL: archive retention on backup 20181119-152850F repo1: 12-2, start = 000000010000000000000002\n"
            "P00 DETAIL: no archive to remove for repo1: 12-2", testPath())));

        //--------------------------------------------------------------------------------------------------------------------------
        TEST_TITLE("error on expire last full backup on disk");

        argList = strLstDup(argListAvoidWarn);
        strLstAddZ(argList, "--set=20181119-152850F");
        harnessCfgLoad(cfgCmdExpire, argList);

        TEST_ERROR(
            cmdExpire(), BackupSetInvalidError,
            "full backup repo1: 20181119-152850F cannot be expired until another full backup has been created on this repo");

        //--------------------------------------------------------------------------------------------------------------------------
        TEST_TITLE("adhoc dry-run");

        // Create backup.info
        storagePutP(storageNewWriteP(storageTest, backupInfoFileName),
            harnessInfoChecksumZ(
                "[backup:current]\n"
                "20181119-152850F={"
                "\"backrest-format\":5,\"backrest-version\":\"2.08dev\","
                "\"backup-archive-start\":\"000000010000000000000002\",\"backup-archive-stop\":\"000000010000000000000004\","
                "\"backup-info-repo-size\":2369186,\"backup-info-repo-size-delta\":2369186,"
                "\"backup-info-size\":20162900,\"backup-info-size-delta\":20162900,"
                "\"backup-timestamp-start\":1542640898,\"backup-timestamp-stop\":1542640911,\"backup-type\":\"full\","
                "\"db-id\":2,\"option-archive-check\":true,\"option-archive-copy\":false,\"option-backup-standby\":false,"
                "\"option-checksum-page\":true,\"option-compress\":true,\"option-hardlink\":false,\"option-online\":true}\n"
                "20181119-152850F_20181119-152252D={"
                "\"backrest-format\":5,\"backrest-version\":\"2.08dev\",\"backup-archive-start\":\"000000010000000000000006\","
                "\"backup-archive-stop\":\"000000010000000000000007\",\"backup-info-repo-size\":2369186,"
                "\"backup-info-repo-size-delta\":346,\"backup-info-size\":20162900,\"backup-info-size-delta\":8428,"
                "\"backup-prior\":\"20181119-152850F\",\"backup-reference\":[\"20181119-152850F\"],"
                "\"backup-timestamp-start\":1542640912,\"backup-timestamp-stop\":1542640915,\"backup-type\":\"diff\","
                "\"db-id\":2,\"option-archive-check\":true,\"option-archive-copy\":false,\"option-backup-standby\":false,"
                "\"option-checksum-page\":true,\"option-compress\":true,\"option-hardlink\":false,\"option-online\":true}\n"
                "\n"
                "[db]\n"
                "db-catalog-version=201909212\n"
                "db-control-version=1201\n"
                "db-id=2\n"
                "db-system-id=6626363367545678089\n"
                "db-version=\"12\"\n"
                "\n"
                "[db:history]\n"
                "1={\"db-catalog-version\":201409291,\"db-control-version\":942,\"db-system-id\":6625592122879095702,"
                    "\"db-version\":\"9.4\"}\n"
                "2={\"db-catalog-version\":201909212,\"db-control-version\":1201,\"db-system-id\":6626363367545678089,"
                    "\"db-version\":\"12\"}\n"));

        argList = strLstDup(argListAvoidWarn);
        strLstAddZ(argList, "--set=20181119-152850F_20181119-152252D");
        strLstAddZ(argList, "--dry-run");
        harnessCfgLoad(cfgCmdExpire, argList);

        // Load the backup info. Do not store a manifest file for the adhoc backup for code coverage
        TEST_ASSIGN(infoBackup, infoBackupLoadFile(storageTest, backupInfoFileName, cipherTypeNone, NULL), "get backup.info");

        // Create the manifest file to create the directory then remove the file for code coverage
        storagePutP(
            storageNewWriteP(storageTest, strNewFmt("%s/20181119-152850F_20181119-152252D/" BACKUP_MANIFEST_FILE,
            strZ(backupStanzaPath))), BUFSTRDEF("tmp"));
        storageRemoveP(
            storageTest, strNewFmt("%s/20181119-152850F_20181119-152252D/" BACKUP_MANIFEST_FILE, strZ(backupStanzaPath)));

        String *adhocBackupLabel = strNew("20181119-152850F_20181119-152252D");
        TEST_RESULT_UINT(expireAdhocBackup(infoBackup, adhocBackupLabel, 0), 1, "adhoc expire last dependent backup");
<<<<<<< HEAD
        TEST_RESULT_VOID(removeExpiredBackup(infoBackup, adhocBackupLabel, 0), "code coverage: removeExpireBackup with no manifests");
=======
        TEST_RESULT_VOID(
            removeExpiredBackup(infoBackup, adhocBackupLabel, 0), "code coverage: removeExpireBackup with no manifests");
>>>>>>> 9bea224c
        harnessLogResult(
            "P00   WARN: [DRY-RUN] expiring latest backup repo1: 20181119-152850F_20181119-152252D - the ability to perform"
            " point-in-time-recovery (PITR) may be affected\n"
            "            HINT: non-default settings for 'repo1-retention-archive'/'repo1-retention-archive-type'"
            " (even in prior expires) can cause gaps in the WAL.\n"
            "P00   INFO: [DRY-RUN] expire adhoc backup repo1: 20181119-152850F_20181119-152252D\n"
            "P00   INFO: [DRY-RUN] remove expired backup repo1: 20181119-152850F_20181119-152252D");

        //--------------------------------------------------------------------------------------------------------------------------
        TEST_TITLE("resumable possibly based on adhoc expire backup");

        argList = strLstDup(argListAvoidWarn);
        strLstAddZ(argList, "--set=20181119-152850F_20181119-152252D");
        harnessCfgLoad(cfgCmdExpire, argList);

        // Create backup.info
        storagePutP(storageNewWriteP(storageTest, backupInfoFileName),
            harnessInfoChecksumZ(
                "[backup:current]\n"
                "20181119-152850F={"
                "\"backrest-format\":5,\"backrest-version\":\"2.08dev\","
                "\"backup-archive-start\":\"000000010000000000000002\",\"backup-archive-stop\":\"000000010000000000000004\","
                "\"backup-info-repo-size\":2369186,\"backup-info-repo-size-delta\":2369186,"
                "\"backup-info-size\":20162900,\"backup-info-size-delta\":20162900,"
                "\"backup-timestamp-start\":1542640898,\"backup-timestamp-stop\":1542640911,\"backup-type\":\"full\","
                "\"db-id\":2,\"option-archive-check\":true,\"option-archive-copy\":false,\"option-backup-standby\":false,"
                "\"option-checksum-page\":true,\"option-compress\":true,\"option-hardlink\":false,\"option-online\":true}\n"
                "20181119-152850F_20181119-152252D={"
                "\"backrest-format\":5,\"backrest-version\":\"2.08dev\",\"backup-archive-start\":\"000000010000000000000006\","
                "\"backup-archive-stop\":\"000000010000000000000007\",\"backup-info-repo-size\":2369186,"
                "\"backup-info-repo-size-delta\":346,\"backup-info-size\":20162900,\"backup-info-size-delta\":8428,"
                "\"backup-prior\":\"20181119-152850F\",\"backup-reference\":[\"20181119-152850F\"],"
                "\"backup-timestamp-start\":1542640912,\"backup-timestamp-stop\":1542640915,\"backup-type\":\"diff\","
                "\"db-id\":2,\"option-archive-check\":true,\"option-archive-copy\":false,\"option-backup-standby\":false,"
                "\"option-checksum-page\":true,\"option-compress\":true,\"option-hardlink\":false,\"option-online\":true}\n"
                "\n"
                "[db]\n"
                "db-catalog-version=201909212\n"
                "db-control-version=1201\n"
                "db-id=2\n"
                "db-system-id=6626363367545678089\n"
                "db-version=\"12\"\n"
                "\n"
                "[db:history]\n"
                "1={\"db-catalog-version\":201409291,\"db-control-version\":942,\"db-system-id\":6625592122879095702,"
                    "\"db-version\":\"9.4\"}\n"
                "2={\"db-catalog-version\":201909212,\"db-control-version\":1201,\"db-system-id\":6626363367545678089,"
                    "\"db-version\":\"12\"}\n"));

        // Adhoc backup and resumable backup manifests
        storagePutP(
            storageNewWriteP(storageTest, strNewFmt("%s/20181119-152850F_20181119-152252D/" BACKUP_MANIFEST_FILE,
            strZ(backupStanzaPath))), BUFSTRDEF("tmp"));
        storagePutP(
            storageNewWriteP(storageTest, strNewFmt("%s/20181119-152850F_20181200-152252D/" BACKUP_MANIFEST_FILE INFO_COPY_EXT,
            strZ(backupStanzaPath))),
            harnessInfoChecksumZ(
                "[backup]\n"
                "backup-archive-start=\"000000010000000000000009\"\n"
                "backup-label=null\n"
                "backup-prior=\"20181119-152850F\"\n"
                "backup-timestamp-copy-start=0\n"
                "backup-timestamp-start=0\n"
                "backup-timestamp-stop=0\n"
                "backup-type=\"incr\"\n"
                "\n"
                "[backup:db]\n"
                "db-catalog-version=201909212\n"
                "db-control-version=1201\n"
                "db-id=2\n"
                "db-system-id=6626363367545678089\n"
                "db-version=\"12\"\n"
                "\n"
                "[backup:option]\n"
                "option-archive-check=false\n"
                "option-archive-copy=false\n"
                "option-checksum-page=false\n"
                "option-compress=false\n"
                "option-compress-type=\"none\"\n"
                "option-hardlink=false\n"
                "option-online=false\n"
                "\n"
                "[backup:target]\n"
                "pg_data={\"path\":\"{[path]}/pg\",\"type\":\"path\"}\n"
                "\n"
                "[db]\n"
                "postgres={\"db-id\":12980,\"db-last-system-id\":12979}\n"
                "\n"
                "[target:file]\n"
                "pg_data/PG_VERSION={\"size\":3,\"timestamp\":1565282100}\n"
                "\n"
                "[target:file:default]\n"
                "group=\"postgres\"\n"
                "master=false\n"
                "mode=\"0600\"\n"
                "user=\"postgres\"\n"
                "\n"
                "[target:path]\n"
                "pg_data={}\n"
                "\n"
                "[target:path:default]\n"
                "group=\"postgres\"\n"
                "mode=\"0700\"\n"
                "user=\"postgres\"\n"));

        archiveGenerate(storageTest, archiveStanzaPath, 2, 10, "12-2", "0000000100000000");

        TEST_RESULT_VOID(cmdExpire(), "adhoc expire latest with resumable possibly based on it");
        harnessLogResult(
            "P00   WARN: expiring latest backup repo1: 20181119-152850F_20181119-152252D - the ability to perform"
            " point-in-time-recovery (PITR) may be affected\n"
            "            HINT: non-default settings for 'repo1-retention-archive'/'repo1-retention-archive-type'"
            " (even in prior expires) can cause gaps in the WAL.\n"
            "P00   INFO: expire adhoc backup repo1: 20181119-152850F_20181119-152252D\n"
            "P00   INFO: remove expired backup repo1: 20181119-152850F_20181119-152252D\n"
            "P00 DETAIL: archive retention on backup 20181119-152850F repo1: 12-2, start = 000000010000000000000002\n"
            "P00 DETAIL: no archive to remove for repo1: 12-2");

        harnessLogLevelReset();
    }

    // *****************************************************************************************************************************
    if (testBegin("expireTimeBasedBackup()"))
    {
        //--------------------------------------------------------------------------------------------------------------------------
        TEST_TITLE("no current backups");

        InfoBackup *infoBackup = NULL;
        TEST_ASSIGN(infoBackup, infoBackupNewLoad(ioBufferReadNew(harnessInfoChecksumZ(
            "[db]\n"
            "db-catalog-version=201409291\n"
            "db-control-version=942\n"
            "db-id=1\n"
            "db-system-id=6625592122879095702\n"
            "db-version=\"9.4\"\n"
            "\n"
            "[db:history]\n"
            "1={\"db-catalog-version\":201409291,\"db-control-version\":942,\"db-system-id\":6625592122879095702,"
                "\"db-version\":\"9.4\"}"))), "empty backup.info");

        TEST_RESULT_UINT(expireTimeBasedBackup(infoBackup, (time_t)(timeNow - (40 * SEC_PER_DAY)), 0), 0, "no backups to expire");

        //--------------------------------------------------------------------------------------------------------------------------
        // Set up
        StringList *argListTime = strLstDup(argListBase);
        strLstAddZ(argListTime, "--repo1-retention-full-type=time");

        // Create backup.info and archive.info
        storagePutP(storageNewWriteP(storageTest, backupInfoFileName), backupInfoBase);
        storagePutP(
            storageNewWriteP(storageTest, archiveInfoFileName),
            harnessInfoChecksumZ(
                "[db]\n"
                "db-id=1\n"
                "db-system-id=6625592122879095702\n"
                "db-version=\"9.4\"\n"
                "\n"
                "[db:history]\n"
                "1={\"db-id\":6625592122879095702,\"db-version\":\"9.4\"}"));

        // Write backup.manifest so infoBackup reconstruct produces same results as backup.info on disk
        storagePutP(
            storageNewWriteP(storageTest, strNewFmt("%s/20181119-152138F/" BACKUP_MANIFEST_FILE, strZ(backupStanzaPath))),
            BUFSTRDEF("tmp"));
        storagePutP(
            storageNewWriteP(storageTest, strNewFmt("%s/20181119-152800F/" BACKUP_MANIFEST_FILE, strZ(backupStanzaPath))),
            BUFSTRDEF("tmp"));
        storagePutP(
            storageNewWriteP(storageTest, strNewFmt("%s/20181119-152800F_20181119-152152D/" BACKUP_MANIFEST_FILE,
            strZ(backupStanzaPath))), BUFSTRDEF("tmp"));
        storagePutP(
            storageNewWriteP(storageTest, strNewFmt("%s/20181119-152800F_20181119-152155I/" BACKUP_MANIFEST_FILE,
            strZ(backupStanzaPath))), BUFSTRDEF("tmp"));
        storagePutP(
            storageNewWriteP(storageTest, strNewFmt("%s/20181119-152900F/" BACKUP_MANIFEST_FILE, strZ(backupStanzaPath))),
            BUFSTRDEF("tmp"));
        storagePutP(
            storageNewWriteP(storageTest, strNewFmt("%s/20181119-152900F_20181119-152600D/" BACKUP_MANIFEST_FILE,
            strZ(backupStanzaPath))), BUFSTRDEF("tmp"));

        // Genreate archive for backups in backup.info
        archiveGenerate(storageTest, archiveStanzaPath, 1, 11, "9.4-1", "0000000100000000");

        // Set the log level to detail so archive expiration messages are seen
        harnessLogLevelSet(logLevelDetail);

        //--------------------------------------------------------------------------------------------------------------------------
        TEST_TITLE("oldest backup not expired");

        StringList *argList = strLstDup(argListTime);
        harnessCfgLoad(cfgCmdExpire, argList);

        TEST_ASSIGN(infoBackup, infoBackupNewLoad(ioBufferReadNew(backupInfoBase)), "get backup.info");
        TEST_RESULT_VOID(cmdExpire(), "repo-retention-full not set for time-based");
        harnessLogResult(
            "P00   WARN: option 'repo1-retention-full' is not set for 'repo1-retention-full-type=time', the repository may run out"
            " of space\n"
            "            HINT: to retain full backups indefinitely (without warning), set option 'repo1-retention-full' to the"
            " maximum.\n"
            "P00   INFO: time-based archive retention not met for repo1 - archive logs will not be expired");

        // Stop time equals retention time
        TEST_RESULT_UINT(
            expireTimeBasedBackup(infoBackup, (time_t)(timeNow - (40 * SEC_PER_DAY)), 0), 0,
            "oldest backup stop time equals retention time");
        TEST_RESULT_STRLST_Z(
            infoBackupDataLabelList(infoBackup, NULL),
            "20181119-152138F\n20181119-152800F\n20181119-152800F_20181119-152152D\n20181119-152800F_20181119-152155I\n"
            "20181119-152900F\n20181119-152900F_20181119-152600D\n", "no backups expired");

        // Add a time period
        strLstAddZ(argList, "--repo1-retention-full=35");
        harnessCfgLoad(cfgCmdExpire, argList);

        TEST_RESULT_VOID(cmdExpire(), "oldest backup older but other backups too young");
        TEST_RESULT_STRLST_STR(
            strLstSort(storageListP(
                storageTest, strNewFmt("%s/%s/%s", strZ(archiveStanzaPath), "9.4-1", "0000000100000000")), sortOrderAsc),
            archiveExpectList(1, 11, "0000000100000000"),
            "no archives expired");
        TEST_RESULT_STRLST_Z(
            infoBackupDataLabelList(infoBackup, NULL),
            "20181119-152138F\n20181119-152800F\n20181119-152800F_20181119-152152D\n20181119-152800F_20181119-152155I\n"
            "20181119-152900F\n20181119-152900F_20181119-152600D\n", "no backups expired");
        harnessLogResult("P00   INFO: time-based archive retention not met for repo1 - archive logs will not be expired");

        //--------------------------------------------------------------------------------------------------------------------------
        TEST_TITLE("oldest backup expired");

        argList = strLstDup(argListTime);
        strLstAddZ(argList, "--repo1-retention-full=30");
        strLstAddZ(argList, "--dry-run");
        harnessCfgLoad(cfgCmdExpire, argList);
        TEST_RESULT_VOID(cmdExpire(), "only oldest backup expired - dry-run");
        harnessLogResult(
            "P00   INFO: [DRY-RUN] expire time-based backup repo1: 20181119-152138F\n"
            "P00   INFO: [DRY-RUN] remove expired backup repo1: 20181119-152138F\n"
            "P00 DETAIL: [DRY-RUN] archive retention on backup 20181119-152800F repo1: 9.4-1, start = 000000010000000000000004\n"
            "P00 DETAIL: [DRY-RUN] remove archive repo1: 9.4-1, start = 000000010000000000000001,"
            " stop = 000000010000000000000003");

        strLstAddZ(argList, "--repo1-retention-archive=9999999");
        harnessCfgLoad(cfgCmdExpire, argList);
        TEST_RESULT_VOID(cmdExpire(), "only oldest backup expired - dry-run, retention-archive set to max, no archives expired");
        harnessLogResult(
            "P00   INFO: [DRY-RUN] expire time-based backup repo1: 20181119-152138F\n"
            "P00   INFO: [DRY-RUN] remove expired backup repo1: 20181119-152138F");

        argList = strLstDup(argListTime);
        strLstAddZ(argList, "--repo1-retention-full=30");
        strLstAddZ(argList, "--repo1-retention-archive=1"); // 1-day: expire all non-essential archive prior to newest full backup
        strLstAddZ(argList, "--dry-run");
        harnessCfgLoad(cfgCmdExpire, argList);
        TEST_RESULT_VOID(cmdExpire(), "only oldest backup expired but retention archive set lower - dry-run");
        harnessLogResult(
            "P00   INFO: [DRY-RUN] expire time-based backup repo1: 20181119-152138F\n"
            "P00   INFO: [DRY-RUN] remove expired backup repo1: 20181119-152138F\n"
            "P00 DETAIL: [DRY-RUN] archive retention on backup 20181119-152800F repo1: 9.4-1, start = 000000010000000000000004,"
            " stop = 000000010000000000000004\n"
            "P00 DETAIL: [DRY-RUN] archive retention on backup 20181119-152800F_20181119-152152D repo1: 9.4-1,"
            " start = 000000010000000000000006, stop = 000000010000000000000006\n"
            "P00 DETAIL: [DRY-RUN] archive retention on backup 20181119-152800F_20181119-152155I repo1: 9.4-1,"
            " start = 000000010000000000000007, stop = 000000010000000000000007\n"
            "P00 DETAIL: [DRY-RUN] archive retention on backup 20181119-152900F repo1: 9.4-1, start = 000000010000000000000009\n"
            "P00 DETAIL: [DRY-RUN] remove archive repo1: 9.4-1, start = 000000010000000000000001, stop = 000000010000000000000003\n"
            "P00 DETAIL: [DRY-RUN] remove archive repo1: 9.4-1, start = 000000010000000000000005, stop = 000000010000000000000005\n"
            "P00 DETAIL: [DRY-RUN] remove archive repo1: 9.4-1, start = 000000010000000000000008, stop = 000000010000000000000008");

        //--------------------------------------------------------------------------------------------------------------------------
        TEST_TITLE("repo1-retention-archive-type=diff");

        argList = strLstDup(argListTime);
        strLstAddZ(argList, "--repo1-retention-full=30");
        strLstAddZ(argList, "--repo1-retention-archive-type=diff");
        strLstAddZ(argList, "--repo1-retention-archive=1"); // 1-diff: expire all non-essential archive prior to newest diff backup
        strLstAddZ(argList, "--dry-run");
        harnessCfgLoad(cfgCmdExpire, argList);

        TEST_RESULT_VOID(cmdExpire(), "only oldest backup expired, retention archive is DIFF - dry-run");
        harnessLogResult(
            "P00   WARN: [DRY-RUN] option 'repo1-retention-diff' is not set for 'repo1-retention-archive-type=diff'\n"
            "            HINT: to retain differential backups indefinitely (without warning), set option 'repo1-retention-diff'"
            " to the maximum.\n"
            "P00   INFO: [DRY-RUN] expire time-based backup repo1: 20181119-152138F\n"
            "P00   INFO: [DRY-RUN] remove expired backup repo1: 20181119-152138F\n"
            "P00 DETAIL: [DRY-RUN] archive retention on backup 20181119-152800F repo1: 9.4-1, start = 000000010000000000000004,"
            " stop = 000000010000000000000004\n"
            "P00 DETAIL: [DRY-RUN] archive retention on backup 20181119-152800F_20181119-152152D repo1: 9.4-1,"
            " start = 000000010000000000000006, stop = 000000010000000000000006\n"
            "P00 DETAIL: [DRY-RUN] archive retention on backup 20181119-152800F_20181119-152155I repo1: 9.4-1,"
            " start = 000000010000000000000007, stop = 000000010000000000000007\n"
            "P00 DETAIL: [DRY-RUN] archive retention on backup 20181119-152900F repo1: 9.4-1, start = 000000010000000000000009,"
            " stop = 000000010000000000000009\n"
            "P00 DETAIL: [DRY-RUN] archive retention on backup 20181119-152900F_20181119-152600D repo1: 9.4-1,"
            " start = 000000010000000000000011\n"
            "P00 DETAIL: [DRY-RUN] remove archive repo1: 9.4-1, start = 000000010000000000000001, stop = 000000010000000000000003\n"
            "P00 DETAIL: [DRY-RUN] remove archive repo1: 9.4-1, start = 000000010000000000000005, stop = 000000010000000000000005\n"
            "P00 DETAIL: [DRY-RUN] remove archive repo1: 9.4-1, start = 000000010000000000000008, stop = 000000010000000000000008\n"
            "P00 DETAIL: [DRY-RUN] remove archive repo1: 9.4-1, start = 000000010000000000000010, stop = 000000010000000000000010");

        //--------------------------------------------------------------------------------------------------------------------------
        TEST_TITLE("expire oldest full");

        argList = strLstDup(argListTime);
        strLstAddZ(argList, "--repo1-retention-full=25");
        harnessCfgLoad(cfgCmdExpire, argList);

        // Expire oldest from backup.info only, leaving the backup and archives on disk then save backup.info without oldest backup
        TEST_RESULT_UINT(expireTimeBasedBackup(infoBackup, (time_t)(timeNow - (25 * SEC_PER_DAY)), 0), 1, "expire oldest backup");
        TEST_RESULT_VOID(
            infoBackupSaveFile(infoBackup, storageTest, backupInfoFileName, cipherTypeNone, NULL),
            "save backup.info without oldest");
        harnessLogResult("P00   INFO: expire time-based backup repo1: 20181119-152138F");
        TEST_RESULT_VOID(cmdExpire(), "only oldest backup expired");
        harnessLogResult(
            "P00   INFO: remove expired backup repo1: 20181119-152138F\n"
            "P00 DETAIL: archive retention on backup 20181119-152800F repo1: 9.4-1, start = 000000010000000000000004\n"
            "P00 DETAIL: remove archive repo1: 9.4-1, start = 000000010000000000000001, stop = 000000010000000000000003");

        //--------------------------------------------------------------------------------------------------------------------------
        TEST_TITLE("newest backup - retention met but must keep one");

        argList = strLstDup(argListTime);
        strLstAddZ(argList, "--repo1-retention-full=1");
        harnessCfgLoad(cfgCmdExpire, argList);

        TEST_RESULT_VOID(cmdExpire(), "expire all but newest");
        harnessLogResult(
            "P00   INFO: expire time-based backup set repo1: 20181119-152800F, 20181119-152800F_20181119-152152D,"
            " 20181119-152800F_20181119-152155I\n"
            "P00   INFO: remove expired backup repo1: 20181119-152800F_20181119-152155I\n"
            "P00   INFO: remove expired backup repo1: 20181119-152800F_20181119-152152D\n"
            "P00   INFO: remove expired backup repo1: 20181119-152800F\n"
            "P00 DETAIL: archive retention on backup 20181119-152900F repo1: 9.4-1, start = 000000010000000000000009\n"
            "P00 DETAIL: remove archive repo1: 9.4-1, start = 000000010000000000000004, stop = 000000010000000000000008");

        harnessLogLevelReset();
    }

    FUNCTION_HARNESS_RESULT_VOID();
}<|MERGE_RESOLUTION|>--- conflicted
+++ resolved
@@ -871,9 +871,11 @@
         hrnCfgArgKeyRawZ(argList, cfgOptRepoRetentionDiff, 2, "3");
         hrnCfgArgKeyRawZ(argList, cfgOptRepoRetentionArchive, 2, "2");
         hrnCfgArgKeyRawZ(argList, cfgOptRepoRetentionArchiveType, 2, "diff");
-        hrnCfgArgRawZ(argList, cfgOptRepo, "2");
-        strLstAdd(argList, strNewFmt("--pg1-path=%s/pg", testPath()));
-        harnessCfgLoad(cfgCmdBackup, argList);
+
+        StringList *argList2 = strLstDup(argList);
+        hrnCfgArgRawZ(argList2, cfgOptRepo, "2");
+        strLstAdd(argList2, strNewFmt("--pg1-path=%s/pg", testPath()));
+        harnessCfgLoad(cfgCmdBackup, argList2);
 
         TEST_RESULT_VOID(cmdExpire(), "via backup command: expire last backup in archive sub path and remove sub path");
         TEST_RESULT_BOOL(
@@ -896,24 +898,9 @@
             "P00   INFO: remove expired backup repo2: 20181119-152138F");
 
         //--------------------------------------------------------------------------------------------------------------------------
-        TEST_TITLE("expire command requires repo option");
-
-        argList = strLstDup(argListBase);
-        hrnCfgArgKeyRawFmt(argList, cfgOptRepoPath, 2, "%s/repo2", testPath());
-        hrnCfgArgKeyRawZ(argList, cfgOptRepoRetentionFull, 2, "3");
-
-        TEST_ERROR_FMT(
-            harnessCfgLoad(cfgCmdExpire, argList), OptionRequiredError, "expire command requires option: repo\n"
-            "HINT: this command requires a specific repository to operate on");
-
-        //--------------------------------------------------------------------------------------------------------------------------
         TEST_TITLE("expire command - no dry run");
 
         // Add to previous list and specify repo
-        strLstAddZ(argList, "--repo1-retention-full=2");
-        strLstAddZ(argList, "--repo1-retention-diff=3");
-        strLstAddZ(argList, "--repo1-retention-archive=2");
-        strLstAddZ(argList, "--repo1-retention-archive-type=diff");
         hrnCfgArgRawZ(argList, cfgOptRepo, "1");
         harnessCfgLoad(cfgCmdExpire, argList);
 
@@ -992,12 +979,8 @@
         harnessCfgLoad(cfgCmdExpire, argList);
 
         TEST_RESULT_VOID(cmdExpire(), "expire remove archive path");
-<<<<<<< HEAD
-        harnessLogResult(strZ(strNewFmt("P00   INFO: remove archive path repo1: %s/%s/9.4-1", testPath(), strZ(archiveStanzaPath))));
-=======
         harnessLogResult(
             strZ(strNewFmt("P00   INFO: remove archive path repo1: %s/%s/9.4-1", testPath(), strZ(archiveStanzaPath))));
->>>>>>> 9bea224c
 
         //--------------------------------------------------------------------------------------------------------------------------
         storagePutP(storageNewWriteP(storageTest, backupInfoFileName),
@@ -1627,22 +1610,17 @@
 
         //--------------------------------------------------------------------------------------------------------------------------
         TEST_TITLE("invalid backup label");
-
-<<<<<<< HEAD
+// CSHANG Should probably perform this test with 2 repos and not set a repo so it acts on both for retention
         StringList *argList = strLstDup(argListBase);
-        strLstAddZ(argList, "--repo1-retention-full=4");    // High retention so only archives older than oldest full backup removed
-        strLstAddZ(argList, "--set=20201119-123456F_20201119-234567I");
+        hrnCfgArgKeyRawZ(argList, cfgOptRepoRetentionFull, 1, "4");
+        hrnCfgArgRawZ(argList, cfgOptSet, "20201119-123456F_20201119-234567I");
         harnessCfgLoad(cfgCmdExpire, argList);
 
         // Set the log level to detail so archive expiration messages are seen
         harnessLogLevelSet(logLevelDetail);
 
+        // High retention set so only archives older than oldest full are removed
         TEST_RESULT_VOID(cmdExpire(), "label format OK but backup does not exist");
-=======
-        TEST_RESULT_UINT(
-            expireAdhocBackup(infoBackup, STRDEF("20201119-123456F_20201119-234567I"), 0), 0,
-            "label format OK but backup does not exist");
->>>>>>> 9bea224c
         harnessLogResult(
             "P00   WARN: backup 20201119-123456F_20201119-234567I does not exist\n"
             "            HINT: run the info command and confirm the backup is listed\n"
@@ -1651,14 +1629,8 @@
             "P00 DETAIL: archive retention on backup 20181119-152850F repo1: 12-2, start = 000000010000000000000002\n"
             "P00 DETAIL: remove archive repo1: 12-2, start = 000000010000000000000001, stop = 000000010000000000000001");
 
-<<<<<<< HEAD
         argList = strLstDup(argListAvoidWarn);
         strLstAddZ(argList, "--set=" BOGUS_STR);
-=======
-        TEST_ERROR(
-            expireAdhocBackup(infoBackup, STRDEF(BOGUS_STR), 0), OptionInvalidValueError,
-            "'" BOGUS_STR "' is not a valid backup label format");
->>>>>>> 9bea224c
 
         harnessCfgLoad(cfgCmdExpire, argList);
         TEST_ERROR(cmdExpire(), OptionInvalidValueError, "'" BOGUS_STR "' is not a valid backup label format");
@@ -1703,10 +1675,6 @@
             "P00 DETAIL: archive retention on backup 20181119-152850F repo1: 12-2, start = 000000010000000000000002,"
             " stop = 000000010000000000000004\n"
             "P00 DETAIL: archive retention on backup 20181119-152900F repo1: 12-2, start = 000000010000000000000006\n"
-<<<<<<< HEAD
-=======
-            "P00 DETAIL: remove archive repo1: 12-2, start = 000000010000000000000001, stop = 000000010000000000000001\n"
->>>>>>> 9bea224c
             "P00 DETAIL: remove archive repo1: 12-2, start = 000000010000000000000005, stop = 000000010000000000000005");
 
         //--------------------------------------------------------------------------------------------------------------------------
@@ -1885,12 +1853,8 @@
 
         String *adhocBackupLabel = strNew("20181119-152850F_20181119-152252D");
         TEST_RESULT_UINT(expireAdhocBackup(infoBackup, adhocBackupLabel, 0), 1, "adhoc expire last dependent backup");
-<<<<<<< HEAD
-        TEST_RESULT_VOID(removeExpiredBackup(infoBackup, adhocBackupLabel, 0), "code coverage: removeExpireBackup with no manifests");
-=======
         TEST_RESULT_VOID(
             removeExpiredBackup(infoBackup, adhocBackupLabel, 0), "code coverage: removeExpireBackup with no manifests");
->>>>>>> 9bea224c
         harnessLogResult(
             "P00   WARN: [DRY-RUN] expiring latest backup repo1: 20181119-152850F_20181119-152252D - the ability to perform"
             " point-in-time-recovery (PITR) may be affected\n"
