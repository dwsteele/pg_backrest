--- conflicted
+++ resolved
@@ -228,18 +228,11 @@
             "  --repo-s3-role                   S3 repository role\n"
             "  --repo-s3-token                  S3 repository security token\n"
             "  --repo-s3-uri-style              S3 URI Style [default=host]\n"
-<<<<<<< HEAD
-            "  --repo-s3-verify-tls             verify S3 server certificate [default=y]\n"
-            "  --repo-storage-ca-file           repository storage CA file\n"
-            "  --repo-storage-ca-path           repository storage CA path\n"
-            "  --repo-storage-verify-tls        repository storage server certificate verify\n"
-=======
             "  --repo-storage-ca-file           repository storage CA file\n"
             "  --repo-storage-ca-path           repository storage CA path\n"
             "  --repo-storage-host              repository storage host\n"
             "  --repo-storage-port              repository storage port [default=443]\n"
             "  --repo-storage-verify-tls        repository storage certificate verify\n"
->>>>>>> d1aa765a
             "                                   [default=y]\n"
             "  --repo-type                      type of storage used for the repository\n"
             "                                   [default=posix]\n"
