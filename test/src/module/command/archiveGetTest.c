/***********************************************************************************************************************************
Test Archive Get Command
***********************************************************************************************************************************/
#include "common/compress/helper.h"
#include "common/io/fdRead.h"
#include "common/io/fdWrite.h"
#include "postgres/interface.h"
#include "postgres/version.h"
#include "storage/posix/storage.h"

#include "common/harnessConfig.h"
#include "common/harnessFork.h"
#include "common/harnessInfo.h"
#include "common/harnessPostgres.h"
#include "common/harnessProtocol.h"
#include "common/harnessStorage.h"

/***********************************************************************************************************************************
Test Run
***********************************************************************************************************************************/
void
testRun(void)
{
    FUNCTION_HARNESS_VOID();

    Storage *storageTest = storagePosixNewP(TEST_PATH_STR, .write = true);

    // *****************************************************************************************************************************
    if (testBegin("queueNeed()"))
    {
        StringList *argList = strLstNew();
        strLstAddZ(argList, "--stanza=test1");
        strLstAddZ(argList, "--archive-async");
        hrnCfgArgRawZ(argList, cfgOptPgPath, "/unused");
        strLstAddZ(argList, "--spool-path=" TEST_PATH "/spool");
        harnessCfgLoad(cfgCmdArchiveGet, argList);

        size_t queueSize = 16 * 1024 * 1024;
        size_t walSegmentSize = 16 * 1024 * 1024;

        TEST_ERROR(
            queueNeed(STRDEF("000000010000000100000001"), false, queueSize, walSegmentSize, PG_VERSION_92),
            PathMissingError, "unable to list file info for missing path '" TEST_PATH "/spool/archive/test1/in'");

        // -------------------------------------------------------------------------------------------------------------------------
        storagePathCreateP(storageSpoolWrite(), STRDEF(STORAGE_SPOOL_ARCHIVE_IN));

        TEST_RESULT_STRLST_Z(
            queueNeed(STRDEF("000000010000000100000001"), false, queueSize, walSegmentSize, PG_VERSION_92),
            "000000010000000100000001\n000000010000000100000002\n", "queue size smaller than min");

        // -------------------------------------------------------------------------------------------------------------------------
        queueSize = (16 * 1024 * 1024) * 3;

        TEST_RESULT_STRLST_Z(
            queueNeed(STRDEF("000000010000000100000001"), false, queueSize, walSegmentSize, PG_VERSION_92),
            "000000010000000100000001\n000000010000000100000002\n000000010000000100000003\n", "empty queue");

        // -------------------------------------------------------------------------------------------------------------------------
        Buffer *walSegmentBuffer = bufNew(walSegmentSize);
        memset(bufPtr(walSegmentBuffer), 0, walSegmentSize);

        HRN_STORAGE_PUT(storageSpoolWrite(), STORAGE_SPOOL_ARCHIVE_IN "/0000000100000001000000FE", walSegmentBuffer);
        HRN_STORAGE_PUT(storageSpoolWrite(), STORAGE_SPOOL_ARCHIVE_IN "/0000000100000001000000FF", walSegmentBuffer);

        TEST_RESULT_STRLST_Z(
            queueNeed(STRDEF("0000000100000001000000FE"), false, queueSize, walSegmentSize, PG_VERSION_92),
            "000000010000000200000000\n000000010000000200000001\n", "queue has wal < 9.3");

        TEST_RESULT_STRLST_Z(
            storageListP(storageSpoolWrite(), STRDEF(STORAGE_SPOOL_ARCHIVE_IN)), "0000000100000001000000FE\n", "check queue");

        // -------------------------------------------------------------------------------------------------------------------------
        TEST_TITLE("pg >= 9.3 and ok/junk status files");

        walSegmentSize = 1024 * 1024;
        queueSize = walSegmentSize * 5;

        HRN_STORAGE_PUT_Z(storageSpoolWrite(), STORAGE_SPOOL_ARCHIVE_IN "/junk", "JUNK");

        // Bad OK file with wrong length (just to make sure this does not cause strSubN() issues)
        HRN_STORAGE_PUT_Z(storageSpoolWrite(), STORAGE_SPOOL_ARCHIVE_IN "/AAA.ok", "0\nWARNING");

        // OK file with warnings somehow left over from a prior run
        HRN_STORAGE_PUT_Z(storageSpoolWrite(), STORAGE_SPOOL_ARCHIVE_IN "/000000010000000A00000FFD.ok", "0\nWARNING");

        // Valid queued WAL segments (one with an OK file containing warnings)
        HRN_STORAGE_PUT(storageSpoolWrite(), STORAGE_SPOOL_ARCHIVE_IN "/000000010000000A00000FFE", walSegmentBuffer);
        HRN_STORAGE_PUT(storageSpoolWrite(), STORAGE_SPOOL_ARCHIVE_IN "/000000010000000A00000FFF", walSegmentBuffer);
        HRN_STORAGE_PUT_Z(storageSpoolWrite(), STORAGE_SPOOL_ARCHIVE_IN "/000000010000000A00000FFF.ok", "0\nWARNING2");

        // Empty OK file indicating a WAL segment not found at the end of the queue
        HRN_STORAGE_PUT_EMPTY(storageSpoolWrite(), STORAGE_SPOOL_ARCHIVE_IN "/000000010000000B00000000.ok");

        TEST_RESULT_STRLST_Z(
            queueNeed(STRDEF("000000010000000A00000FFD"), true, queueSize, walSegmentSize, PG_VERSION_11),
            "000000010000000B00000000\n000000010000000B00000001\n000000010000000B00000002\n", "queue has wal >= 9.3");

        TEST_STORAGE_LIST(
            storageSpool(), STORAGE_SPOOL_ARCHIVE_IN,
            "000000010000000A00000FFE\n000000010000000A00000FFF\n000000010000000A00000FFF.ok\n");
    }

    // *****************************************************************************************************************************
    if (testBegin("cmdArchiveGetAsync()"))
    {
        harnessLogLevelSet(logLevelDetail);

        // Install local command handler shim
        static const ProtocolServerHandler testLocalHandlerList[] = {PROTOCOL_SERVER_HANDLER_ARCHIVE_GET_LIST};
        hrnProtocolLocalShimInstall(testLocalHandlerList, PROTOCOL_SERVER_HANDLER_LIST_SIZE(testLocalHandlerList));

        // Arguments that must be included
        StringList *argBaseList = strLstNew();
        hrnCfgArgRawZ(argBaseList, cfgOptPgPath, TEST_PATH_PG);
        hrnCfgArgRawZ(argBaseList, cfgOptRepoPath, TEST_PATH_REPO);
        hrnCfgArgRawZ(argBaseList, cfgOptSpoolPath, TEST_PATH_SPOOL);
        hrnCfgArgRawBool(argBaseList, cfgOptArchiveAsync, true);
        hrnCfgArgRawZ(argBaseList, cfgOptStanza, "test2");

        // -------------------------------------------------------------------------------------------------------------------------
        TEST_TITLE("command must be run on the pg host");

        StringList *argList = strLstDup(argBaseList);
        hrnCfgArgRawZ(argList, cfgOptPgHost, BOGUS_STR);
        harnessCfgLoadRole(cfgCmdArchiveGet, cfgCmdRoleAsync, argList);

        TEST_ERROR(cmdArchiveGetAsync(), HostInvalidError, "archive-get command must be run on the PostgreSQL host");

        TEST_STORAGE_GET(
            storageSpoolWrite(), STORAGE_SPOOL_ARCHIVE_IN "/global.error",
            "72\narchive-get command must be run on the PostgreSQL host", .remove = true);
        TEST_STORAGE_LIST_EMPTY(storageSpool(), STORAGE_SPOOL_ARCHIVE_IN);

        // -------------------------------------------------------------------------------------------------------------------------
        TEST_TITLE("error on no segments");

        argList = strLstDup(argBaseList);
        harnessCfgLoadRole(cfgCmdArchiveGet, cfgCmdRoleAsync, argList);

        TEST_ERROR(cmdArchiveGetAsync(), ParamInvalidError, "at least one wal segment is required");

<<<<<<< HEAD
        PackWrite *paramList = pckWriteNewBuf(bufNew(256));
        pckWriteStrP(paramList, archiveFile);
        pckWriteEndP(paramList);

        TEST_RESULT_BOOL(
            archiveGetProtocol(PROTOCOL_COMMAND_ARCHIVE_GET_STR, pckReadNewBuf(pckWriteBuf(paramList)), server), true,
            "protocol archive get");
        TEST_RESULT_STR_Z(strNewBuf(serverWrite), "{\"out\":0}\n", "check result");
        TEST_RESULT_BOOL(
            storageExistsP(storageTest, strNewFmt("spool/archive/test1/in/%s", strZ(archiveFile))), true, "  check exists");
=======
        TEST_STORAGE_GET(
            storageSpoolWrite(), STORAGE_SPOOL_ARCHIVE_IN "/global.error", "96\nat least one wal segment is required",
            .remove = true);
        TEST_STORAGE_LIST_EMPTY(storageSpool(), STORAGE_SPOOL_ARCHIVE_IN);

        // -------------------------------------------------------------------------------------------------------------------------
        TEST_TITLE("no segments to find");
>>>>>>> 5b332b22

        HRN_STORAGE_PUT(
            storagePgWrite(), PG_PATH_GLOBAL "/" PG_FILE_PGCONTROL,
            hrnPgControlToBuffer((PgControl){.version = PG_VERSION_10, .systemId = 0xFACEFACEFACEFACE}));

<<<<<<< HEAD
        // Check invalid protocol function
        // -------------------------------------------------------------------------------------------------------------------------
        TEST_RESULT_BOOL(
            archiveGetProtocol(strNew(BOGUS_STR), pckReadNewBuf(pckWriteBuf(paramList)), server), false, "invalid function");
    }
=======
        HRN_INFO_PUT(
            storageRepoWrite(), INFO_ARCHIVE_PATH_FILE,
            "[db]\n"
            "db-id=1\n"
            "\n"
            "[db:history]\n"
            "1={\"db-id\":18072658121562454734,\"db-version\":\"10\"}\n");
>>>>>>> 5b332b22

        strLstAddZ(argList, "000000010000000100000001");
        harnessCfgLoadRole(cfgCmdArchiveGet, cfgCmdRoleAsync, argList);

        TEST_RESULT_VOID(cmdArchiveGetAsync(), "get async");

        TEST_RESULT_LOG(
            "P00   INFO: get 1 WAL file(s) from archive: 000000010000000100000001\n"
            "P00 DETAIL: unable to find 000000010000000100000001 in the archive");

        TEST_STORAGE_GET_EMPTY(storageSpoolWrite(), STORAGE_SPOOL_ARCHIVE_IN "/000000010000000100000001.ok", .remove = true);
        TEST_STORAGE_LIST_EMPTY(storageSpool(), STORAGE_SPOOL_ARCHIVE_IN);

        // -------------------------------------------------------------------------------------------------------------------------
        TEST_TITLE("error on path permission");

        storagePathCreateP(storageRepoIdxWrite(0), STRDEF(STORAGE_REPO_ARCHIVE "/10-1"), .mode = 0400);

        TEST_RESULT_VOID(cmdArchiveGetAsync(), "get async");

        TEST_RESULT_LOG(
            "P00   INFO: get 1 WAL file(s) from archive: 000000010000000100000001\n"
            "P00   WARN: repo1: [PathOpenError] unable to list file info for path '" TEST_PATH_REPO "/archive/test2/10-1"
                "/0000000100000001': [13] Permission denied\n"
            "P00   WARN: [RepoInvalidError] unable to find a valid repository");

        TEST_STORAGE_GET(
            storageSpoolWrite(), STORAGE_SPOOL_ARCHIVE_IN "/000000010000000100000001.error",
            "103\n"
            "unable to find a valid repository\n"
            "repo1: [PathOpenError] unable to list file info for path '" TEST_PATH_REPO "/archive/test2/10-1/0000000100000001':"
                " [13] Permission denied",
            .remove = true);
        TEST_STORAGE_LIST_EMPTY(storageSpool(), STORAGE_SPOOL_ARCHIVE_IN);

        HRN_STORAGE_MODE(storageRepoIdxWrite(0), STORAGE_REPO_ARCHIVE "/10-1");

        // -------------------------------------------------------------------------------------------------------------------------
        TEST_TITLE("error on invalid compressed segment");

        HRN_STORAGE_PUT_EMPTY(
            storageRepoWrite(), STORAGE_REPO_ARCHIVE "/10-1/000000010000000100000001-abcdabcdabcdabcdabcdabcdabcdabcdabcdabcd.gz");

        TEST_RESULT_VOID(cmdArchiveGetAsync(), "get async");

        TEST_RESULT_LOG(
            "P00   INFO: get 1 WAL file(s) from archive: 000000010000000100000001\n"
            "P01   WARN: [FileReadError] raised from local-1 shim protocol: unable to get 000000010000000100000001:\n"
            "            repo1: 10-1/0000000100000001/000000010000000100000001-abcdabcdabcdabcdabcdabcdabcdabcdabcdabcd.gz"
                " [FormatError] unexpected eof in compressed data");

        TEST_STORAGE_GET(
            storageSpoolWrite(), STORAGE_SPOOL_ARCHIVE_IN "/000000010000000100000001.error",
            "42\n"
            "raised from local-1 shim protocol: unable to get 000000010000000100000001:\n"
            "repo1: 10-1/0000000100000001/000000010000000100000001-abcdabcdabcdabcdabcdabcdabcdabcdabcdabcd.gz [FormatError]"
                " unexpected eof in compressed data",
            .remove = true);
        TEST_STORAGE_LIST(storageSpool(), STORAGE_SPOOL_ARCHIVE_IN, "000000010000000100000001.pgbackrest.tmp\n");

        TEST_STORAGE_REMOVE(
            storageRepoWrite(), STORAGE_REPO_ARCHIVE "/10-1/000000010000000100000001-abcdabcdabcdabcdabcdabcdabcdabcdabcdabcd.gz");

        // -------------------------------------------------------------------------------------------------------------------------
        TEST_TITLE("single segment");

        HRN_STORAGE_PUT_EMPTY(
            storageRepoWrite(), STORAGE_REPO_ARCHIVE "/10-1/000000010000000100000001-abcdabcdabcdabcdabcdabcdabcdabcdabcdabcd");

        // There should be a temp file left over. Make sure it still exists to test that temp files are removed on retry.
        TEST_STORAGE_EXISTS(storageSpool(), STORAGE_SPOOL_ARCHIVE_IN "/000000010000000100000001.pgbackrest.tmp");

        TEST_RESULT_VOID(cmdArchiveGetAsync(), "archive async");

        TEST_RESULT_LOG(
            "P00   INFO: get 1 WAL file(s) from archive: 000000010000000100000001\n"
            "P01 DETAIL: found 000000010000000100000001 in the repo1: 10-1 archive");

        TEST_STORAGE_GET_EMPTY(storageSpoolWrite(), STORAGE_SPOOL_ARCHIVE_IN "/000000010000000100000001", .remove = true);
        TEST_STORAGE_LIST_EMPTY(storageSpool(), STORAGE_SPOOL_ARCHIVE_IN);

        // -------------------------------------------------------------------------------------------------------------------------
        TEST_TITLE("single segment with one invalid file");

        HRN_INFO_PUT(
            storageRepoWrite(), INFO_ARCHIVE_PATH_FILE,
            "[db]\n"
            "db-id=1\n"
            "\n"
            "[db:history]\n"
            "1={\"db-id\":18072658121562454734,\"db-version\":\"10\"}\n"
            "2={\"db-id\":18072658121562454734,\"db-version\":\"10\"}\n");

        HRN_STORAGE_PUT_EMPTY(
            storageRepoWrite(), STORAGE_REPO_ARCHIVE "/10-1/000000010000000100000001-abcdabcdabcdabcdabcdabcdabcdabcdabcdabcd");
        HRN_STORAGE_PUT_EMPTY(
            storageRepoWrite(), STORAGE_REPO_ARCHIVE "/10-2/000000010000000100000001-abcdabcdabcdabcdabcdabcdabcdabcdabcdabcd.gz");

        TEST_RESULT_VOID(cmdArchiveGetAsync(), "archive async");

        TEST_RESULT_LOG(
            "P00   INFO: get 1 WAL file(s) from archive: 000000010000000100000001\n"
            "P01   WARN: repo1: 10-2/0000000100000001/000000010000000100000001-abcdabcdabcdabcdabcdabcdabcdabcdabcdabcd.gz"
                " [FormatError] unexpected eof in compressed data\n"
            "P01 DETAIL: found 000000010000000100000001 in the repo1: 10-1 archive");

        TEST_STORAGE_GET(
            storageSpoolWrite(), STORAGE_SPOOL_ARCHIVE_IN "/000000010000000100000001.ok",
            "0\n"
            "repo1: 10-2/0000000100000001/000000010000000100000001-abcdabcdabcdabcdabcdabcdabcdabcdabcdabcd.gz [FormatError]"
                " unexpected eof in compressed data",
            .remove = true);
        TEST_STORAGE_GET_EMPTY(storageSpoolWrite(), STORAGE_SPOOL_ARCHIVE_IN "/000000010000000100000001", .remove = true);
        TEST_STORAGE_LIST_EMPTY(storageSpool(), STORAGE_SPOOL_ARCHIVE_IN);

        TEST_STORAGE_REMOVE(
            storageRepoWrite(), STORAGE_REPO_ARCHIVE "/10-2/000000010000000100000001-abcdabcdabcdabcdabcdabcdabcdabcdabcdabcd.gz");

        // -------------------------------------------------------------------------------------------------------------------------
        TEST_TITLE("single segment with one invalid file");

        HRN_INFO_PUT(
            storageRepoWrite(), INFO_ARCHIVE_PATH_FILE,
            "[db]\n"
            "db-id=1\n"
            "\n"
            "[db:history]\n"
            "1={\"db-id\":18072658121562454734,\"db-version\":\"10\"}\n"
            "2={\"db-id\":18072658121562454734,\"db-version\":\"10\"}\n");

        HRN_STORAGE_PUT_EMPTY(
            storageRepoWrite(), STORAGE_REPO_ARCHIVE "/10-1/000000010000000100000001-abcdabcdabcdabcdabcdabcdabcdabcdabcdabcd");
        HRN_STORAGE_PUT_EMPTY(
            storageRepoWrite(), STORAGE_REPO_ARCHIVE "/10-2/000000010000000100000001-abcdabcdabcdabcdabcdabcdabcdabcdabcdabcd.gz");

        TEST_RESULT_VOID(cmdArchiveGetAsync(), "archive async");

        TEST_RESULT_LOG(
            "P00   INFO: get 1 WAL file(s) from archive: 000000010000000100000001\n"
            "P01   WARN: repo1: 10-2/0000000100000001/000000010000000100000001-abcdabcdabcdabcdabcdabcdabcdabcdabcdabcd.gz"
                " [FormatError] unexpected eof in compressed data\n"
            "P01 DETAIL: found 000000010000000100000001 in the repo1: 10-1 archive");

        TEST_STORAGE_GET(
            storageSpoolWrite(), STORAGE_SPOOL_ARCHIVE_IN "/000000010000000100000001.ok",
            "0\n"
            "repo1: 10-2/0000000100000001/000000010000000100000001-abcdabcdabcdabcdabcdabcdabcdabcdabcdabcd.gz [FormatError]"
                " unexpected eof in compressed data",
            .remove = true);
        TEST_STORAGE_GET_EMPTY(storageSpoolWrite(), STORAGE_SPOOL_ARCHIVE_IN "/000000010000000100000001", .remove = true);
        TEST_STORAGE_LIST_EMPTY(storageSpool(), STORAGE_SPOOL_ARCHIVE_IN);

        TEST_STORAGE_REMOVE(
            storageRepoWrite(), STORAGE_REPO_ARCHIVE "/10-2/000000010000000100000001-abcdabcdabcdabcdabcdabcdabcdabcdabcdabcd.gz");

        // -------------------------------------------------------------------------------------------------------------------------
        TEST_TITLE("multiple segments where some are missing or errored and mismatched repo");

        hrnCfgArgKeyRawZ(argBaseList, cfgOptRepoPath, 2, TEST_PATH_REPO "2");

        argList = strLstDup(argBaseList);
        strLstAddZ(argList, "0000000100000001000000FE");
        strLstAddZ(argList, "0000000100000001000000FF");
        strLstAddZ(argList, "000000010000000200000000");
        harnessCfgLoadRole(cfgCmdArchiveGet, cfgCmdRoleAsync, argList);

        HRN_INFO_PUT(
            storageRepoIdxWrite(1), INFO_ARCHIVE_PATH_FILE,
            "[db]\n"
            "db-id=1\n"
            "\n"
            "[db:history]\n"
            "1={\"db-id\":18072658121562454734,\"db-version\":\"11\"}\n");

        HRN_STORAGE_PUT_EMPTY(
            storageRepoWrite(), STORAGE_REPO_ARCHIVE "/10-1/0000000100000001000000FE-abcdabcdabcdabcdabcdabcdabcdabcdabcdabcd");

        // Create segment duplicates
        HRN_STORAGE_PUT_EMPTY(
            storageRepoWrite(), STORAGE_REPO_ARCHIVE "/10-1/000000010000000200000000-aaaaaaaaaaaaaaaaaaaaaaaaaaaaaaaaaaaaaaaa");
        HRN_STORAGE_PUT_EMPTY(
            storageRepoWrite(), STORAGE_REPO_ARCHIVE "/10-1/000000010000000200000000-bbbbbbbbbbbbbbbbbbbbbbbbbbbbbbbbbbbbbbbb");

        TEST_RESULT_VOID(cmdArchiveGetAsync(), "archive async");

        #define TEST_WARN                                                                                                          \
            "repo2: [ArchiveMismatchError] unable to retrieve the archive id for database version '10' and system-id"              \
                " '18072658121562454734'"

        TEST_RESULT_LOG(
            "P00   INFO: get 3 WAL file(s) from archive: 0000000100000001000000FE...000000010000000200000000\n"
            "P00   WARN: " TEST_WARN "\n"
            "P01 DETAIL: found 0000000100000001000000FE in the repo1: 10-1 archive\n"
            "P00 DETAIL: unable to find 0000000100000001000000FF in the archive");

        TEST_STORAGE_GET(
            storageSpoolWrite(), STORAGE_SPOOL_ARCHIVE_IN "/0000000100000001000000FE.ok", "0\n" TEST_WARN, .remove = true);
        TEST_STORAGE_GET(
            storageSpoolWrite(), STORAGE_SPOOL_ARCHIVE_IN "/0000000100000001000000FF.ok", "0\n" TEST_WARN, .remove = true);
        TEST_STORAGE_GET_EMPTY(storageSpoolWrite(), STORAGE_SPOOL_ARCHIVE_IN "/0000000100000001000000FE", .remove = true);
        TEST_STORAGE_LIST_EMPTY(storageSpool(), STORAGE_SPOOL_ARCHIVE_IN);

        #undef TEST_WARN

        // -------------------------------------------------------------------------------------------------------------------------
        TEST_TITLE("error on duplicates now that no segments are missing, repo with bad perms");

        // Fix repo 2 archive info but break archive path
        HRN_INFO_PUT(
            storageRepoIdxWrite(1), INFO_ARCHIVE_PATH_FILE,
            "[db]\n"
            "db-id=1\n"
            "\n"
            "[db:history]\n"
            "1={\"db-id\":18072658121562454734,\"db-version\":\"10\"}\n");

        storagePathCreateP(storageRepoIdxWrite(1), STRDEF(STORAGE_REPO_ARCHIVE "/10-1"), .mode = 0400);

        HRN_STORAGE_PUT_EMPTY(
            storageRepoWrite(), STORAGE_REPO_ARCHIVE "/10-1/0000000100000001000000FF-efefefefefefefefefefefefefefefefefefefef");

        TEST_RESULT_VOID(cmdArchiveGetAsync(), "archive async");

        #define TEST_WARN1                                                                                                         \
            "repo2: [PathOpenError] unable to list file info for path '" TEST_PATH_REPO "2/archive/test2/10-1"                     \
                "/0000000100000001': [13] Permission denied"
        #define TEST_WARN2                                                                                                         \
            "repo2: [PathOpenError] unable to list file info for path '" TEST_PATH_REPO "2/archive/test2/10-1"                     \
                "/0000000100000002': [13] Permission denied"

        TEST_RESULT_LOG(
            "P00   INFO: get 3 WAL file(s) from archive: 0000000100000001000000FE...000000010000000200000000\n"
            "P00   WARN: " TEST_WARN1 "\n"
            "P00   WARN: " TEST_WARN2 "\n"
            "P01 DETAIL: found 0000000100000001000000FE in the repo1: 10-1 archive\n"
            "P01 DETAIL: found 0000000100000001000000FF in the repo1: 10-1 archive\n"
            "P00   WARN: [ArchiveDuplicateError] duplicates found for WAL segment 000000010000000200000000:\n"
            "            repo1: 10-1/0000000100000002/000000010000000200000000-bbbbbbbbbbbbbbbbbbbbbbbbbbbbbbbbbbbbbbbb"
                ", 10-1/0000000100000002/000000010000000200000000-aaaaaaaaaaaaaaaaaaaaaaaaaaaaaaaaaaaaaaaa\n"
            "            HINT: are multiple primaries archiving to this stanza?");

        TEST_STORAGE_GET_EMPTY(storageSpoolWrite(), STORAGE_SPOOL_ARCHIVE_IN "/0000000100000001000000FE", .remove = true);
        TEST_STORAGE_GET(
            storageSpoolWrite(), STORAGE_SPOOL_ARCHIVE_IN "/0000000100000001000000FE.ok", "0\n" TEST_WARN1, .remove = true);
        TEST_STORAGE_GET_EMPTY(storageSpoolWrite(), STORAGE_SPOOL_ARCHIVE_IN "/0000000100000001000000FF", .remove = true);
        TEST_STORAGE_GET(
            storageSpoolWrite(), STORAGE_SPOOL_ARCHIVE_IN "/0000000100000001000000FF.ok", "0\n" TEST_WARN1, .remove = true);
        TEST_STORAGE_GET(
            storageSpoolWrite(), STORAGE_SPOOL_ARCHIVE_IN "/000000010000000200000000.error",
            "45\n"
            "duplicates found for WAL segment 000000010000000200000000:\n"
            "repo1: 10-1/0000000100000002/000000010000000200000000-bbbbbbbbbbbbbbbbbbbbbbbbbbbbbbbbbbbbbbbb, 10-1/0000000100000002"
                "/000000010000000200000000-aaaaaaaaaaaaaaaaaaaaaaaaaaaaaaaaaaaaaaaa\n"
            "HINT: are multiple primaries archiving to this stanza?\n"
            TEST_WARN2,
            .remove = true);
        TEST_STORAGE_LIST_EMPTY(storageSpool(), STORAGE_SPOOL_ARCHIVE_IN);

        HRN_STORAGE_MODE(storageRepoIdxWrite(1), STORAGE_REPO_ARCHIVE "/10-1");

        #undef TEST_WARN1
        #undef TEST_WARN2

        // -------------------------------------------------------------------------------------------------------------------------
        TEST_TITLE("error on duplicates");

        argList = strLstDup(argBaseList);
        strLstAddZ(argList, "000000010000000200000000");
        harnessCfgLoadRole(cfgCmdArchiveGet, cfgCmdRoleAsync, argList);

        TEST_RESULT_VOID(cmdArchiveGetAsync(), "archive async");

        TEST_RESULT_LOG(
            "P00   INFO: get 1 WAL file(s) from archive: 000000010000000200000000\n"
            "P00   WARN: [ArchiveDuplicateError] duplicates found for WAL segment 000000010000000200000000:\n"
            "            repo1: 10-1/0000000100000002/000000010000000200000000-bbbbbbbbbbbbbbbbbbbbbbbbbbbbbbbbbbbbbbbb"
                ", 10-1/0000000100000002/000000010000000200000000-aaaaaaaaaaaaaaaaaaaaaaaaaaaaaaaaaaaaaaaa\n"
            "            HINT: are multiple primaries archiving to this stanza?");

        TEST_STORAGE_GET(
            storageSpoolWrite(), STORAGE_SPOOL_ARCHIVE_IN "/000000010000000200000000.error",
            "45\n"
            "duplicates found for WAL segment 000000010000000200000000:\n"
            "repo1: 10-1/0000000100000002/000000010000000200000000-bbbbbbbbbbbbbbbbbbbbbbbbbbbbbbbbbbbbbbbb, 10-1/0000000100000002"
                "/000000010000000200000000-aaaaaaaaaaaaaaaaaaaaaaaaaaaaaaaaaaaaaaaa\n"
            "HINT: are multiple primaries archiving to this stanza?",
            .remove = true);
        TEST_STORAGE_LIST_EMPTY(storageSpool(), STORAGE_SPOOL_ARCHIVE_IN);

        TEST_STORAGE_REMOVE(
            storageRepoWrite(), STORAGE_REPO_ARCHIVE "/10-1/000000010000000200000000-bbbbbbbbbbbbbbbbbbbbbbbbbbbbbbbbbbbbbbbb");
        TEST_STORAGE_REMOVE(
            storageRepoWrite(), STORAGE_REPO_ARCHIVE "/10-1/000000010000000200000000-aaaaaaaaaaaaaaaaaaaaaaaaaaaaaaaaaaaaaaaa");

        // -------------------------------------------------------------------------------------------------------------------------
        TEST_TITLE("warn on invalid file");

        hrnCfgArgKeyRawZ(argBaseList, cfgOptRepoPath, 3, TEST_PATH_REPO "3");

        argList = strLstDup(argBaseList);
        strLstAddZ(argList, "000000010000000200000000");
        harnessCfgLoadRole(cfgCmdArchiveGet, cfgCmdRoleAsync, argList);

        HRN_INFO_PUT(
            storageRepoIdxWrite(2), INFO_ARCHIVE_PATH_FILE,
            "[db]\n"
            "db-id=1\n"
            "\n"
            "[db:history]\n"
            "1={\"db-id\":18072658121562454734,\"db-version\":\"11\"}\n");
        storagePathCreateP(storageRepoIdxWrite(2), STRDEF("10-1"), .mode = 0400);

        HRN_STORAGE_PUT_EMPTY(
            storageRepoIdxWrite(0),
            STORAGE_REPO_ARCHIVE "/10-1/000000010000000200000000-aaaaaaaaaaaaaaaaaaaaaaaaaaaaaaaaaaaaaaaa.gz");
        HRN_STORAGE_PUT_EMPTY(
            storageRepoIdxWrite(1),
            STORAGE_REPO_ARCHIVE "/10-1/000000010000000200000000-aaaaaaaaaaaaaaaaaaaaaaaaaaaaaaaaaaaaaaaa");

        TEST_RESULT_VOID(cmdArchiveGetAsync(), "archive async");

        #define TEST_WARN1                                                                                                         \
            "repo3: [ArchiveMismatchError] unable to retrieve the archive id for database version '10' and system-id"              \
                " '18072658121562454734'"
        #define TEST_WARN2                                                                                                         \
            "repo1: 10-1/0000000100000002/000000010000000200000000-aaaaaaaaaaaaaaaaaaaaaaaaaaaaaaaaaaaaaaaa.gz"                    \
                " [FormatError] unexpected eof in compressed data"

        TEST_RESULT_LOG(
            "P00   INFO: get 1 WAL file(s) from archive: 000000010000000200000000\n"
            "P00   WARN: " TEST_WARN1 "\n"
            "P01   WARN: " TEST_WARN2 "\n"
            "P01 DETAIL: found 000000010000000200000000 in the repo2: 10-1 archive");

        TEST_STORAGE_GET(
            storageSpoolWrite(), STORAGE_SPOOL_ARCHIVE_IN "/000000010000000200000000.ok", "0\n" TEST_WARN1 "\n" TEST_WARN2,
            .remove = true);
        TEST_STORAGE_GET_EMPTY(storageSpoolWrite(), STORAGE_SPOOL_ARCHIVE_IN "/000000010000000200000000", .remove = true);
        TEST_STORAGE_LIST_EMPTY(storageSpool(), STORAGE_SPOOL_ARCHIVE_IN);

        TEST_STORAGE_REMOVE(
            storageRepoIdxWrite(1), STORAGE_REPO_ARCHIVE "/10-1/000000010000000200000000-aaaaaaaaaaaaaaaaaaaaaaaaaaaaaaaaaaaaaaaa");

        // -------------------------------------------------------------------------------------------------------------------------
        TEST_TITLE("error with warnings");

        HRN_STORAGE_PUT_EMPTY(
            storageRepoIdxWrite(1),
            STORAGE_REPO_ARCHIVE "/10-1/000000010000000200000000-aaaaaaaaaaaaaaaaaaaaaaaaaaaaaaaaaaaaaaaa.gz");

        TEST_RESULT_VOID(cmdArchiveGetAsync(), "archive async");

        #define TEST_WARN3                                                                                                         \
            "repo2: 10-1/0000000100000002/000000010000000200000000-aaaaaaaaaaaaaaaaaaaaaaaaaaaaaaaaaaaaaaaa.gz"                    \
                " [FormatError] unexpected eof in compressed data"

        TEST_RESULT_LOG(
            "P00   INFO: get 1 WAL file(s) from archive: 000000010000000200000000\n"
            "P00   WARN: " TEST_WARN1 "\n"
            "P01   WARN: [FileReadError] raised from local-1 shim protocol: unable to get 000000010000000200000000:\n"
            "            " TEST_WARN2 "\n"
            "            " TEST_WARN3);

        TEST_STORAGE_GET(
            storageSpoolWrite(), STORAGE_SPOOL_ARCHIVE_IN "/000000010000000200000000.error",
            "42\n"
            "raised from local-1 shim protocol: unable to get 000000010000000200000000:\n"
            TEST_WARN2 "\n"
            TEST_WARN3 "\n"
            TEST_WARN1,
            .remove = true);
        TEST_STORAGE_LIST(
            storageSpoolWrite(), STORAGE_SPOOL_ARCHIVE_IN, "000000010000000200000000.pgbackrest.tmp\n", .remove = true);

        // -------------------------------------------------------------------------------------------------------------------------
        TEST_TITLE("global error on invalid executable");

        // Uninstall local command handler shim
        hrnProtocolLocalShimUninstall();

        argList = strLstNew();
        strLstAddZ(argList, "pgbackrest-bogus");
        hrnCfgArgRawZ(argList, cfgOptPgPath, TEST_PATH_PG);
        hrnCfgArgRawZ(argList, cfgOptRepoPath, TEST_PATH_REPO);
        hrnCfgArgRawZ(argList, cfgOptSpoolPath, TEST_PATH_SPOOL);
        hrnCfgArgRawBool(argList, cfgOptArchiveAsync, true);
        hrnCfgArgRawZ(argList, cfgOptStanza, "test2");
        strLstAddZ(argList, CFGCMD_ARCHIVE_GET ":" CONFIG_COMMAND_ROLE_ASYNC);
        strLstAddZ(argList, "0000000100000001000000FE");
        strLstAddZ(argList, "0000000100000001000000FF");
        strLstAddZ(argList, "000000010000000200000000");
        harnessCfgLoadRaw(strLstSize(argList), strLstPtr(argList));

        TEST_ERROR(
            cmdArchiveGetAsync(), ExecuteError,
            "local-1 process terminated unexpectedly [102]: unable to execute 'pgbackrest-bogus': [2] No such file or directory");

        TEST_RESULT_LOG(
            "P00   INFO: get 3 WAL file(s) from archive: 0000000100000001000000FE...000000010000000200000000");

        TEST_RESULT_STR_Z(
            strNewBuf(storageGetP(storageNewReadP(storageSpool(), STRDEF(STORAGE_SPOOL_ARCHIVE_IN "/global.error")))),
            "102\nlocal-1 process terminated unexpectedly [102]: unable to execute 'pgbackrest-bogus': "
                "[2] No such file or directory",
            "check global error");

        TEST_STORAGE_LIST(storageSpoolWrite(), STORAGE_SPOOL_ARCHIVE_IN, "global.error\n", .remove = true);
    }

    // *****************************************************************************************************************************
    if (testBegin("cmdArchiveGet()"))
    {
        harnessLogLevelSet(logLevelDetail);

        // Arguments that must be included. Use raw config here because we need to keep the
        StringList *argBaseList = strLstNew();
        strLstAddZ(argBaseList, "pgbackrest-bogus");
        hrnCfgArgRawZ(argBaseList, cfgOptPgPath, TEST_PATH_PG);
        hrnCfgArgRawZ(argBaseList, cfgOptRepoPath, TEST_PATH_REPO);
        hrnCfgArgRawZ(argBaseList, cfgOptStanza, "test1");
        hrnCfgArgRawZ(argBaseList, cfgOptArchiveTimeout, "1");
        hrnCfgArgRawZ(argBaseList, cfgOptLockPath, HRN_PATH "/lock");
        strLstAddZ(argBaseList, CFGCMD_ARCHIVE_GET);

        // -------------------------------------------------------------------------------------------------------------------------
        TEST_TITLE("command must be run on the pg host");

        StringList *argList = strLstDup(argBaseList);
        hrnCfgArgRawZ(argList, cfgOptPgHost, BOGUS_STR);
        harnessCfgLoadRaw(strLstSize(argList), strLstPtr(argList));

        TEST_ERROR(cmdArchiveGet(), HostInvalidError, "archive-get command must be run on the PostgreSQL host");

        // -------------------------------------------------------------------------------------------------------------------------
        argList = strLstDup(argBaseList);
        harnessCfgLoadRaw(strLstSize(argList), strLstPtr(argList));

        TEST_ERROR(cmdArchiveGet(), ParamRequiredError, "WAL segment to get required");

        // -------------------------------------------------------------------------------------------------------------------------
        argList = strLstDup(argBaseList);
        strLstAddZ(argList, "000000010000000100000001");
        harnessCfgLoadRaw(strLstSize(argList), strLstPtr(argList));

        TEST_ERROR(cmdArchiveGet(), ParamRequiredError, "path to copy WAL segment required");

        // -------------------------------------------------------------------------------------------------------------------------
        HRN_STORAGE_PUT(
            storagePgWrite(), PG_PATH_GLOBAL "/" PG_FILE_PGCONTROL,
            hrnPgControlToBuffer((PgControl){.version = PG_VERSION_10, .systemId = 0xFACEFACEFACEFACE}));

        storagePathCreateP(storageTest, STRDEF(TEST_PATH "/pg/pg_wal"));

        strLstAddZ(argList, TEST_PATH_PG "/pg_wal/RECOVERYXLOG");
        harnessCfgLoadRaw(strLstSize(argList), strLstPtr(argList));

        TEST_ERROR(cmdArchiveGet(), RepoInvalidError, "unable to find a valid repository");

        TEST_RESULT_LOG(
            "P00   WARN: repo1: [FileMissingError] unable to load info file '" TEST_PATH_REPO "/archive/test1/archive.info' or '"
                TEST_PATH_REPO "/archive/test1/archive.info.copy':\n"
            "            FileMissingError: unable to open missing file '" TEST_PATH_REPO "/archive/test1/archive.info' for read\n"
            "            FileMissingError: unable to open missing file '" TEST_PATH_REPO "/archive/test1/archive.info.copy' for"
                " read\n"
            "            HINT: archive.info cannot be opened but is required to push/get WAL segments.\n"
            "            HINT: is archive_command configured correctly in postgresql.conf?\n"
            "            HINT: has a stanza-create been performed?\n"
            "            HINT: use --no-archive-check to disable archive checks during backup if you have an alternate archiving"
                " scheme.");

        // -------------------------------------------------------------------------------------------------------------------------
        argList = strLstDup(argBaseList);
        strLstAddZ(argList, "00000001.history");
        strLstAddZ(argList, TEST_PATH_PG "/pg_wal/RECOVERYHISTORY");
        strLstAddZ(argList, "--archive-async");
        harnessCfgLoadRaw(strLstSize(argList), strLstPtr(argList));

        TEST_ERROR(cmdArchiveGet(), RepoInvalidError, "unable to find a valid repository");

        TEST_RESULT_LOG(
            "P00   WARN: repo1: [FileMissingError] unable to load info file '" TEST_PATH_REPO "/archive/test1/archive.info' or '"
                TEST_PATH_REPO "/archive/test1/archive.info.copy':\n"
            "            FileMissingError: unable to open missing file '" TEST_PATH_REPO "/archive/test1/archive.info' for read\n"
            "            FileMissingError: unable to open missing file '" TEST_PATH_REPO "/archive/test1/archive.info.copy' for"
                " read\n"
            "            HINT: archive.info cannot be opened but is required to push/get WAL segments.\n"
            "            HINT: is archive_command configured correctly in postgresql.conf?\n"
            "            HINT: has a stanza-create been performed?\n"
            "            HINT: use --no-archive-check to disable archive checks during backup if you have an alternate archiving"
                " scheme.");

        // Make sure the process times out when there is nothing to get
        // -------------------------------------------------------------------------------------------------------------------------
        argList = strLstDup(argBaseList);
        hrnCfgArgRawZ(argList, cfgOptSpoolPath, TEST_PATH_SPOOL);
        hrnCfgArgRawBool(argList, cfgOptArchiveAsync, true);
        strLstAddZ(argList, "000000010000000100000001");
        strLstAddZ(argList, "pg_wal/RECOVERYXLOG");
        harnessCfgLoadRaw(strLstSize(argList), strLstPtr(argList));

        THROW_ON_SYS_ERROR(chdir(strZ(cfgOptionStr(cfgOptPgPath))) != 0, PathMissingError, "unable to chdir()");

        TEST_ERROR(
            cmdArchiveGet(), ArchiveTimeoutError,
            "unable to get WAL file '000000010000000100000001' from the archive asynchronously after 1 second(s)");

        // Check for missing WAL
        // -------------------------------------------------------------------------------------------------------------------------
        HRN_STORAGE_PUT_EMPTY(storageSpoolWrite(), STORAGE_SPOOL_ARCHIVE_IN "/000000010000000100000001.ok");

        TEST_ERROR(
            cmdArchiveGet(), ArchiveTimeoutError,
            "unable to get WAL file '000000010000000100000001' from the archive asynchronously after 1 second(s)");

        TEST_RESULT_BOOL(
            storageExistsP(storageSpool(), STRDEF(STORAGE_SPOOL_ARCHIVE_IN "/000000010000000100000001.ok")), false,
            "check OK file was removed");

        // Write out a WAL segment for success
        // -------------------------------------------------------------------------------------------------------------------------
        HRN_STORAGE_PUT_Z(storageSpoolWrite(), STORAGE_SPOOL_ARCHIVE_IN "/000000010000000100000001", "SHOULD-BE-A-REAL-WAL-FILE");

        TEST_RESULT_INT(cmdArchiveGet(), 0, "successful get");

        TEST_RESULT_LOG("P00   INFO: found 000000010000000100000001 in the archive asynchronously");

        TEST_STORAGE_LIST_EMPTY(storageSpool(), STORAGE_SPOOL_ARCHIVE_IN);
        TEST_STORAGE_LIST(storageTest, TEST_PATH_PG "/pg_wal", "RECOVERYXLOG\n", .remove = true);

        // Write more WAL segments (in this case queue should be full)
        // -------------------------------------------------------------------------------------------------------------------------
        strLstAddZ(argList, "--archive-get-queue-max=48");
        harnessCfgLoadRaw(strLstSize(argList), strLstPtr(argList));

        HRN_STORAGE_PUT_Z(storageSpoolWrite(), STORAGE_SPOOL_ARCHIVE_IN "/000000010000000100000001", "SHOULD-BE-A-REAL-WAL-FILE");
        HRN_STORAGE_PUT_Z(storageSpoolWrite(), STORAGE_SPOOL_ARCHIVE_IN "/000000010000000100000001.ok", "0\nwarning about x");
        HRN_STORAGE_PUT_Z(storageSpoolWrite(), STORAGE_SPOOL_ARCHIVE_IN "/000000010000000100000002", "SHOULD-BE-A-REAL-WAL-FILE");

        TEST_RESULT_INT(cmdArchiveGet(), 0, "successful get");

        TEST_RESULT_LOG(
            "P00   WARN: warning about x\n"
            "P00   INFO: found 000000010000000100000001 in the archive asynchronously");

        TEST_STORAGE_LIST(storageTest, TEST_PATH_PG "/pg_wal", "RECOVERYXLOG\n", .remove = true);
        TEST_STORAGE_LIST(storageSpoolWrite(), STORAGE_SPOOL_ARCHIVE_IN, "000000010000000100000002\n", .remove = true);

        // Make sure the process times out when it can't get a lock
        // -------------------------------------------------------------------------------------------------------------------------
        HARNESS_FORK_BEGIN()
        {
            HARNESS_FORK_CHILD_BEGIN(0, true)
            {
                IoRead *read = ioFdReadNew(STRDEF("child read"), HARNESS_FORK_CHILD_READ(), 2000);
                ioReadOpen(read);
                IoWrite *write = ioFdWriteNew(STRDEF("child write"), HARNESS_FORK_CHILD_WRITE(), 2000);
                ioWriteOpen(write);

                TEST_RESULT_VOID(
                    lockAcquire(
                        cfgOptionStr(cfgOptLockPath), cfgOptionStr(cfgOptStanza), STRDEF("999-dededede"), cfgLockType(), 30000,
                        true),
                    "acquire lock");

                // Let the parent know the lock has been acquired and wait for the parent to allow lock release
                ioWriteStrLine(write, strNew());
                ioWriteFlush(write);
                ioReadLine(read);

                lockRelease(true);
            }
            HARNESS_FORK_CHILD_END();

            HARNESS_FORK_PARENT_BEGIN()
            {
                IoRead *read = ioFdReadNew(STRDEF("parent read"), HARNESS_FORK_PARENT_READ_PROCESS(0), 2000);
                ioReadOpen(read);
                IoWrite *write = ioFdWriteNew(STRDEF("parent write"), HARNESS_FORK_PARENT_WRITE_PROCESS(0), 2000);
                ioWriteOpen(write);

                // Wait for the child to acquire the lock
                ioReadLine(read);

                TEST_ERROR(
                    cmdArchiveGet(), ArchiveTimeoutError,
                    "unable to get WAL file '000000010000000100000001' from the archive asynchronously after 1 second(s)");

                // Notify the child to release the lock
                ioWriteLine(write, bufNew(0));
                ioWriteFlush(write);
            }
            HARNESS_FORK_PARENT_END();
        }
        HARNESS_FORK_END();

        // -------------------------------------------------------------------------------------------------------------------------
        strLstAddZ(argList, BOGUS_STR);
        harnessCfgLoadRaw(strLstSize(argList), strLstPtr(argList));

        TEST_ERROR(cmdArchiveGet(), ParamInvalidError, "extra parameters found");

        // -------------------------------------------------------------------------------------------------------------------------
        TEST_TITLE("pg version does not match archive.info");

        HRN_STORAGE_PUT(
            storagePgWrite(), PG_PATH_GLOBAL "/" PG_FILE_PGCONTROL,
            hrnPgControlToBuffer((PgControl){.version = PG_VERSION_11, .systemId = 0xFACEFACEFACEFACE}));

        HRN_INFO_PUT(
            storageRepoWrite(), INFO_ARCHIVE_PATH_FILE,
            "[db]\n"
            "db-id=1\n"
            "\n"
            "[db:history]\n"
            "1={\"db-id\":18072658121562454734,\"db-version\":\"10\"}");

        argBaseList = strLstNew();
        hrnCfgArgRawZ(argBaseList, cfgOptPgPath, TEST_PATH_PG);
        hrnCfgArgRawZ(argBaseList, cfgOptRepoPath, TEST_PATH_REPO);
        hrnCfgArgRawZ(argBaseList, cfgOptStanza, "test1");

        argList = strLstDup(argBaseList);
        strLstAddZ(argList, "01ABCDEF01ABCDEF01ABCDEF");
        strLstAddZ(argList, TEST_PATH_PG "/pg_wal/RECOVERYXLOG");
        harnessCfgLoad(cfgCmdArchiveGet, argList);

        TEST_ERROR(cmdArchiveGet(), RepoInvalidError, "unable to find a valid repository");

        TEST_RESULT_LOG(
            "P00   WARN: repo1: [ArchiveMismatchError] unable to retrieve the archive id for database version '11' and system-id"
                " '18072658121562454734'");

        // -------------------------------------------------------------------------------------------------------------------------
        TEST_TITLE("pg system id does not match archive.info");

        HRN_STORAGE_PUT(
            storagePgWrite(), PG_PATH_GLOBAL "/" PG_FILE_PGCONTROL,
            hrnPgControlToBuffer((PgControl){.version = PG_VERSION_10, .systemId = 0x8888888888888888}));

        TEST_ERROR(cmdArchiveGet(), RepoInvalidError, "unable to find a valid repository");

        TEST_RESULT_LOG(
            "P00   WARN: repo1: [ArchiveMismatchError] unable to retrieve the archive id for database version '10' and system-id"
                " '9838263505978427528'");

        // -------------------------------------------------------------------------------------------------------------------------
        TEST_TITLE("file is missing");

        HRN_STORAGE_PUT(
            storagePgWrite(), PG_PATH_GLOBAL "/" PG_FILE_PGCONTROL,
            hrnPgControlToBuffer((PgControl){.version = PG_VERSION_10, .systemId = 0xFACEFACEFACEFACE}));

        TEST_RESULT_INT(cmdArchiveGet(), 1, "get");

        TEST_RESULT_LOG("P00   INFO: unable to find 01ABCDEF01ABCDEF01ABCDEF in the archive");

        TEST_STORAGE_LIST_EMPTY(storageTest, TEST_PATH_PG "/pg_wal");

        // -------------------------------------------------------------------------------------------------------------------------
        TEST_TITLE("get WAL segment");

        Buffer *buffer = bufNew(16 * 1024 * 1024);
        memset(bufPtr(buffer), 0, bufSize(buffer));
        bufUsedSet(buffer, bufSize(buffer));

        HRN_STORAGE_PUT(
            storageRepoWrite(), STORAGE_REPO_ARCHIVE "/10-1/01ABCDEF01ABCDEF01ABCDEF-aaaaaaaaaaaaaaaaaaaaaaaaaaaaaaaaaaaaaaaa",
            buffer);

        TEST_RESULT_INT(cmdArchiveGet(), 0, "get");

        TEST_RESULT_LOG("P00   INFO: found 01ABCDEF01ABCDEF01ABCDEF in the repo1: 10-1 archive");

        TEST_RESULT_UINT(
            storageInfoP(storageTest, STRDEF(TEST_PATH_PG "/pg_wal/RECOVERYXLOG")).size, 16 * 1024 * 1024, "check size");
        TEST_STORAGE_LIST(storageTest, TEST_PATH_PG "/pg_wal", "RECOVERYXLOG\n", .remove = true);

        // -------------------------------------------------------------------------------------------------------------------------
        TEST_TITLE("error on duplicate WAL segment");

        HRN_STORAGE_PUT_EMPTY(
            storageRepoWrite(), STORAGE_REPO_ARCHIVE "/10-1/01ABCDEF01ABCDEF01ABCDEF-bbbbbbbbbbbbbbbbbbbbbbbbbbbbbbbbbbbbbbbb");

        TEST_ERROR(
            cmdArchiveGet(), ArchiveDuplicateError,
            "duplicates found for WAL segment 01ABCDEF01ABCDEF01ABCDEF:\n"
            "repo1: 10-1/01ABCDEF01ABCDEF/01ABCDEF01ABCDEF01ABCDEF-bbbbbbbbbbbbbbbbbbbbbbbbbbbbbbbbbbbbbbbb"
                ", 10-1/01ABCDEF01ABCDEF/01ABCDEF01ABCDEF01ABCDEF-aaaaaaaaaaaaaaaaaaaaaaaaaaaaaaaaaaaaaaaa\n"
            "HINT: are multiple primaries archiving to this stanza?");

        TEST_STORAGE_LIST(storageTest, TEST_PATH_PG "/pg_wal", NULL);
        TEST_STORAGE_REMOVE(
            storageRepoWrite(), STORAGE_REPO_ARCHIVE "/10-1/01ABCDEF01ABCDEF01ABCDEF-bbbbbbbbbbbbbbbbbbbbbbbbbbbbbbbbbbbbbbbb");

        // -------------------------------------------------------------------------------------------------------------------------
        TEST_TITLE("get from prior db-id");

        HRN_INFO_PUT(
            storageRepoWrite(), INFO_ARCHIVE_PATH_FILE,
            "[db]\n"
            "db-id=1\n"
            "\n"
            "[db:history]\n"
            "1={\"db-id\":18072658121562454734,\"db-version\":\"10\"}\n"
            "2={\"db-id\":18072658121562454734,\"db-version\":\"10\"}\n"
            "3={\"db-id\":10000000000000000000,\"db-version\":\"11\"}\n"
            "4={\"db-id\":18072658121562454734,\"db-version\":\"10\"}");

        TEST_RESULT_INT(cmdArchiveGet(), 0, "get");

        TEST_RESULT_LOG("P00   INFO: found 01ABCDEF01ABCDEF01ABCDEF in the repo1: 10-1 archive");

        TEST_STORAGE_LIST(storageTest, TEST_PATH_PG "/pg_wal", "RECOVERYXLOG\n", .remove = true);

        // -------------------------------------------------------------------------------------------------------------------------
        TEST_TITLE("get from current db-id");

        HRN_STORAGE_PUT_EMPTY(
            storageRepoWrite(), STORAGE_REPO_ARCHIVE "/10-4/01ABCDEF01ABCDEF01ABCDEF-aaaaaaaaaaaaaaaaaaaaaaaaaaaaaaaaaaaaaaaa");

        TEST_RESULT_INT(cmdArchiveGet(), 0, "get");

        TEST_RESULT_LOG("P00   INFO: found 01ABCDEF01ABCDEF01ABCDEF in the repo1: 10-4 archive");

        TEST_STORAGE_LIST(storageTest, TEST_PATH_PG "/pg_wal", "RECOVERYXLOG\n", .remove = true);
        TEST_STORAGE_REMOVE(
            storageRepoWrite(), STORAGE_REPO_ARCHIVE "/10-1/01ABCDEF01ABCDEF01ABCDEF-aaaaaaaaaaaaaaaaaaaaaaaaaaaaaaaaaaaaaaaa");
        TEST_STORAGE_REMOVE(
            storageRepoWrite(), STORAGE_REPO_ARCHIVE "/10-4/01ABCDEF01ABCDEF01ABCDEF-aaaaaaaaaaaaaaaaaaaaaaaaaaaaaaaaaaaaaaaa");

        // -------------------------------------------------------------------------------------------------------------------------
        TEST_TITLE("get partial");

        buffer = bufNew(16 * 1024 * 1024);
        memset(bufPtr(buffer), 0xFF, bufSize(buffer));
        bufUsedSet(buffer, bufSize(buffer));

        HRN_STORAGE_PUT(
            storageRepoWrite(),
            STORAGE_REPO_ARCHIVE "/10-4/000000010000000100000001.partial-aaaaaaaaaaaaaaaaaaaaaaaaaaaaaaaaaaaaaaaa",
            buffer);

        argList = strLstDup(argBaseList);
        strLstAddZ(argList, "000000010000000100000001.partial");
        strLstAddZ(argList, TEST_PATH_PG "/pg_wal/RECOVERYXLOG");
        harnessCfgLoad(cfgCmdArchiveGet, argList);

        TEST_RESULT_INT(cmdArchiveGet(), 0, "get");

        TEST_RESULT_LOG("P00   INFO: found 000000010000000100000001.partial in the repo1: 10-4 archive");

        TEST_STORAGE_LIST(storageTest, TEST_PATH_PG "/pg_wal", "RECOVERYXLOG\n", .remove = true);
        TEST_STORAGE_REMOVE(
            storageRepoWrite(),
            STORAGE_REPO_ARCHIVE "/10-4/000000010000000100000001.partial-aaaaaaaaaaaaaaaaaaaaaaaaaaaaaaaaaaaaaaaa");

        // -------------------------------------------------------------------------------------------------------------------------
        TEST_TITLE("get missing history");

        argList = strLstDup(argBaseList);
        strLstAddZ(argList, "00000001.history");
        strLstAddZ(argList, TEST_PATH_PG "/pg_wal/RECOVERYHISTORY");
        harnessCfgLoad(cfgCmdArchiveGet, argList);

        TEST_RESULT_INT(cmdArchiveGet(), 1, "get");

        TEST_RESULT_LOG("P00   INFO: unable to find 00000001.history in the archive");

        TEST_STORAGE_LIST(storageTest, TEST_PATH_PG "/pg_wal", NULL);

        // -------------------------------------------------------------------------------------------------------------------------
        TEST_TITLE("get history");

        HRN_STORAGE_PUT(storageRepoWrite(), STORAGE_REPO_ARCHIVE "/10-1/00000001.history", BUFSTRDEF("HISTORY"));

        TEST_RESULT_INT(cmdArchiveGet(), 0, "get");

        TEST_RESULT_LOG("P00   INFO: found 00000001.history in the repo1: 10-1 archive");

        TEST_RESULT_UINT(storageInfoP(storageTest, STRDEF(TEST_PATH_PG "/pg_wal/RECOVERYHISTORY")).size, 7, "check size");
        TEST_STORAGE_LIST(storageTest, TEST_PATH_PG "/pg_wal", "RECOVERYHISTORY\n", .remove = true);

        // -------------------------------------------------------------------------------------------------------------------------
        TEST_TITLE("get compressed and encrypted WAL segment with invalid repo");

        HRN_INFO_PUT(
            storageRepoWrite(), INFO_ARCHIVE_PATH_FILE,
            "[cipher]\n"
            "cipher-pass=\"" TEST_CIPHER_PASS_ARCHIVE "\"\n"
            "\n"
            "[db]\n"
            "db-id=1\n"
            "\n"
            "[db:history]\n"
            "1={\"db-id\":18072658121562454734,\"db-version\":\"10\"}",
            .cipherType = cipherTypeAes256Cbc);

        HRN_STORAGE_PUT(
            storageRepoWrite(), STORAGE_REPO_ARCHIVE "/10-1/01ABCDEF01ABCDEF01ABCDEF-aaaaaaaaaaaaaaaaaaaaaaaaaaaaaaaaaaaaaaaa",
            buffer, .compressType = compressTypeGz, .cipherType = cipherTypeAes256Cbc, .cipherPass = TEST_CIPHER_PASS_ARCHIVE);

        // Add encryption options
        argList = strLstNew();
        hrnCfgArgRawZ(argList, cfgOptPgPath, TEST_PATH_PG);
        hrnCfgArgKeyRawZ(argList, cfgOptRepoPath, 1, TEST_PATH_REPO "-bogus");
        hrnCfgArgKeyRawFmt(argList, cfgOptRepoPath, 2, TEST_PATH_REPO);
        hrnCfgArgKeyRawStrId(argList, cfgOptRepoCipherType, 2, cipherTypeAes256Cbc);
        hrnCfgEnvKeyRawZ(cfgOptRepoCipherPass, 2, TEST_CIPHER_PASS);
        hrnCfgArgRawZ(argList, cfgOptStanza, "test1");
        strLstAddZ(argList, "01ABCDEF01ABCDEF01ABCDEF");
        strLstAddZ(argList, TEST_PATH_PG "/pg_wal/RECOVERYXLOG");
        harnessCfgLoad(cfgCmdArchiveGet, argList);
        hrnCfgEnvKeyRemoveRaw(cfgOptRepoCipherPass, 2);

        TEST_RESULT_INT(cmdArchiveGet(), 0, "get");

        TEST_RESULT_LOG(
            "P00   WARN: repo1: [FileMissingError] unable to load info file '" TEST_PATH_REPO "-bogus/archive/test1/archive.info'"
                " or '" TEST_PATH_REPO "-bogus/archive/test1/archive.info.copy':\n"
            "            FileMissingError: unable to open missing file '" TEST_PATH_REPO "-bogus/archive/test1/archive.info'"
                " for read\n"
            "            FileMissingError: unable to open missing file '" TEST_PATH_REPO "-bogus/archive/test1/archive.info.copy'"
                " for read\n"
            "            HINT: archive.info cannot be opened but is required to push/get WAL segments.\n"
            "            HINT: is archive_command configured correctly in postgresql.conf?\n"
            "            HINT: has a stanza-create been performed?\n"
            "            HINT: use --no-archive-check to disable archive checks during backup if you have an alternate"
                " archiving scheme.\n"
            "P00   INFO: found 01ABCDEF01ABCDEF01ABCDEF in the repo2: 10-1 archive");

        TEST_RESULT_UINT(
            storageInfoP(storageTest, STRDEF(TEST_PATH_PG "/pg_wal/RECOVERYXLOG")).size, 16 * 1024 * 1024, "check size");
        TEST_STORAGE_LIST(storageTest, TEST_PATH_PG "/pg_wal", "RECOVERYXLOG\n", .remove = true);

        // -------------------------------------------------------------------------------------------------------------------------
        TEST_TITLE("repo1 has info but bad permissions");

        HRN_INFO_PUT(
            storageRepoIdxWrite(0), INFO_ARCHIVE_PATH_FILE,
            "[db]\n"
            "db-id=2\n"
            "\n"
            "[db:history]\n"
            "2={\"db-id\":18072658121562454734,\"db-version\":\"10\"}");

        storagePathCreateP(storageRepoIdxWrite(0), STRDEF(STORAGE_REPO_ARCHIVE "/10-2"), .mode = 0400);

        TEST_RESULT_INT(cmdArchiveGet(), 0, "get");

        TEST_RESULT_LOG(
            "P00   WARN: repo1: [PathOpenError] unable to list file info for path '" TEST_PATH_REPO "-bogus/archive/test1/10-2"
                "/01ABCDEF01ABCDEF': [13] Permission denied\n"
            "P00   INFO: found 01ABCDEF01ABCDEF01ABCDEF in the repo2: 10-1 archive");

        TEST_STORAGE_LIST(storageTest, TEST_PATH_PG "/pg_wal", "RECOVERYXLOG\n", .remove = true);

        // -------------------------------------------------------------------------------------------------------------------------
        TEST_TITLE("all repos have info but bad permissions");

        HRN_STORAGE_MODE(storageRepoIdxWrite(1), STORAGE_REPO_ARCHIVE "/10-1", .mode = 0400);

        TEST_ERROR(cmdArchiveGet(), RepoInvalidError, "unable to find a valid repository");

        TEST_RESULT_LOG(
            "P00   WARN: repo1: [PathOpenError] unable to list file info for path '" TEST_PATH_REPO "-bogus/archive/test1/10-2"
                "/01ABCDEF01ABCDEF': [13] Permission denied\n"
            "P00   WARN: repo2: [PathOpenError] unable to list file info for path '" TEST_PATH_REPO "/archive/test1/10-1"
                "/01ABCDEF01ABCDEF': [13] Permission denied");

        HRN_STORAGE_MODE(storageRepoIdxWrite(0), STORAGE_REPO_ARCHIVE "/10-2");
        HRN_STORAGE_MODE(storageRepoIdxWrite(1), STORAGE_REPO_ARCHIVE "/10-1");

        // -------------------------------------------------------------------------------------------------------------------------
        TEST_TITLE("unable to get from one repo");

        HRN_STORAGE_PUT(
            storageRepoIdxWrite(0),
            STORAGE_REPO_ARCHIVE "/10-2/01ABCDEF01ABCDEF01ABCDEF-aaaaaaaaaaaaaaaaaaaaaaaaaaaaaaaaaaaaaaaa.gz", NULL);

        TEST_RESULT_INT(cmdArchiveGet(), 0, "get");

        TEST_RESULT_LOG(
            "P00   WARN: repo1: 10-2/01ABCDEF01ABCDEF/01ABCDEF01ABCDEF01ABCDEF-aaaaaaaaaaaaaaaaaaaaaaaaaaaaaaaaaaaaaaaa.gz"
                " [FormatError] unexpected eof in compressed data\n"
            "P00   INFO: found 01ABCDEF01ABCDEF01ABCDEF in the repo2: 10-1 archive");

        // -------------------------------------------------------------------------------------------------------------------------
        TEST_TITLE("unable to get from all repos");

        HRN_STORAGE_MODE(
            storageRepoIdxWrite(1),
            STORAGE_REPO_ARCHIVE "/10-1/01ABCDEF01ABCDEF01ABCDEF-aaaaaaaaaaaaaaaaaaaaaaaaaaaaaaaaaaaaaaaa.gz", .mode = 0200);

        TEST_ERROR(
            cmdArchiveGet(), FileReadError,
            "unable to get 01ABCDEF01ABCDEF01ABCDEF:\n"
            "repo1: 10-2/01ABCDEF01ABCDEF/01ABCDEF01ABCDEF01ABCDEF-aaaaaaaaaaaaaaaaaaaaaaaaaaaaaaaaaaaaaaaa.gz [FormatError]"
                " unexpected eof in compressed data\n"
            "repo2: 10-1/01ABCDEF01ABCDEF/01ABCDEF01ABCDEF01ABCDEF-aaaaaaaaaaaaaaaaaaaaaaaaaaaaaaaaaaaaaaaa.gz [FileOpenError]"
                " unable to open file '" TEST_PATH_REPO "/archive/test1/10-1/01ABCDEF01ABCDEF/01ABCDEF01ABCDEF01ABCDEF"
                    "-aaaaaaaaaaaaaaaaaaaaaaaaaaaaaaaaaaaaaaaa.gz' for read: [13] Permission denied");

        HRN_STORAGE_MODE(
            storageRepoIdxWrite(1),
            STORAGE_REPO_ARCHIVE "/10-1/01ABCDEF01ABCDEF01ABCDEF-aaaaaaaaaaaaaaaaaaaaaaaaaaaaaaaaaaaaaaaa.gz");

        // -------------------------------------------------------------------------------------------------------------------------
        TEST_TITLE("repo is specified so invalid repo is skipped");

        hrnCfgArgRawZ(argList, cfgOptRepo, "2");
        hrnCfgEnvKeyRawZ(cfgOptRepoCipherPass, 2, TEST_CIPHER_PASS);
        harnessCfgLoad(cfgCmdArchiveGet, argList);
        hrnCfgEnvKeyRemoveRaw(cfgOptRepoCipherPass, 2);

        TEST_RESULT_INT(cmdArchiveGet(), 0, "get");

        TEST_RESULT_LOG(
            "P00   INFO: found 01ABCDEF01ABCDEF01ABCDEF in the repo2: 10-1 archive");

        // -------------------------------------------------------------------------------------------------------------------------
        TEST_TITLE("no segments to find with existing ok file");

        argList = strLstNew();
        hrnCfgArgRawZ(argList, cfgOptPgPath, TEST_PATH_PG);
        hrnCfgArgRawZ(argList, cfgOptRepoPath, TEST_PATH_REPO);
        hrnCfgArgRawZ(argList, cfgOptStanza, "test1");
        hrnCfgArgRawZ(argList, cfgOptArchiveTimeout, "10");
        hrnCfgArgRawZ(argList, cfgOptSpoolPath, TEST_PATH_SPOOL);
        hrnCfgArgRawBool(argList, cfgOptArchiveAsync, true);
        strLstAddZ(argList, "000000010000000100000001");
        strLstAddZ(argList, "pg_wal/RECOVERYXLOG");
        harnessCfgLoad(cfgCmdArchiveGet, argList);

        HRN_INFO_PUT(
            storageRepoIdxWrite(0), INFO_ARCHIVE_PATH_FILE,
            "[db]\n"
            "db-id=2\n"
            "\n"
            "[db:history]\n"
            "2={\"db-id\":18072658121562454734,\"db-version\":\"10\"}");

        // Put a warning in the file to show that it was read and later overwritten
        HRN_STORAGE_PUT_Z(storageSpoolWrite(), STORAGE_SPOOL_ARCHIVE_IN "/000000010000000100000001.ok", "0\nshould not be output");

        TEST_RESULT_VOID(cmdArchiveGet(), "get async");

        TEST_RESULT_LOG("P00   INFO: unable to find 000000010000000100000001 in the archive asynchronously");

        // Check that the ok file is missing since it should have been removed on the first loop and removed again on a subsequent
        // loop once the async process discovered that the file was missing and wrote the ok file again.
        TEST_STORAGE_LIST_EMPTY(storageSpool(), STORAGE_SPOOL_ARCHIVE_IN);
    }

    FUNCTION_HARNESS_RETURN_VOID();
}<|MERGE_RESOLUTION|>--- conflicted
+++ resolved
@@ -140,18 +140,6 @@
 
         TEST_ERROR(cmdArchiveGetAsync(), ParamInvalidError, "at least one wal segment is required");
 
-<<<<<<< HEAD
-        PackWrite *paramList = pckWriteNewBuf(bufNew(256));
-        pckWriteStrP(paramList, archiveFile);
-        pckWriteEndP(paramList);
-
-        TEST_RESULT_BOOL(
-            archiveGetProtocol(PROTOCOL_COMMAND_ARCHIVE_GET_STR, pckReadNewBuf(pckWriteBuf(paramList)), server), true,
-            "protocol archive get");
-        TEST_RESULT_STR_Z(strNewBuf(serverWrite), "{\"out\":0}\n", "check result");
-        TEST_RESULT_BOOL(
-            storageExistsP(storageTest, strNewFmt("spool/archive/test1/in/%s", strZ(archiveFile))), true, "  check exists");
-=======
         TEST_STORAGE_GET(
             storageSpoolWrite(), STORAGE_SPOOL_ARCHIVE_IN "/global.error", "96\nat least one wal segment is required",
             .remove = true);
@@ -159,19 +147,11 @@
 
         // -------------------------------------------------------------------------------------------------------------------------
         TEST_TITLE("no segments to find");
->>>>>>> 5b332b22
 
         HRN_STORAGE_PUT(
             storagePgWrite(), PG_PATH_GLOBAL "/" PG_FILE_PGCONTROL,
             hrnPgControlToBuffer((PgControl){.version = PG_VERSION_10, .systemId = 0xFACEFACEFACEFACE}));
 
-<<<<<<< HEAD
-        // Check invalid protocol function
-        // -------------------------------------------------------------------------------------------------------------------------
-        TEST_RESULT_BOOL(
-            archiveGetProtocol(strNew(BOGUS_STR), pckReadNewBuf(pckWriteBuf(paramList)), server), false, "invalid function");
-    }
-=======
         HRN_INFO_PUT(
             storageRepoWrite(), INFO_ARCHIVE_PATH_FILE,
             "[db]\n"
@@ -179,7 +159,6 @@
             "\n"
             "[db:history]\n"
             "1={\"db-id\":18072658121562454734,\"db-version\":\"10\"}\n");
->>>>>>> 5b332b22
 
         strLstAddZ(argList, "000000010000000100000001");
         harnessCfgLoadRole(cfgCmdArchiveGet, cfgCmdRoleAsync, argList);
