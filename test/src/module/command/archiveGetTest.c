--- conflicted
+++ resolved
@@ -627,11 +627,7 @@
 
         TEST_RESULT_INT(cmdArchiveGet(), 0, "get");
 
-<<<<<<< HEAD
-        harnessLogResult("P00   INFO: found 01ABCDEF01ABCDEF01ABCDEF in the repo2 archive");
-=======
-        harnessLogResult("P00   INFO: found 01ABCDEF01ABCDEF01ABCDEF in the repo1:10-1 archive");
->>>>>>> 065b5f93
+        harnessLogResult("P00   INFO: found 01ABCDEF01ABCDEF01ABCDEF in the repo2:10-1 archive");
 
         TEST_STORAGE_LIST(storageTest, TEST_PATH_PG "/pg_wal", "RECOVERYXLOG\n");
         TEST_RESULT_UINT(
