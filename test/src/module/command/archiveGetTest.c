--- conflicted
+++ resolved
@@ -222,7 +222,7 @@
             "P01 DETAIL: found 0000000100000001000000FE in the repo1:10-1 archive\n"
             "P01 DETAIL: found 0000000100000001000000FF in the repo1:10-1 archive\n"
             "P00   WARN: could not get 000000010000000200000000 from the repo1:10-1 archive (will be retried): "
-                "[45] duplicates found in archive for WAL segment 000000010000000200000000: "
+                "[45] duplicates found in the repo1:10-1 archive for WAL segment 000000010000000200000000: "
                 "000000010000000200000000-aaaaaaaaaaaaaaaaaaaaaaaaaaaaaaaaaaaaaaaa, "
                 "000000010000000200000000-bbbbbbbbbbbbbbbbbbbbbbbbbbbbbbbbbbbbbbbb\n"
             "            HINT: are multiple primaries archiving to this stanza?");
@@ -496,12 +496,7 @@
 
         TEST_ERROR(
             cmdArchiveGet(), ArchiveDuplicateError,
-<<<<<<< HEAD
-            "could not get 01ABCDEF01ABCDEF01ABCDEF from the repo1:10-1 archive (will be retried):"
-                " duplicates found in archive for WAL segment 01ABCDEF01ABCDEF01ABCDEF:"
-=======
-            "duplicates found in archive for WAL segment 01ABCDEF01ABCDEF01ABCDEF:"
->>>>>>> a57e0be3
+            "duplicates found in the repo1:10-1 archive for WAL segment 01ABCDEF01ABCDEF01ABCDEF:"
                 " 01ABCDEF01ABCDEF01ABCDEF-aaaaaaaaaaaaaaaaaaaaaaaaaaaaaaaaaaaaaaaa,"
                 " 01ABCDEF01ABCDEF01ABCDEF-bbbbbbbbbbbbbbbbbbbbbbbbbbbbbbbbbbbbbbbb\n"
             "HINT: are multiple primaries archiving to this stanza?");
