/***********************************************************************************************************************************
Test Backup Info Handler
***********************************************************************************************************************************/
#include "storage/storage.intern.h"

#include "common/harnessInfo.h"
#include "command/backup/common.h"

/***********************************************************************************************************************************
Test Run
***********************************************************************************************************************************/
void
testRun(void)
{
    // Initialize test variables
    //--------------------------------------------------------------------------------------------------------------------------
    String *content = NULL;
    String *fileName = strNewFmt("%s/test.ini", testPath());
    String *fileName2 = strNewFmt("%s/test2.ini", testPath());
    InfoBackup *infoBackup = NULL;

    // *****************************************************************************************************************************
<<<<<<< HEAD
    if (testBegin("infoBackupNew(), infoBackupNewLoad(), infoBackupDataTotal(), infoBackupCheckPg(), infoBackupPg(), "
        "infoBackupCipherPass(), infoBackupFree()"))
=======
    if (testBegin("infoBackupNewLoad(), infoBackupDataTotal(), infoBackupFree()"))
>>>>>>> 38ba4586
    {
        // File missing
        //--------------------------------------------------------------------------------------------------------------------------
        TEST_ERROR_FMT(
            infoBackupNewLoad(storageLocal(), fileName, cipherTypeNone, NULL), FileMissingError,
            "unable to load info file '%s/test.ini' or '%s/test.ini.copy':\n"
            "FileMissingError: " STORAGE_ERROR_READ_MISSING "\n"
            "FileMissingError: " STORAGE_ERROR_READ_MISSING "\n"
            "HINT: backup.info cannot be opened and is required to perform a backup.\n"
            "HINT: has a stanza-create been performed?",
            testPath(), testPath(),  strPtr(strNewFmt("%s/test.ini", testPath())),
            strPtr(strNewFmt("%s/test.ini.copy", testPath())));

        // File exists, no backup:current section
        //--------------------------------------------------------------------------------------------------------------------------
        content = strNew
        (
            "[db]\n"
            "db-catalog-version=201409291\n"
            "db-control-version=942\n"
            "db-id=1\n"
            "db-system-id=6569239123849665679\n"
            "db-version=\"9.4\"\n"
            "\n"
            "[db:history]\n"
            "1={\"db-catalog-version\":201409291,\"db-control-version\":942,\"db-system-id\":6569239123849665679,"
                "\"db-version\":\"9.4\"}\n"
        );

        TEST_RESULT_VOID(
            storagePutNP(
                storageNewWriteNP(storageLocalWrite(), fileName), harnessInfoChecksum(content)), "put backup info to file");

        TEST_ASSIGN(
            infoBackup, infoBackupNew(PG_VERSION_94, 6569239123849665679, 942, 201409291, cipherTypeNone, NULL),
            "infoBackupNew() - no cipher sub");
        TEST_RESULT_VOID(
            infoBackupSave(infoBackup, storageLocalWrite(), fileName2, cipherTypeNone, NULL), "    save backup info from new");
        TEST_RESULT_BOOL(
            bufEq(
                storageGetNP(storageNewReadNP(storageLocal(), fileName)),
                storageGetNP(storageNewReadNP(storageLocal(), fileName2))),
            true, "    files are equal");

        TEST_ASSIGN(infoBackup, infoBackupNewLoad(storageLocal(), fileName2, cipherTypeNone, NULL), "load backup info");
        TEST_RESULT_PTR(infoBackupPg(infoBackup), infoBackup->infoPg, "    infoPg set");
        TEST_RESULT_PTR(infoBackupCipherPass(infoBackup), NULL, "    cipher sub not set");
        TEST_RESULT_PTR(infoBackup->backup, NULL, "    backupCurrent NULL");
        TEST_RESULT_INT(infoBackupDataTotal(infoBackup),  0, "    infoBackupDataTotal returns 0");

<<<<<<< HEAD
        // infoBackupCheckPg
        //--------------------------------------------------------------------------------------------------------------------------
        TEST_RESULT_INT(infoBackupCheckPg(infoBackup, 90400, 6569239123849665679, 201409291, 942), 1, "check PG data");

        TEST_ERROR_FMT(
            infoBackupCheckPg(infoBackup, 90500, 6569239123849665679, 201409291, 942), BackupMismatchError,
            "database version = 9.5, system-id 6569239123849665679 does not match "
            "backup version = 9.4, system-id = 6569239123849665679\n"
            "HINT: is this the correct stanza?");

        TEST_ERROR_FMT(
            infoBackupCheckPg(infoBackup, 90400, 6569239123849665999, 201409291, 942), BackupMismatchError,
            "database version = 9.4, system-id 6569239123849665999 does not match "
            "backup version = 9.4, system-id = 6569239123849665679\n"
            "HINT: is this the correct stanza?");

        TEST_ERROR_FMT(
            infoBackupCheckPg(infoBackup, 90400, 6569239123849665679, 201409291, 941), BackupMismatchError,
            "database control-version = 941, catalog-version 201409291"
            " does not match backup control-version = 942, catalog-version = 201409291\n"
            "HINT: this may be a symptom of database or repository corruption!");

        TEST_ERROR_FMT(
            infoBackupCheckPg(infoBackup, 90400, 6569239123849665679, 201509291, 942), BackupMismatchError,
            "database control-version = 942, catalog-version 201509291"
            " does not match backup control-version = 942, catalog-version = 201409291\n"
            "HINT: this may be a symptom of database or repository corruption!");

        // Remove both files and recreate from scratch with cipher
        //--------------------------------------------------------------------------------------------------------------------------
        storageRemoveP(storageLocalWrite(), fileName, .errorOnMissing = true);
        storageRemoveP(storageLocalWrite(), fileName2, .errorOnMissing = true);

        TEST_ASSIGN(
            infoBackup, infoBackupNew(PG_VERSION_10, 6569239123849665999, 1002, 201707211, cipherTypeAes256Cbc,
                strNew("zWa/6Xtp-IVZC5444yXB+cgFDFl7MxGlgkZSaoPvTGirhPygu4jOKOXf9LO4vjfO")),
            "infoBackupNew() - cipher sub");
        TEST_RESULT_VOID(
            infoBackupSave(infoBackup, storageLocalWrite(), fileName, cipherTypeAes256Cbc, strNew("123xyz")), "    save new encrypted");

        infoBackup = NULL;
        TEST_ASSIGN(infoBackup, infoBackupNewLoad(storageLocal(), fileName, cipherTypeAes256Cbc, strNew("123xyz")),
            "    load encrypted backup info");
        TEST_RESULT_PTR(infoBackupPg(infoBackup), infoBackup->infoPg, "    infoPg set");
        TEST_RESULT_STR(strPtr(infoBackupCipherPass(infoBackup)),
            "zWa/6Xtp-IVZC5444yXB+cgFDFl7MxGlgkZSaoPvTGirhPygu4jOKOXf9LO4vjfO", "    cipher sub set");
        TEST_RESULT_INT(infoPgDataTotal(infoBackup->infoPg), 1, "    history set");


        //--------------------------------------------------------------------------------------------------------------------------
        TEST_ASSIGN(infoBackup, infoBackupNewInternal(), "infoBackupNewInternal()");
        TEST_RESULT_PTR(infoBackupPg(infoBackup), NULL, "    infoPg not set");

=======
>>>>>>> 38ba4586
        // Free
        //--------------------------------------------------------------------------------------------------------------------------
        TEST_RESULT_VOID(infoBackupFree(infoBackup), "infoBackupFree() - free backup info");
    }
    // *****************************************************************************************************************************
    if (testBegin(
        "infoBackupData(), infoBackupDataTotal(), infoBackupDataToLog(), infoBackupDataLabelList(), infoBackupDataDelete()"))
    {
        // File exists, backup:current section exists
        //--------------------------------------------------------------------------------------------------------------------------
        content = strNew
        (
            "[backup:current]\n"
            "20161219-212741F={\"backrest-format\":5,\"backrest-version\":\"2.04\","
            "\"backup-archive-start\":\"00000007000000000000001C\",\"backup-archive-stop\":\"00000007000000000000001C\","
            "\"backup-info-repo-size\":3159776,\"backup-info-repo-size-delta\":3159776,\"backup-info-size\":26897030,"
            "\"backup-info-size-delta\":26897030,\"backup-timestamp-start\":1482182846,\"backup-timestamp-stop\":1482182861,"
            "\"backup-type\":\"full\",\"db-id\":1,\"option-archive-check\":true,\"option-archive-copy\":false,"
            "\"option-backup-standby\":false,\"option-checksum-page\":false,\"option-compress\":true,\"option-hardlink\":false,"
            "\"option-online\":true}\n"
            "20161219-212741F_20161219-212803D={\"backrest-format\":5,\"backrest-version\":\"2.04\","
            "\"backup-archive-start\":\"00000008000000000000001E\",\"backup-archive-stop\":\"00000008000000000000001E\","
            "\"backup-info-repo-size\":3159811,\"backup-info-repo-size-delta\":15765,\"backup-info-size\":26897030,"
            "\"backup-info-size-delta\":163866,\"backup-prior\":\"20161219-212741F\",\"backup-reference\":[\"20161219-212741F\"],"
            "\"backup-timestamp-start\":1482182877,\"backup-timestamp-stop\":1482182883,\"backup-type\":\"diff\",\"db-id\":1,"
            "\"option-archive-check\":true,\"option-archive-copy\":false,\"option-backup-standby\":false,"
            "\"option-checksum-page\":false,\"option-compress\":true,\"option-hardlink\":false,\"option-online\":true}\n"
            "20161219-212741F_20161219-212918I={\"backrest-format\":5,\"backrest-version\":\"2.04\","
            "\"backup-archive-start\":null,\"backup-archive-stop\":null,"
            "\"backup-info-repo-size\":3159811,\"backup-info-repo-size-delta\":15765,\"backup-info-size\":26897030,"
            "\"backup-info-size-delta\":163866,\"backup-prior\":\"20161219-212741F\",\"backup-reference\":[\"20161219-212741F\","
            "\"20161219-212741F_20161219-212803D\"],"
            "\"backup-timestamp-start\":1482182877,\"backup-timestamp-stop\":1482182883,\"backup-type\":\"incr\",\"db-id\":1,"
            "\"option-archive-check\":true,\"option-archive-copy\":false,\"option-backup-standby\":false,"
            "\"option-checksum-page\":false,\"option-compress\":true,\"option-hardlink\":false,\"option-online\":true}\n"
            "\n"
            "[db]\n"
            "db-catalog-version=201409291\n"
            "db-control-version=942\n"
            "db-id=1\n"
            "db-system-id=6569239123849665679\n"
            "db-version=\"9.4\"\n"
            "\n"
            "[db:history]\n"
            "1={\"db-catalog-version\":201409291,\"db-control-version\":942,\"db-system-id\":6569239123849665679,"
                "\"db-version\":\"9.4\"}\n"
        );

        TEST_RESULT_VOID(
            storagePutNP(
                storageNewWriteNP(storageLocalWrite(), fileName), harnessInfoChecksum(content)), "put backup info current to file");
        TEST_ASSIGN(infoBackup, infoBackupNewLoad(storageLocal(), fileName, cipherTypeNone, NULL), "    new backup info");

        // Save the file and verify it
        TEST_RESULT_VOID(infoBackupSave(infoBackup, storageLocalWrite(), fileName2, cipherTypeNone, NULL), "save file");
        TEST_RESULT_BOOL(
            bufEq(
                storageGetNP(storageNewReadNP(storageLocal(), fileName)),
                storageGetNP(storageNewReadNP(storageLocal(), fileName2))),
            true, "files are equal");

        TEST_RESULT_INT(infoBackupDataTotal(infoBackup), 3, "    backup list contains backups");

        InfoBackupData backupData = infoBackupData(infoBackup, 0);

        TEST_RESULT_STR(strPtr(backupData.backupLabel), "20161219-212741F", "full backup label");
        TEST_RESULT_STR(strPtr(backupData.backupType), "full", "    backup type full");
        TEST_RESULT_INT(backupData.backrestFormat, 5, "    backrest format");
        TEST_RESULT_STR(strPtr(backupData.backrestVersion), "2.04", "    backrest version");
        TEST_RESULT_STR(strPtr(backupData.backupArchiveStart), "00000007000000000000001C", "    archive start");
        TEST_RESULT_STR(strPtr(backupData.backupArchiveStop), "00000007000000000000001C", "    archive stop");
        TEST_RESULT_INT(backupData.backupInfoRepoSize, 3159776, "    repo size");
        TEST_RESULT_INT(backupData.backupInfoRepoSizeDelta, 3159776, "    repo delta");
        TEST_RESULT_INT(backupData.backupInfoSize, 26897030, "    backup size");
        TEST_RESULT_INT(backupData.backupInfoSizeDelta, 26897030, "    backup delta");
        TEST_RESULT_INT(backupData.backupPgId, 1, "    pg id");
        TEST_RESULT_PTR(backupData.backupPrior, NULL, "    backup prior NULL");
        TEST_RESULT_PTR(backupData.backupReference, NULL, "    backup reference NULL");
        TEST_RESULT_INT(backupData.backupTimestampStart, 1482182846, "    timestamp start");
        TEST_RESULT_INT(backupData.backupTimestampStop, 1482182861, "    timestamp stop");

        backupData = infoBackupData(infoBackup, 1);
        TEST_RESULT_STR(strPtr(backupData.backupLabel), "20161219-212741F_20161219-212803D", "diff backup label");
        TEST_RESULT_STR(strPtr(backupData.backupType), "diff", "    backup type diff");
        TEST_RESULT_INT(backupData.backupInfoRepoSize, 3159811, "    repo size");
        TEST_RESULT_INT(backupData.backupInfoRepoSizeDelta, 15765, "    repo delta");
        TEST_RESULT_INT(backupData.backupInfoSize, 26897030, "    backup size");
        TEST_RESULT_INT(backupData.backupInfoSizeDelta, 163866, "    backup delta");
        TEST_RESULT_STR(strPtr(backupData.backupPrior), "20161219-212741F", "    backup prior exists");
        TEST_RESULT_BOOL(
            (strLstSize(backupData.backupReference) == 1 && strLstExistsZ(backupData.backupReference, "20161219-212741F")), true,
            "    backup reference exists");

        backupData = infoBackupData(infoBackup, 2);
        TEST_RESULT_STR(strPtr(backupData.backupLabel), "20161219-212741F_20161219-212918I", "incr backup label");
        TEST_RESULT_PTR(backupData.backupArchiveStart, NULL, "    archive start NULL");
        TEST_RESULT_PTR(backupData.backupArchiveStop, NULL, "    archive stop NULL");
        TEST_RESULT_STR(strPtr(backupData.backupType), "incr", "    backup type incr");
        TEST_RESULT_STR(strPtr(backupData.backupPrior), "20161219-212741F", "    backup prior exists");
        TEST_RESULT_BOOL(
            (strLstSize(backupData.backupReference) == 2 && strLstExistsZ(backupData.backupReference, "20161219-212741F") &&
            strLstExistsZ(backupData.backupReference, "20161219-212741F_20161219-212803D")), true, "    backup reference exists");
        TEST_RESULT_BOOL(backupData.optionArchiveCheck, true, "    option archive check");
        TEST_RESULT_BOOL(backupData.optionArchiveCopy, false, "    option archive copy");
        TEST_RESULT_BOOL(backupData.optionBackupStandby, false, "    option backup standby");
        TEST_RESULT_BOOL(backupData.optionChecksumPage, false, "    option checksum page");
        TEST_RESULT_BOOL(backupData.optionCompress, true, "    option compress");
        TEST_RESULT_BOOL(backupData.optionHardlink, false, "    option hardlink");
        TEST_RESULT_BOOL(backupData.optionOnline, true, "    option online");

        // infoBackupDataLabelList and infoBackupDataDelete
        //--------------------------------------------------------------------------------------------------------------------------
        TEST_RESULT_STR(
            strPtr(strLstJoin(strLstSort(infoBackupDataLabelList(infoBackup, NULL), sortOrderAsc), ", ")),
            "20161219-212741F, 20161219-212741F_20161219-212803D, 20161219-212741F_20161219-212918I", "infoBackupDataLabelList without expression");
        TEST_RESULT_STR(
            strPtr(strLstJoin(strLstSort(infoBackupDataLabelList(
                infoBackup, backupRegExpP(.full=true, .differential=true, .incremental=true)), sortOrderAsc), ", ")),
            "20161219-212741F, 20161219-212741F_20161219-212803D, 20161219-212741F_20161219-212918I", "infoBackupDataLabelList with expression");
        TEST_RESULT_STR(
            strPtr(strLstJoin(infoBackupDataLabelList(infoBackup, backupRegExpP(.full=true)), ", ")),
            "20161219-212741F", "  full=true");
        TEST_RESULT_STR(
            strPtr(strLstJoin(infoBackupDataLabelList(infoBackup, backupRegExpP(.differential=true)), ", ")),
            "20161219-212741F_20161219-212803D", "differential=true");
        TEST_RESULT_STR(
            strPtr(strLstJoin(infoBackupDataLabelList(infoBackup, backupRegExpP(.incremental=true)), ", ")),
            "20161219-212741F_20161219-212918I", "incremental=true");

        TEST_RESULT_VOID(infoBackupDataDelete(infoBackup, strNew("20161219-212741F_20161219-212918I")), "delete a backup");
        TEST_RESULT_STR(
            strPtr(strLstJoin(strLstSort(infoBackupDataLabelList(infoBackup, NULL), sortOrderAsc), ", ")),
            "20161219-212741F, 20161219-212741F_20161219-212803D", "  backup deleted");

        TEST_RESULT_VOID(infoBackupDataDelete(infoBackup, strNew("20161219-212741F_20161219-212803D")), "delete all backups");
        TEST_RESULT_VOID(infoBackupDataDelete(infoBackup, strNew("20161219-212741F")), "  deleted");
        TEST_RESULT_UINT(strLstSize(infoBackupDataLabelList(infoBackup, NULL)), 0, "  no backups remain");

        // infoBackupDataToLog
        //--------------------------------------------------------------------------------------------------------------------------
        TEST_RESULT_STR(
            strPtr(infoBackupDataToLog(&backupData)), "{label: 20161219-212741F_20161219-212918I, pgId: 1}", "check log format");
    }
}<|MERGE_RESOLUTION|>--- conflicted
+++ resolved
@@ -20,12 +20,8 @@
     InfoBackup *infoBackup = NULL;
 
     // *****************************************************************************************************************************
-<<<<<<< HEAD
-    if (testBegin("infoBackupNew(), infoBackupNewLoad(), infoBackupDataTotal(), infoBackupCheckPg(), infoBackupPg(), "
-        "infoBackupCipherPass(), infoBackupFree()"))
-=======
-    if (testBegin("infoBackupNewLoad(), infoBackupDataTotal(), infoBackupFree()"))
->>>>>>> 38ba4586
+    if (testBegin("infoBackupNew(), infoBackupNewLoad(), infoBackupDataTotal(), infoBackupPg(), infoBackupCipherPass(), "
+        "infoBackupFree()"))
     {
         // File missing
         //--------------------------------------------------------------------------------------------------------------------------
@@ -76,34 +72,6 @@
         TEST_RESULT_PTR(infoBackup->backup, NULL, "    backupCurrent NULL");
         TEST_RESULT_INT(infoBackupDataTotal(infoBackup),  0, "    infoBackupDataTotal returns 0");
 
-<<<<<<< HEAD
-        // infoBackupCheckPg
-        //--------------------------------------------------------------------------------------------------------------------------
-        TEST_RESULT_INT(infoBackupCheckPg(infoBackup, 90400, 6569239123849665679, 201409291, 942), 1, "check PG data");
-
-        TEST_ERROR_FMT(
-            infoBackupCheckPg(infoBackup, 90500, 6569239123849665679, 201409291, 942), BackupMismatchError,
-            "database version = 9.5, system-id 6569239123849665679 does not match "
-            "backup version = 9.4, system-id = 6569239123849665679\n"
-            "HINT: is this the correct stanza?");
-
-        TEST_ERROR_FMT(
-            infoBackupCheckPg(infoBackup, 90400, 6569239123849665999, 201409291, 942), BackupMismatchError,
-            "database version = 9.4, system-id 6569239123849665999 does not match "
-            "backup version = 9.4, system-id = 6569239123849665679\n"
-            "HINT: is this the correct stanza?");
-
-        TEST_ERROR_FMT(
-            infoBackupCheckPg(infoBackup, 90400, 6569239123849665679, 201409291, 941), BackupMismatchError,
-            "database control-version = 941, catalog-version 201409291"
-            " does not match backup control-version = 942, catalog-version = 201409291\n"
-            "HINT: this may be a symptom of database or repository corruption!");
-
-        TEST_ERROR_FMT(
-            infoBackupCheckPg(infoBackup, 90400, 6569239123849665679, 201509291, 942), BackupMismatchError,
-            "database control-version = 942, catalog-version 201509291"
-            " does not match backup control-version = 942, catalog-version = 201409291\n"
-            "HINT: this may be a symptom of database or repository corruption!");
 
         // Remove both files and recreate from scratch with cipher
         //--------------------------------------------------------------------------------------------------------------------------
@@ -130,8 +98,6 @@
         TEST_ASSIGN(infoBackup, infoBackupNewInternal(), "infoBackupNewInternal()");
         TEST_RESULT_PTR(infoBackupPg(infoBackup), NULL, "    infoPg not set");
 
-=======
->>>>>>> 38ba4586
         // Free
         //--------------------------------------------------------------------------------------------------------------------------
         TEST_RESULT_VOID(infoBackupFree(infoBackup), "infoBackupFree() - free backup info");
