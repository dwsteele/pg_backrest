--- conflicted
+++ resolved
@@ -31,11 +31,7 @@
         TEST_RESULT_BOOL(varBoolForce(varNewInt64(false)), false, "force int64 to bool");
         TEST_RESULT_BOOL(varBoolForce(varNewUInt64(12)), true, "force uint64 to bool");
 
-<<<<<<< HEAD
-        TEST_ERROR(varBoolForce(varNewVarLstEmpty()), AssertError, "unable to force VariantList to bool");
-=======
-        TEST_ERROR(varBoolForce(varNewVarLst(varLstNew())), FormatError, "unable to force VariantList to bool");
->>>>>>> 350b30fa
+        TEST_ERROR(varBoolForce(varNewVarLst(varLstNew())), AssertError, "unable to force VariantList to bool");
 
         // -------------------------------------------------------------------------------------------------------------------------
         TEST_RESULT_VOID(varFree(NULL), "ok to free null variant");
@@ -69,15 +65,10 @@
         TEST_RESULT_DOUBLE(varDblForce(varNewStr(strNew("879.01"))), 879.01, "force String to double");
         TEST_RESULT_DOUBLE(varDblForce(varNewStr(strNew("0"))), 0, "force String to double");
 
-<<<<<<< HEAD
-        TEST_ERROR(varDblForce(varNewStr(strNew("AAA"))), FormatError, "unable to convert String 'AAA' to double");
-        TEST_ERROR(varDblForce(varNewVarLstEmpty()), AssertError, "unable to force VariantList to double");
+        TEST_ERROR(varDblForce(varNewStr(strNew("AAA"))), FormatError, "unable to convert string 'AAA' to double");
+        TEST_ERROR(varDblForce(varNewVarLst(varLstNew())), AssertError, "unable to force VariantList to double");
         TEST_ERROR(varDblForce(varNewUInt64(9223372036854775808U)), FormatError,
             "unable to convert uint64 9223372036854775808 to double");
-=======
-        TEST_ERROR(varDblForce(varNewStr(strNew("AAA"))), FormatError, "unable to convert string 'AAA' to double");
-        TEST_ERROR(varDblForce(varNewVarLst(varLstNew())), FormatError, "unable to force VariantList to double");
->>>>>>> 350b30fa
 
         // -------------------------------------------------------------------------------------------------------------------------
         TEST_RESULT_DOUBLE(varDbl(varDup(varNewDbl(3.1415))), 3.1415, "dup double");
@@ -97,11 +88,7 @@
 
         // -------------------------------------------------------------------------------------------------------------------------
         TEST_RESULT_INT(varIntForce(varNewBool(true)), 1, "force bool to int");
-<<<<<<< HEAD
-        TEST_ERROR(varIntForce(varNewVarLstEmpty()), AssertError, "unable to force VariantList to int");
-=======
-        TEST_ERROR(varIntForce(varNewVarLst(varLstNew())), FormatError, "unable to force VariantList to int");
->>>>>>> 350b30fa
+        TEST_ERROR(varIntForce(varNewVarLst(varLstNew())), AssertError, "unable to force VariantList to int");
         TEST_RESULT_INT(varIntForce(varNewInt64(999)), 999, "force int64 to int");
         TEST_ERROR(varIntForce(varNewInt64(2147483648)), FormatError, "unable to convert int64 2147483648 to int");
         TEST_ERROR(varIntForce(varNewInt64(-2147483649)), FormatError, "unable to convert int64 -2147483649 to int");
@@ -139,15 +126,10 @@
 
         TEST_ERROR(
             varInt64Force(varNewStrZ("9923372036854775807")), FormatError,
-<<<<<<< HEAD
-            "unable to convert String '9923372036854775807' to int64");
-        TEST_ERROR(varInt64Force(varNewVarLstEmpty()), AssertError, "unable to force VariantList to int64");
+            "unable to convert string '9923372036854775807' to int64");
+        TEST_ERROR(varInt64Force(varNewVarLst(varLstNew())), AssertError, "unable to force VariantList to int64");
         TEST_ERROR(varInt64Force(varNewUInt64(9223372036854775808U)), FormatError,
             "unable to convert uint64 9223372036854775808 to int64");
-=======
-            "unable to convert string '9923372036854775807' to int64");
-        TEST_ERROR(varInt64Force(varNewVarLst(varLstNew())), FormatError, "unable to force VariantList to int64");
->>>>>>> 350b30fa
 
         // -------------------------------------------------------------------------------------------------------------------------
         TEST_ERROR(varInt64(varNewStrZ("string")), AssertError, "assertion 'this->type == varTypeInt64' failed");
@@ -180,20 +162,14 @@
 
         TEST_ERROR(
             varUInt64Force(varNewStrZ("18446744073709551616")), FormatError,
-            "unable to convert String '18446744073709551616' to uint64");   // string value is out of bounds for uint64
-        TEST_ERROR(varUInt64Force(varNewStrZ(" 16")), FormatError,"unable to convert String ' 16' to uint64");
-        TEST_ERROR(varUInt64Force(varNewVarLstEmpty()), AssertError, "unable to force VariantList to uint64");
+            "unable to convert string '18446744073709551616' to uint64");   // string value is out of bounds for uint64
+        TEST_ERROR(varUInt64Force(varNewStrZ(" 16")), FormatError,"unable to convert string ' 16' to uint64");
+        TEST_ERROR(varUInt64Force(varNewVarLst(varLstNew())), AssertError, "unable to force VariantList to uint64");
         TEST_ERROR(varUInt64Force(varNewInt64(-1)), FormatError, "unable to convert int64 -1 to uint64");
         TEST_ERROR(varUInt64Force(varNewInt(-1)), FormatError, "unable to convert int -1 to uint64");
 
         // -------------------------------------------------------------------------------------------------------------------------
-        uint64 = varNewInt64(1);
-
-        uint64->type = varTypeString;
-        TEST_ERROR(varUInt64(uint64), AssertError, "variant type is not uint64");
-
-        uint64->type = varTypeUInt64;
-        varFree(uint64);
+        TEST_ERROR(varUInt64(varNewStrZ("string")), AssertError, "assertion 'this->type == varTypeUInt64' failed");
 
         // -------------------------------------------------------------------------------------------------------------------------
         TEST_RESULT_DOUBLE(varUInt64(varDup(varNewUInt64(88976))), 88976, "dup uint64");
@@ -270,7 +246,7 @@
         TEST_RESULT_STR(strPtr(varStrForce(varNewBool(false))), "false", "force bool to string");
         TEST_RESULT_STR(strPtr(varStrForce(varNewUInt64(18446744073709551615U))), "18446744073709551615", "force uint64 to string");
 
-        TEST_ERROR(varStrForce(varNewKv()), AssertError, "unable to force KeyValue to String");
+        TEST_ERROR(varStrForce(varNewKv()), FormatError, "unable to force KeyValue to String");
 
         // -------------------------------------------------------------------------------------------------------------------------
         string = varNewStr(strNew("not-an-int"));
