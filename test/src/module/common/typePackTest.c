--- conflicted
+++ resolved
@@ -205,15 +205,10 @@
                 "f90042"                                            //      5, time, 33
                 "f8008401"                                          //      6, time, 66
                 "00"                                                //     array end
-<<<<<<< HEAD
-            "2806050403020100"                                      // 49,  bin, 0x050403020100
-            "21"                                                    // 51,  bin, zero length
-            "c009b8d902890373756200"                                // 52,  pack, 1:u64:345, 3:str:sub
-            "11880161880362636400"                                  // 54,  strlst, 1:str:a, 2:str:bcd
-=======
             "f80106050403020100"                                    // 49,  bin, 0x050403020100
             "f101"                                                  // 51,  bin, zero length
->>>>>>> c9bfdbf5
+            "f0020998d902790373756200"                              // 52,  pack, 1:u64:345, 3:str:sub
+            "11780161780362636400"                                  // 54,  strlst, 1:str:a, 2:str:bcd
             "00",                                                   // end
             "check pack hex");
 
