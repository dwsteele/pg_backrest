/***********************************************************************************************************************************
Test Tls Client
***********************************************************************************************************************************/
#include <fcntl.h>
#include <unistd.h>

#include "common/time.h"

#include "common/harnessFork.h"
#include "common/harnessTls.h"

/***********************************************************************************************************************************
Test server with subject alternate names
***********************************************************************************************************************************/
static void
testTlsServerAltName(void)
{
    FUNCTION_HARNESS_VOID();

    harnessTlsServerInit(
        harnessTlsTestPort(),
        strPtr(strNewFmt("%s/" TEST_CERTIFICATE_PREFIX "-alt-name.crt", testRepoPath())),
        strPtr(strNewFmt("%s/" TEST_CERTIFICATE_PREFIX ".key", testRepoPath())));

    // Certificate error on invalid ca path
    harnessTlsServerAccept();
    harnessTlsServerClose();

    if (testContainer())
    {
        // Success on valid ca file and match common name
        harnessTlsServerAccept();
        harnessTlsServerClose();

        // Success on valid ca file and match alt name
        harnessTlsServerAccept();
        harnessTlsServerClose();

        // Unable to find matching hostname in certificate
        harnessTlsServerAccept();
        harnessTlsServerClose();
    }

    // Certificate error
    harnessTlsServerAccept();
    harnessTlsServerClose();

    // Certificate ignored
    harnessTlsServerAccept();
    harnessTlsServerClose();

    FUNCTION_HARNESS_RESULT_VOID();
}

/***********************************************************************************************************************************
Test server
***********************************************************************************************************************************/
static void
testTlsServer(void)
{
    FUNCTION_HARNESS_VOID();

    harnessTlsServerInitDefault();

    // First protocol exchange
    harnessTlsServerAccept();

    harnessTlsServerExpect("some protocol info");
    harnessTlsServerReply("something:0\n");

    sleepMSec(100);
    harnessTlsServerReply("some ");

    sleepMSec(100);
    harnessTlsServerReply("contentAND MORE");

    // This will cause the client to disconnect
    sleepMSec(500);

    // Second protocol exchange
    harnessTlsServerExpect("more protocol info");
    harnessTlsServerReply("0123456789AB");
    harnessTlsServerClose();

    // Need data in read buffer to test tlsWriteContinue()
    harnessTlsServerAccept();
    harnessTlsServerReply("0123456789AB");
    harnessTlsServerClose();

    FUNCTION_HARNESS_RESULT_VOID();
}

/***********************************************************************************************************************************
Test Run
***********************************************************************************************************************************/
void
testRun(void)
{
    FUNCTION_HARNESS_VOID();

    // *****************************************************************************************************************************
    if (testBegin("Socket Common"))
    {
        // Save socket settings
        struct SocketLocal socketLocalSave = socketLocal;

        struct addrinfo hints = (struct addrinfo)
        {
            .ai_family = AF_UNSPEC,
            .ai_socktype = SOCK_STREAM,
            .ai_protocol = IPPROTO_TCP,
        };

        struct addrinfo *hostAddress;
        int result;
        const char *host = "172.31.255.255";
        const char *port = "7777";

        if ((result = getaddrinfo(host, port, &hints, &hostAddress)) != 0)
        {
            THROW_FMT(                                              // {uncoverable - lookup on IP should never fail}
                HostConnectError, "unable to get address for '%s': [%d] %s", host, result, gai_strerror(result));
        }

        TRY_BEGIN()
        {
            int fd = socket(hostAddress->ai_family, hostAddress->ai_socktype, hostAddress->ai_protocol);
            THROW_ON_SYS_ERROR(fd == -1, HostConnectError, "unable to create socket");

            // ---------------------------------------------------------------------------------------------------------------------
            TEST_TITLE("enable options");

            sckInit(true, 32, 3113, 818);
            sckOptionSet(fd);

            TEST_RESULT_INT(fcntl(fd, F_GETFD), FD_CLOEXEC, "check FD_CLOEXEC");

            socklen_t socketValueSize = sizeof(int);
            int noDelayValue = 0;

            THROW_ON_SYS_ERROR(
                getsockopt(fd, IPPROTO_TCP, TCP_NODELAY, &noDelayValue, &socketValueSize) == -1, ProtocolError,
                "unable get TCP_NO_DELAY");

            TEST_RESULT_INT(noDelayValue, 1, "check TCP_NODELAY");

            int keepAliveValue = 0;

            THROW_ON_SYS_ERROR(
                getsockopt(fd, SOL_SOCKET, SO_KEEPALIVE, &keepAliveValue, &socketValueSize) == -1, ProtocolError,
                "unable get SO_KEEPALIVE");

            TEST_RESULT_INT(keepAliveValue, 1, "check SO_KEEPALIVE");

            int keepAliveCountValue = 0;

            THROW_ON_SYS_ERROR(
                getsockopt(fd, IPPROTO_TCP, TCP_KEEPCNT, &keepAliveCountValue, &socketValueSize) == -1, ProtocolError,
                "unable get TCP_KEEPCNT");

            TEST_RESULT_INT(keepAliveCountValue, 32, "check TCP_KEEPCNT");

            int keepAliveIdleValue = 0;

            THROW_ON_SYS_ERROR(
                getsockopt(fd, IPPROTO_TCP, TCP_KEEPIDLE, &keepAliveIdleValue, &socketValueSize) == -1, ProtocolError,
                "unable get TCP_KEEPIDLE");

            TEST_RESULT_INT(keepAliveIdleValue, 3113, "check TCP_KEEPIDLE");

            int keepAliveIntervalValue = 0;

            THROW_ON_SYS_ERROR(
                getsockopt(fd, IPPROTO_TCP, TCP_KEEPINTVL, &keepAliveIntervalValue, &socketValueSize) == -1, ProtocolError,
                "unable get TCP_KEEPIDLE");

            TEST_RESULT_INT(keepAliveIntervalValue, 818, "check TCP_KEEPINTVL");

            // ---------------------------------------------------------------------------------------------------------------------
            TEST_TITLE("disable keep-alive");

            sckInit(false, 0, 0, 0);
            sckOptionSet(fd);

            TEST_RESULT_INT(keepAliveValue, 1, "check SO_KEEPALIVE");
            TEST_RESULT_INT(keepAliveCountValue, 32, "check TCP_KEEPCNT");
            TEST_RESULT_INT(keepAliveIdleValue, 3113, "check TCP_KEEPIDLE");
            TEST_RESULT_INT(keepAliveIntervalValue, 818, "check TCP_KEEPINTVL");

            // ---------------------------------------------------------------------------------------------------------------------
            TEST_TITLE("enable keep-alive but disable options");

            sckInit(true, 0, 0, 0);
            sckOptionSet(fd);

            TEST_RESULT_INT(keepAliveValue, 1, "check SO_KEEPALIVE");
            TEST_RESULT_INT(keepAliveCountValue, 32, "check TCP_KEEPCNT");
            TEST_RESULT_INT(keepAliveIdleValue, 3113, "check TCP_KEEPIDLE");
            TEST_RESULT_INT(keepAliveIntervalValue, 818, "check TCP_KEEPINTVL");

            // ---------------------------------------------------------------------------------------------------------------------
            TEST_TITLE("connect to non-blocking socket to test write ready");

            // Put the socket in non-blocking mode
            int flags;

            THROW_ON_SYS_ERROR((flags = fcntl(fd, F_GETFL)) == -1, ProtocolError, "unable to get flags");
            THROW_ON_SYS_ERROR(fcntl(fd, F_SETFL, flags | O_NONBLOCK) == -1, ProtocolError, "unable to set O_NONBLOCK");

            // Attempt connection
            CHECK(connect(fd, hostAddress->ai_addr, hostAddress->ai_addrlen) == -1);

            // Create socket session and wait for timeout
            SocketSession *session = NULL;
            TEST_ASSIGN(session, sckSessionNew(fd, strNew(host), 7777, 100), "new socket");

            TEST_ERROR(
                sckSessionReadyWrite(session), ProtocolError, "timeout after 100ms waiting for write to '172.31.255.255:7777'");

            TEST_RESULT_VOID(sckSessionFree(session), "free socket session");
        }
        FINALLY()
        {
            // This needs to be freed or valgrind will complain
            freeaddrinfo(hostAddress);
        }
        TRY_END();

        // Restore socket settings
        socketLocal = socketLocalSave;
    }

    // Additional coverage not provided by testing with actual certificates
    // *****************************************************************************************************************************
    if (testBegin("asn1ToStr(), tlsClientHostVerify(), and tlsClientHostVerifyName()"))
    {
        TEST_ERROR(asn1ToStr(NULL), CryptoError, "TLS certificate name entry is missing");

        TEST_ERROR(
            tlsClientHostVerifyName(
                strNew("host"), strNewN("ab\0cd", 5)), CryptoError, "TLS certificate name contains embedded null");

        TEST_ERROR(tlsClientHostVerify(strNew("host"), NULL), CryptoError, "No certificate presented by the TLS server");

        TEST_RESULT_BOOL(tlsClientHostVerifyName(strNew("host"), strNew("**")), false, "invalid pattern");
        TEST_RESULT_BOOL(tlsClientHostVerifyName(strNew("host"), strNew("*.")), false, "invalid pattern");
        TEST_RESULT_BOOL(tlsClientHostVerifyName(strNew("a.bogus.host.com"), strNew("*.host.com")), false, "invalid host");
    }

    // *****************************************************************************************************************************
    if (testBegin("TlsClient verification"))
    {
        TlsClient *client = NULL;

        // Connection errors
        // -------------------------------------------------------------------------------------------------------------------------
        TEST_ASSIGN(
            client, tlsClientNew(sckClientNew(strNew("99.99.99.99.99"), harnessTlsTestPort(), 0), 0, true, NULL, NULL),
            "new client");
        TEST_ERROR(
            tlsClientOpen(client), HostConnectError, "unable to get address for '99.99.99.99.99': [-2] Name or service not known");

        TEST_ASSIGN(
            client, tlsClientNew(sckClientNew(strNew("localhost"), harnessTlsTestPort(), 100), 100, true, NULL, NULL),
            "new client");
        TEST_ERROR_FMT(
            tlsClientOpen(client), HostConnectError, "unable to connect to 'localhost:%u': [111] Connection refused",
            harnessTlsTestPort());

        // Certificate location and validation errors
        // -------------------------------------------------------------------------------------------------------------------------
        // Add test hosts
        if (testContainer())
        {
            if (system(                                                                                 // {uncoverable_branch}
                    "echo \"127.0.0.1 test.pgbackrest.org host.test2.pgbackrest.org test3.pgbackrest.org\" |"
                        " sudo tee -a /etc/hosts > /dev/null") != 0)
            {
                THROW(AssertError, "unable to add test hosts to /etc/hosts");                           // {uncovered+}
            }
        }

        HARNESS_FORK_BEGIN()
        {
            HARNESS_FORK_CHILD_BEGIN(0, false)
            {
                // Start server to test various certificate errors
                TEST_RESULT_VOID(testTlsServerAltName(), "tls alt name server begin");
            }
            HARNESS_FORK_CHILD_END();

            HARNESS_FORK_PARENT_BEGIN()
            {
                TEST_ERROR(
                    tlsClientOpen(
                        tlsClientNew(
                            sckClientNew(strNew("localhost"), harnessTlsTestPort(), 500), 500, true, strNew("bogus.crt"),
                            strNew("/bogus"))),
                    CryptoError, "unable to set user-defined CA certificate location: [33558530] No such file or directory");
                TEST_ERROR_FMT(
                    tlsClientOpen(
                        tlsClientNew(
                            sckClientNew(strNew("localhost"), harnessTlsTestPort(), 500), 500, true, NULL, strNew("/bogus"))),
                    CryptoError,
                    "unable to verify certificate presented by 'localhost:%u': [20] unable to get local issuer certificate",
                    harnessTlsTestPort());

                if (testContainer())
                {
                    TEST_RESULT_VOID(
                        tlsClientOpen(
                            tlsClientNew(
                                sckClientNew(strNew("test.pgbackrest.org"), harnessTlsTestPort(), 500), 500, true,
                                strNewFmt("%s/" TEST_CERTIFICATE_PREFIX "-ca.crt", testRepoPath()), NULL)),
                        "success on valid ca file and match common name");
                    TEST_RESULT_VOID(
                        tlsClientOpen(
                            tlsClientNew(
                                sckClientNew(strNew("host.test2.pgbackrest.org"), harnessTlsTestPort(), 500), 500, true,
                                strNewFmt("%s/" TEST_CERTIFICATE_PREFIX "-ca.crt", testRepoPath()), NULL)),
                        "success on valid ca file and match alt name");
                    TEST_ERROR(
                        tlsClientOpen(
                            tlsClientNew(
                                sckClientNew(strNew("test3.pgbackrest.org"), harnessTlsTestPort(), 500), 500, true,
                                strNewFmt("%s/" TEST_CERTIFICATE_PREFIX "-ca.crt", testRepoPath()), NULL)),
                        CryptoError,
                        "unable to find hostname 'test3.pgbackrest.org' in certificate common name or subject alternative names");
                }

                TEST_ERROR_FMT(
                    tlsClientOpen(
                        tlsClientNew(
                            sckClientNew(strNew("localhost"), harnessTlsTestPort(), 500), 500, true,
                            strNewFmt("%s/" TEST_CERTIFICATE_PREFIX ".crt", testRepoPath()),
                        NULL)),
                    CryptoError,
                    "unable to verify certificate presented by 'localhost:%u': [20] unable to get local issuer certificate",
                    harnessTlsTestPort());

                TEST_RESULT_VOID(
                    tlsClientOpen(
                        tlsClientNew(sckClientNew(strNew("localhost"), harnessTlsTestPort(), 500), 500, false, NULL, NULL)),
                        "success on no verify");
            }
            HARNESS_FORK_PARENT_END();
        }
        HARNESS_FORK_END();
    }

    // *****************************************************************************************************************************
    if (testBegin("TlsClient general usage"))
    {
        TlsClient *client = NULL;
        TlsSession *session = NULL;

        // Reset statistics
        sckClientStatLocal = (SocketClientStat){0};
        TEST_RESULT_PTR(sckClientStatStr(), NULL, "no stats yet");
        tlsClientStatLocal = (TlsClientStat){0};
        TEST_RESULT_PTR(tlsClientStatStr(), NULL, "no stats yet");

<<<<<<< HEAD
        TEST_RESULT_VOID(testTlsServer(), "tls server begin");
        ioBufferSizeSet(12);

        TEST_ASSIGN(
            client, tlsClientNew(sckClientNew(harnessTlsTestHost(), harnessTlsTestPort(), 500), 500, testContainer(), NULL, NULL),
            "new client");
        TEST_ASSIGN(session, tlsClientOpen(client), "open client");

        TEST_RESULT_BOOL(sckReadyRead(session->socketSession->fd, 0), false, "socket is not read ready");
        TEST_RESULT_BOOL(sckReadyWrite(session->socketSession->fd, 0), true, "socket is write ready");
        TEST_RESULT_VOID(sckSessionReadyWrite(session->socketSession), "socket session is write ready");

        const Buffer *input = BUFSTRDEF("some protocol info");
        TEST_RESULT_VOID(ioWrite(tlsSessionIoWrite(session), input), "write input");
        ioWriteFlush(tlsSessionIoWrite(session));

        TEST_RESULT_STR_Z(ioReadLine(tlsSessionIoRead(session)), "something:0", "read line");
        TEST_RESULT_BOOL(ioReadEof(tlsSessionIoRead(session)), false, "    check eof = false");

        Buffer *output = bufNew(12);
        TEST_RESULT_UINT(ioRead(tlsSessionIoRead(session), output), 12, "read output");
        TEST_RESULT_STR_Z(strNewBuf(output), "some content", "    check output");
        TEST_RESULT_BOOL(ioReadEof(tlsSessionIoRead(session)), false, "    check eof = false");

        output = bufNew(8);
        TEST_RESULT_UINT(ioRead(tlsSessionIoRead(session), output), 8, "read output");
        TEST_RESULT_STR_Z(strNewBuf(output), "AND MORE", "    check output");
        TEST_RESULT_BOOL(ioReadEof(tlsSessionIoRead(session)), false, "    check eof = false");

        output = bufNew(12);
        TEST_ERROR_FMT(
            ioRead(tlsSessionIoRead(session), output), ProtocolError,
            "timeout after 500ms waiting for read from '%s:%u'", strPtr(harnessTlsTestHost()), harnessTlsTestPort());

        // -------------------------------------------------------------------------------------------------------------------------
        input = BUFSTRDEF("more protocol info");
        TEST_RESULT_VOID(ioWrite(tlsSessionIoWrite(session), input), "write input");
        ioWriteFlush(tlsSessionIoWrite(session));

        output = bufNew(12);
        TEST_RESULT_UINT(ioRead(tlsSessionIoRead(session), output), 12, "read output");
        TEST_RESULT_STR_Z(strNewBuf(output), "0123456789AB", "    check output");
        TEST_RESULT_BOOL(ioReadEof(tlsSessionIoRead(session)), false, "    check eof = false");

        output = bufNew(12);
        TEST_RESULT_UINT(ioRead(tlsSessionIoRead(session), output), 0, "read no output after eof");
        TEST_RESULT_BOOL(ioReadEof(tlsSessionIoRead(session)), true, "    check eof = true");

        TEST_RESULT_VOID(tlsSessionClose(session), "close again");
        TEST_ERROR(tlsSessionError(session, SSL_ERROR_WANT_X509_LOOKUP), ServiceError, "tls error [4]");

        // -------------------------------------------------------------------------------------------------------------------------
        TEST_ASSIGN(session, tlsClientOpen(client), "open client again (was closed by server)");
        TEST_RESULT_BOOL(tlsSessionWriteContinue(session, -1, SSL_ERROR_WANT_READ, 1), true, "continue on WANT_READ");
        TEST_RESULT_BOOL(tlsSessionWriteContinue(session, 0, SSL_ERROR_NONE, 1), true, "continue on WANT_READ");
        TEST_ERROR(
            tlsSessionWriteContinue(session, 77, 0, 88), FileWriteError,
            "unable to write to tls, write size 77 does not match expected size 88");
        TEST_ERROR(tlsSessionWriteContinue(session, 0, SSL_ERROR_ZERO_RETURN, 1), FileWriteError, "unable to write to tls [6]");

        // -------------------------------------------------------------------------------------------------------------------------
        TEST_RESULT_BOOL(sckClientStatStr() != NULL, true, "check statistics exist");
        TEST_RESULT_BOOL(tlsClientStatStr() != NULL, true, "check statistics exist");
=======
        HARNESS_FORK_BEGIN()
        {
            HARNESS_FORK_CHILD_BEGIN(0, false)
            {
                TEST_RESULT_VOID(testTlsServer(), "tls server begin");
            }
            HARNESS_FORK_CHILD_END();
>>>>>>> 2d760c8c

            HARNESS_FORK_PARENT_BEGIN()
            {
                ioBufferSizeSet(12);

                TEST_ASSIGN(
                    client,
                    tlsClientNew(sckClientNew(harnessTlsTestHost(), harnessTlsTestPort(), 500), 500, testContainer(), NULL, NULL),
                    "new client");
                TEST_ASSIGN(session, tlsClientOpen(client), "open client");

                const Buffer *input = BUFSTRDEF("some protocol info");
                TEST_RESULT_VOID(ioWrite(tlsSessionIoWrite(session), input), "write input");
                ioWriteFlush(tlsSessionIoWrite(session));

                TEST_RESULT_STR_Z(ioReadLine(tlsSessionIoRead(session)), "something:0", "read line");
                TEST_RESULT_BOOL(ioReadEof(tlsSessionIoRead(session)), false, "    check eof = false");

                Buffer *output = bufNew(12);
                TEST_RESULT_UINT(ioRead(tlsSessionIoRead(session), output), 12, "read output");
                TEST_RESULT_STR_Z(strNewBuf(output), "some content", "    check output");
                TEST_RESULT_BOOL(ioReadEof(tlsSessionIoRead(session)), false, "    check eof = false");

                output = bufNew(8);
                TEST_RESULT_UINT(ioRead(tlsSessionIoRead(session), output), 8, "read output");
                TEST_RESULT_STR_Z(strNewBuf(output), "AND MORE", "    check output");
                TEST_RESULT_BOOL(ioReadEof(tlsSessionIoRead(session)), false, "    check eof = false");

                output = bufNew(12);
                TEST_ERROR_FMT(
                    ioRead(tlsSessionIoRead(session), output), FileReadError,
                    "timeout after 500ms waiting for read from '%s:%u'", strPtr(harnessTlsTestHost()), harnessTlsTestPort());

                // -----------------------------------------------------------------------------------------------------------------
                input = BUFSTRDEF("more protocol info");
                TEST_RESULT_VOID(ioWrite(tlsSessionIoWrite(session), input), "write input");
                ioWriteFlush(tlsSessionIoWrite(session));

                output = bufNew(12);
                TEST_RESULT_UINT(ioRead(tlsSessionIoRead(session), output), 12, "read output");
                TEST_RESULT_STR_Z(strNewBuf(output), "0123456789AB", "    check output");
                TEST_RESULT_BOOL(ioReadEof(tlsSessionIoRead(session)), false, "    check eof = false");

                output = bufNew(12);
                TEST_RESULT_UINT(ioRead(tlsSessionIoRead(session), output), 0, "read no output after eof");
                TEST_RESULT_BOOL(ioReadEof(tlsSessionIoRead(session)), true, "    check eof = true");

                TEST_RESULT_VOID(tlsSessionClose(session), "close again");
                TEST_ERROR(tlsSessionError(session, SSL_ERROR_WANT_X509_LOOKUP), ServiceError, "tls error [4]");

                // -----------------------------------------------------------------------------------------------------------------
                TEST_ASSIGN(session, tlsClientOpen(client), "open client again (was closed by server)");
                TEST_RESULT_BOOL(tlsSessionWriteContinue(session, -1, SSL_ERROR_WANT_READ, 1), true, "continue on WANT_READ");
                TEST_RESULT_BOOL(tlsSessionWriteContinue(session, 0, SSL_ERROR_NONE, 1), true, "continue on WANT_READ");
                TEST_ERROR(
                    tlsSessionWriteContinue(session, 77, 0, 88), FileWriteError,
                    "unable to write to tls, write size 77 does not match expected size 88");
                TEST_ERROR(
                    tlsSessionWriteContinue(session, 0, SSL_ERROR_ZERO_RETURN, 1), FileWriteError, "unable to write to tls [6]");

                // -----------------------------------------------------------------------------------------------------------------
                TEST_RESULT_BOOL(sckClientStatStr() != NULL, true, "check statistics exist");
                TEST_RESULT_BOOL(tlsClientStatStr() != NULL, true, "check statistics exist");

                TEST_RESULT_VOID(tlsClientFree(client), "free client");
            }
            HARNESS_FORK_PARENT_END();
        }
        HARNESS_FORK_END();
    }

    FUNCTION_HARNESS_RESULT_VOID();
}<|MERGE_RESOLUTION|>--- conflicted
+++ resolved
@@ -360,71 +360,6 @@
         tlsClientStatLocal = (TlsClientStat){0};
         TEST_RESULT_PTR(tlsClientStatStr(), NULL, "no stats yet");
 
-<<<<<<< HEAD
-        TEST_RESULT_VOID(testTlsServer(), "tls server begin");
-        ioBufferSizeSet(12);
-
-        TEST_ASSIGN(
-            client, tlsClientNew(sckClientNew(harnessTlsTestHost(), harnessTlsTestPort(), 500), 500, testContainer(), NULL, NULL),
-            "new client");
-        TEST_ASSIGN(session, tlsClientOpen(client), "open client");
-
-        TEST_RESULT_BOOL(sckReadyRead(session->socketSession->fd, 0), false, "socket is not read ready");
-        TEST_RESULT_BOOL(sckReadyWrite(session->socketSession->fd, 0), true, "socket is write ready");
-        TEST_RESULT_VOID(sckSessionReadyWrite(session->socketSession), "socket session is write ready");
-
-        const Buffer *input = BUFSTRDEF("some protocol info");
-        TEST_RESULT_VOID(ioWrite(tlsSessionIoWrite(session), input), "write input");
-        ioWriteFlush(tlsSessionIoWrite(session));
-
-        TEST_RESULT_STR_Z(ioReadLine(tlsSessionIoRead(session)), "something:0", "read line");
-        TEST_RESULT_BOOL(ioReadEof(tlsSessionIoRead(session)), false, "    check eof = false");
-
-        Buffer *output = bufNew(12);
-        TEST_RESULT_UINT(ioRead(tlsSessionIoRead(session), output), 12, "read output");
-        TEST_RESULT_STR_Z(strNewBuf(output), "some content", "    check output");
-        TEST_RESULT_BOOL(ioReadEof(tlsSessionIoRead(session)), false, "    check eof = false");
-
-        output = bufNew(8);
-        TEST_RESULT_UINT(ioRead(tlsSessionIoRead(session), output), 8, "read output");
-        TEST_RESULT_STR_Z(strNewBuf(output), "AND MORE", "    check output");
-        TEST_RESULT_BOOL(ioReadEof(tlsSessionIoRead(session)), false, "    check eof = false");
-
-        output = bufNew(12);
-        TEST_ERROR_FMT(
-            ioRead(tlsSessionIoRead(session), output), ProtocolError,
-            "timeout after 500ms waiting for read from '%s:%u'", strPtr(harnessTlsTestHost()), harnessTlsTestPort());
-
-        // -------------------------------------------------------------------------------------------------------------------------
-        input = BUFSTRDEF("more protocol info");
-        TEST_RESULT_VOID(ioWrite(tlsSessionIoWrite(session), input), "write input");
-        ioWriteFlush(tlsSessionIoWrite(session));
-
-        output = bufNew(12);
-        TEST_RESULT_UINT(ioRead(tlsSessionIoRead(session), output), 12, "read output");
-        TEST_RESULT_STR_Z(strNewBuf(output), "0123456789AB", "    check output");
-        TEST_RESULT_BOOL(ioReadEof(tlsSessionIoRead(session)), false, "    check eof = false");
-
-        output = bufNew(12);
-        TEST_RESULT_UINT(ioRead(tlsSessionIoRead(session), output), 0, "read no output after eof");
-        TEST_RESULT_BOOL(ioReadEof(tlsSessionIoRead(session)), true, "    check eof = true");
-
-        TEST_RESULT_VOID(tlsSessionClose(session), "close again");
-        TEST_ERROR(tlsSessionError(session, SSL_ERROR_WANT_X509_LOOKUP), ServiceError, "tls error [4]");
-
-        // -------------------------------------------------------------------------------------------------------------------------
-        TEST_ASSIGN(session, tlsClientOpen(client), "open client again (was closed by server)");
-        TEST_RESULT_BOOL(tlsSessionWriteContinue(session, -1, SSL_ERROR_WANT_READ, 1), true, "continue on WANT_READ");
-        TEST_RESULT_BOOL(tlsSessionWriteContinue(session, 0, SSL_ERROR_NONE, 1), true, "continue on WANT_READ");
-        TEST_ERROR(
-            tlsSessionWriteContinue(session, 77, 0, 88), FileWriteError,
-            "unable to write to tls, write size 77 does not match expected size 88");
-        TEST_ERROR(tlsSessionWriteContinue(session, 0, SSL_ERROR_ZERO_RETURN, 1), FileWriteError, "unable to write to tls [6]");
-
-        // -------------------------------------------------------------------------------------------------------------------------
-        TEST_RESULT_BOOL(sckClientStatStr() != NULL, true, "check statistics exist");
-        TEST_RESULT_BOOL(tlsClientStatStr() != NULL, true, "check statistics exist");
-=======
         HARNESS_FORK_BEGIN()
         {
             HARNESS_FORK_CHILD_BEGIN(0, false)
@@ -432,7 +367,6 @@
                 TEST_RESULT_VOID(testTlsServer(), "tls server begin");
             }
             HARNESS_FORK_CHILD_END();
->>>>>>> 2d760c8c
 
             HARNESS_FORK_PARENT_BEGIN()
             {
@@ -444,6 +378,10 @@
                     "new client");
                 TEST_ASSIGN(session, tlsClientOpen(client), "open client");
 
+                TEST_RESULT_BOOL(sckReadyRead(session->socketSession->fd, 0), false, "socket is not read ready");
+                TEST_RESULT_BOOL(sckReadyWrite(session->socketSession->fd, 0), true, "socket is write ready");
+                TEST_RESULT_VOID(sckSessionReadyWrite(session->socketSession), "socket session is write ready");
+
                 const Buffer *input = BUFSTRDEF("some protocol info");
                 TEST_RESULT_VOID(ioWrite(tlsSessionIoWrite(session), input), "write input");
                 ioWriteFlush(tlsSessionIoWrite(session));
@@ -463,7 +401,7 @@
 
                 output = bufNew(12);
                 TEST_ERROR_FMT(
-                    ioRead(tlsSessionIoRead(session), output), FileReadError,
+                    ioRead(tlsSessionIoRead(session), output), ProtocolError,
                     "timeout after 500ms waiting for read from '%s:%u'", strPtr(harnessTlsTestHost()), harnessTlsTestPort());
 
                 // -----------------------------------------------------------------------------------------------------------------
