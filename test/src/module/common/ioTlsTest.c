--- conflicted
+++ resolved
@@ -82,23 +82,10 @@
     harnessTlsServerReply("0123456789AB");
     harnessTlsServerClose();
 
-<<<<<<< HEAD
-    // eof before expected bytes read
-=======
     // Test aborted connection before read complete
     harnessTlsServerAccept();
     harnessTlsServerReply("0123456789AB");
     harnessTlsServerAbort();
-
-    // Need data in read buffer to test tlsWriteContinue()
->>>>>>> 9457a459
-    harnessTlsServerAccept();
-    harnessTlsServerReply("0123456789Z");
-    harnessTlsServerClose();
-
-    // eof before all bytes written
-    // harnessTlsServerAccept();
-    // harnessTlsServerClose();
 
     FUNCTION_HARNESS_RESULT_VOID();
 }
@@ -430,11 +417,7 @@
                 output = bufNew(12);
                 TEST_ERROR_FMT(
                     ioRead(tlsSessionIoRead(session), output), ProtocolError,
-<<<<<<< HEAD
                     "timeout after 2000ms waiting for read from '%s:%u'", strPtr(harnessTlsTestHost()), harnessTlsTestPort());
-=======
-                    "timeout after 500ms waiting for read from '%s:%u'", strPtr(harnessTlsTestHost()), harnessTlsTestPort());
->>>>>>> 9457a459
 
                 // -----------------------------------------------------------------------------------------------------------------
                 input = BUFSTRDEF("more protocol info");
@@ -450,29 +433,8 @@
                 TEST_RESULT_UINT(ioRead(tlsSessionIoRead(session), output), 0, "read no output after eof");
                 TEST_RESULT_BOOL(ioReadEof(tlsSessionIoRead(session)), true, "    check eof = true");
 
-<<<<<<< HEAD
-                TEST_RESULT_VOID(tlsSessionClose(session), "close again");
+                TEST_RESULT_VOID(tlsSessionClose(session, false), "close again");
                 // TEST_ERROR(tlsSessionError(session, SSL_ERROR_WANT_X509_LOOKUP), ServiceError, "tls error [4]");
-
-                // -----------------------------------------------------------------------------------------------------------------
-                TEST_TITLE("eof before all bytes read");
-
-                TEST_ASSIGN(session, tlsClientOpen(client), "open client again (was closed by server)");
-
-                output = bufNew(12);
-                TEST_RESULT_UINT(ioRead(tlsSessionIoRead(session), output), 11, "read output");
-                TEST_RESULT_BOOL(ioReadEof(tlsSessionIoRead(session)), true, "    check eof = true");
-
-                // -----------------------------------------------------------------------------------------------------------------
-                // TEST_RESULT_BOOL(tlsSessionWriteContinue(session, -1, SSL_ERROR_WANT_READ, 1), true, "continue on WANT_READ");
-                // TEST_RESULT_BOOL(tlsSessionWriteContinue(session, 0, SSL_ERROR_NONE, 1), true, "continue on WANT_READ");
-                // TEST_ERROR(
-                //     tlsSessionWriteContinue(session, 77, 0, 88), FileWriteError,
-                //     "unable to write to tls, write size 77 does not match expected size 88");
-                // TEST_ERROR(tlsSessionWriteContinue(session, 0, SSL_ERROR_ZERO_RETURN, 1), FileWriteError, "unable to write to tls [6]");
-=======
-                TEST_RESULT_VOID(tlsSessionClose(session, false), "close again");
-                TEST_ERROR(tlsSessionError(session, SSL_ERROR_WANT_X509_LOOKUP), ServiceError, "tls error [4]");
 
                 // -----------------------------------------------------------------------------------------------------------------
                 TEST_TITLE("aborted connection before read complete");
@@ -481,18 +443,6 @@
 
                 output = bufNew(13);
                 TEST_ERROR(ioRead(tlsSessionIoRead(session), output), KernelError, "tls failed syscall");
-
-                // -----------------------------------------------------------------------------------------------------------------
-                TEST_ASSIGN(session, tlsClientOpen(client), "open client again (was closed by server)");
-
-                TEST_RESULT_BOOL(tlsSessionWriteContinue(session, -1, SSL_ERROR_WANT_READ, 1), true, "continue on WANT_READ");
-                TEST_RESULT_BOOL(tlsSessionWriteContinue(session, 0, SSL_ERROR_NONE, 1), true, "continue on WANT_READ");
-                TEST_ERROR(
-                    tlsSessionWriteContinue(session, 77, 0, 88), FileWriteError,
-                    "unable to write to tls, write size 77 does not match expected size 88");
-                TEST_ERROR(
-                    tlsSessionWriteContinue(session, 0, SSL_ERROR_ZERO_RETURN, 1), FileWriteError, "unable to write to tls [6]");
->>>>>>> 9457a459
 
                 // -----------------------------------------------------------------------------------------------------------------
                 TEST_RESULT_BOOL(sckClientStatStr() != NULL, true, "check statistics exist");
