--- conflicted
+++ resolved
@@ -654,8 +654,6 @@
         TEST_RESULT_Z(buffer, "abc-", "    check");
 
         // -------------------------------------------------------------------------------------------------------------------------
-<<<<<<< HEAD
-=======
         TEST_TITLE("64-bit enum");
 
         TEST_RESULT_STR_Z(strIdToStr(testStringIdEnumFunc(testStringIdEnumAes256Cbc)), "aes-256-cbc", "pass to enum param");
@@ -666,7 +664,6 @@
         TEST_RESULT_STR_Z(strIdToStr(testStringIdEnumTest), "test", "pass to StringId param");
 
         // -------------------------------------------------------------------------------------------------------------------------
->>>>>>> 066fbcf2
         TEST_TITLE("strIdGenerate()");
 
         TEST_ERROR(strIdGenerate("watcha"), FormatError, "STRID5(\"watcha\", 0x281d0370)");
