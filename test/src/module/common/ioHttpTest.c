/***********************************************************************************************************************************
Test Http
***********************************************************************************************************************************/
#include <unistd.h>

#include "common/harnessTls.h"
#include "common/time.h"

/***********************************************************************************************************************************
Test server
***********************************************************************************************************************************/
static void
testHttpServer(void)
{
    if (fork() == 0)
    {
        harnessTlsServerInit(TLS_TEST_PORT, TLS_CERT_TEST_CERT, TLS_CERT_TEST_KEY);

        // Test no output from server
        harnessTlsServerAccept();

        harnessTlsServerExpect(
            "GET / HTTP/1.1\r\n"
            "\r\n");

        // Test invalid http version
        harnessTlsServerAccept();

        harnessTlsServerExpect(
            "GET / HTTP/1.1\r\n"
            "\r\n");

        harnessTlsServerReply(
            "HTTP/1.0 200 OK\r\n");

        harnessTlsServerClose();

        // Test no space in status
        harnessTlsServerAccept();

        harnessTlsServerExpect(
            "GET / HTTP/1.1\r\n"
            "\r\n");

        harnessTlsServerReply(
            "HTTP/1.1 200OK\r\n");

        harnessTlsServerClose();

        // Test unexpected end of headers
        harnessTlsServerAccept();

        harnessTlsServerExpect(
            "GET / HTTP/1.1\r\n"
            "\r\n");

        harnessTlsServerReply(
            "HTTP/1.1 200 OK\r\n");

        harnessTlsServerClose();

        // Test missing colon in header
        harnessTlsServerAccept();

        harnessTlsServerExpect(
            "GET / HTTP/1.1\r\n"
            "\r\n");

        harnessTlsServerReply(
            "HTTP/1.1 200 OK\r\n"
            "header-value\r\n");

        harnessTlsServerClose();

        // Test invalid transfer encoding
        harnessTlsServerAccept();

        harnessTlsServerExpect(
            "GET / HTTP/1.1\r\n"
            "\r\n");

        harnessTlsServerReply(
            "HTTP/1.1 200 OK\r\n"
            "transfer-encoding:bogus\r\n");

        harnessTlsServerClose();

        // Test content length and transfer encoding both set
        harnessTlsServerAccept();

        harnessTlsServerExpect(
            "GET / HTTP/1.1\r\n"
            "\r\n");

        harnessTlsServerReply(
            "HTTP/1.1 200 OK\r\n"
            "transfer-encoding:chunked\r\n"
            "content-length:777\r\n"
            "\r\n");

        harnessTlsServerClose();

        // Test 5xx error with no retry
        harnessTlsServerAccept();

        harnessTlsServerExpect(
            "GET / HTTP/1.1\r\n"
            "\r\n");

        harnessTlsServerReply(
            "HTTP/1.1 503 Slow Down\r\n"
            "\r\n");

        harnessTlsServerClose();

        // Request with no content (with an internal error)
        harnessTlsServerAccept();

        harnessTlsServerExpect(
            "GET /?name=%2Fpath%2FA%20Z.txt&type=test HTTP/1.1\r\n"
            "host:myhost.com\r\n"
            "\r\n");

        harnessTlsServerReply(
            "HTTP/1.1 500 Internal Error\r\n"
            "Connection:close\r\n"
            "\r\n");

        harnessTlsServerClose();

        harnessTlsServerAccept();

        harnessTlsServerExpect(
            "GET /?name=%2Fpath%2FA%20Z.txt&type=test HTTP/1.1\r\n"
            "host:myhost.com\r\n"
            "\r\n");

        harnessTlsServerReply(
            "HTTP/1.1 200 OK\r\n"
            "key1:0\r\n"
            " key2 : value2\r\n"
            "Connection:ack\r\n"
            "\r\n");

        // Head request with no content-length but no content
        harnessTlsServerExpect(
            "HEAD / HTTP/1.1\r\n"
            "\r\n");

        harnessTlsServerReply(
            "HTTP/1.1 200 OK\r\n"
            "content-length:380\r\n"
            "\r\n");

        // Error with content length 0 (with a few slow down errors)
        harnessTlsServerExpect(
            "GET / HTTP/1.1\r\n"
            "\r\n");

        harnessTlsServerReply(
            "HTTP/1.1 503 Slow Down\r\n"
            "Connection:close\r\n"
            "\r\n");

        harnessTlsServerClose();

        harnessTlsServerAccept();

        harnessTlsServerExpect(
            "GET / HTTP/1.1\r\n"
            "\r\n");

        harnessTlsServerReply(
            "HTTP/1.1 503 Slow Down\r\n"
            "Connection:close\r\n"
            "\r\n");

        harnessTlsServerClose();

        harnessTlsServerAccept();

        harnessTlsServerExpect(
            "GET / HTTP/1.1\r\n"
            "\r\n");

        harnessTlsServerReply(
            "HTTP/1.1 404 Not Found\r\n"
            "content-length:0\r\n"
            "\r\n");

        // Error with content
        harnessTlsServerAccept();

        harnessTlsServerExpect(
            "GET / HTTP/1.1\r\n"
            "\r\n");

        harnessTlsServerReply(
            "HTTP/1.1 403 Auth Error\r\n"
            "content-length:7\r\n"
            "\r\n"
            "CONTENT");

        // Request with content
        harnessTlsServerAccept();

        harnessTlsServerExpect(
            "GET /path/file%201.txt HTTP/1.1\r\n"
            "content-length:30\r\n"
            "\r\n"
            "012345678901234567890123456789");

        harnessTlsServerReply(
            "HTTP/1.1 200 OK\r\n"
            "content-length:32\r\n"
            "Connection:close\r\n"
            "\r\n"
            "01234567890123456789012345678901");

        harnessTlsServerClose();

        // Request with eof before content complete with retry
        harnessTlsServerAccept();

        harnessTlsServerExpect(
            "GET /path/file%201.txt HTTP/1.1\r\n"
            "\r\n");

        harnessTlsServerReply(
            "HTTP/1.1 200 OK\r\n"
            "content-length:32\r\n"
            "\r\n"
            "0123456789012345678901234567890");

        harnessTlsServerClose();

        harnessTlsServerAccept();

        harnessTlsServerExpect(
            "GET /path/file%201.txt HTTP/1.1\r\n"
            "\r\n");

        harnessTlsServerReply(
            "HTTP/1.1 200 OK\r\n"
            "content-length:32\r\n"
            "\r\n"
            "01234567890123456789012345678901");

        // Request with eof before content complete
        harnessTlsServerAccept();

        harnessTlsServerExpect(
            "GET /path/file%201.txt HTTP/1.1\r\n"
            "\r\n");

        harnessTlsServerReply(
            "HTTP/1.1 200 OK\r\n"
            "content-length:32\r\n"
            "\r\n"
            "0123456789012345678901234567890");

        harnessTlsServerClose();

        // Request with chunked content
        harnessTlsServerAccept();

        harnessTlsServerExpect(
            "GET / HTTP/1.1\r\n"
            "\r\n");

        harnessTlsServerReply(
            "HTTP/1.1 200 OK\r\n"
            "Transfer-Encoding:chunked\r\n"
            "\r\n"
            "20\r\n"
            "01234567890123456789012345678901\r\n"
            "10\r\n"
            "0123456789012345\r\n"
            "0\r\n"
            "\r\n");

        harnessTlsServerClose();

        exit(0);
    }
}

/***********************************************************************************************************************************
Test Run
***********************************************************************************************************************************/
void
testRun(void)
{
    FUNCTION_HARNESS_VOID();

    // *****************************************************************************************************************************
    if (testBegin("httpUriEncode"))
    {
        TEST_RESULT_PTR(httpUriEncode(NULL, false), NULL, "null encodes to null");
        TEST_RESULT_STR(strPtr(httpUriEncode(strNew("0-9_~/A Z.az"), false)), "0-9_~%2FA%20Z.az", "non-path encoding");
        TEST_RESULT_STR(strPtr(httpUriEncode(strNew("0-9_~/A Z.az"), true)), "0-9_~/A%20Z.az", "path encoding");
    }

    // *****************************************************************************************************************************
    if (testBegin("HttpHeader"))
    {
        HttpHeader *header = NULL;

        MEM_CONTEXT_TEMP_BEGIN()
        {
            TEST_ASSIGN(header, httpHeaderNew(NULL), "new header");

            TEST_RESULT_PTR(httpHeaderMove(header, MEM_CONTEXT_OLD()), header, "move to new context");
            TEST_RESULT_PTR(httpHeaderMove(NULL, MEM_CONTEXT_OLD()), NULL, "move null to new context");
        }
        MEM_CONTEXT_TEMP_END();

        TEST_RESULT_PTR(httpHeaderAdd(header, strNew("key2"), strNew("value2")), header, "add header");
        TEST_ERROR(httpHeaderAdd(header, strNew("key2"), strNew("value2")), AssertError, "key 'key2' already exists");
        TEST_RESULT_PTR(httpHeaderPut(header, strNew("key2"), strNew("value2a")), header, "put header");

        TEST_RESULT_PTR(httpHeaderAdd(header, strNew("key1"), strNew("value1")), header, "add header");
        TEST_RESULT_STR(strPtr(strLstJoin(httpHeaderList(header), ", ")), "key1, key2", "header list");

        TEST_RESULT_STR(strPtr(httpHeaderGet(header, strNew("key1"))), "value1", "get value");
        TEST_RESULT_STR(strPtr(httpHeaderGet(header, strNew("key2"))), "value2a", "get value");
        TEST_RESULT_PTR(httpHeaderGet(header, strNew(BOGUS_STR)), NULL, "get missing value");

        TEST_RESULT_STR(strPtr(httpHeaderToLog(header)), "{key1: 'value1', key2: 'value2a'}", "log output");

        TEST_RESULT_VOID(httpHeaderFree(header), "free header");

        // Redacted headers
        // -------------------------------------------------------------------------------------------------------------------------
        TEST_ASSIGN(header, httpHeaderNew(strLstAddZ(strLstNew(), "secret")), "new header with redaction");
        httpHeaderAdd(header, strNew("secret"), strNew("secret-value"));
        httpHeaderAdd(header, strNew("public"), strNew("public-value"));

        TEST_RESULT_STR(strPtr(httpHeaderToLog(header)), "{public: 'public-value', secret: <redacted>}", "log output");

        // Duplicate
        // -------------------------------------------------------------------------------------------------------------------------
        TEST_RESULT_STR(
            strPtr(httpHeaderToLog(httpHeaderDup(header, NULL))),
            "{public: 'public-value', secret: <redacted>}", "dup and keep redactions");
        TEST_RESULT_STR(
            strPtr(httpHeaderToLog(httpHeaderDup(header, strLstAddZ(strLstNew(), "public")))),
            "{public: <redacted>, secret: 'secret-value'}", "dup and change redactions");
        TEST_RESULT_PTR(httpHeaderDup(NULL, NULL), NULL, "dup null http header");
    }

    // *****************************************************************************************************************************
    if (testBegin("HttpQuery"))
    {
        HttpQuery *query = NULL;

        MEM_CONTEXT_TEMP_BEGIN()
        {
            TEST_ASSIGN(query, httpQueryNew(), "new query");

            TEST_RESULT_PTR(httpQueryMove(query, MEM_CONTEXT_OLD()), query, "move to new context");
            TEST_RESULT_PTR(httpQueryMove(NULL, MEM_CONTEXT_OLD()), NULL, "move null to new context");
        }
        MEM_CONTEXT_TEMP_END();

        TEST_RESULT_PTR(httpQueryRender(NULL), NULL, "null query renders null");
        TEST_RESULT_PTR(httpQueryRender(query), NULL, "empty query renders null");

        TEST_RESULT_PTR(httpQueryAdd(query, strNew("key2"), strNew("value2")), query, "add query");
        TEST_ERROR(httpQueryAdd(query, strNew("key2"), strNew("value2")), AssertError, "key 'key2' already exists");
        TEST_RESULT_PTR(httpQueryPut(query, strNew("key2"), strNew("value2a")), query, "put query");
        TEST_RESULT_STR(strPtr(httpQueryRender(query)), "key2=value2a", "render one query item");

        TEST_RESULT_PTR(httpQueryAdd(query, strNew("key1"), strNew("value 1?")), query, "add query");
        TEST_RESULT_STR(strPtr(strLstJoin(httpQueryList(query), ", ")), "key1, key2", "query list");
        TEST_RESULT_STR(strPtr(httpQueryRender(query)), "key1=value%201%3F&key2=value2a", "render two query items");

        TEST_RESULT_STR(strPtr(httpQueryGet(query, strNew("key1"))), "value 1?", "get value");
        TEST_RESULT_STR(strPtr(httpQueryGet(query, strNew("key2"))), "value2a", "get value");
        TEST_RESULT_PTR(httpQueryGet(query, strNew(BOGUS_STR)), NULL, "get missing value");

        TEST_RESULT_STR(strPtr(httpQueryToLog(query)), "{key1: 'value 1?', key2: 'value2a'}", "log output");

        TEST_RESULT_VOID(httpQueryFree(query), "free query");
    }

    // *****************************************************************************************************************************
    if (testBegin("HttpClient"))
    {
        HttpClient *client = NULL;
        ioBufferSizeSet(35);

        // Reset statistics
        httpClientStatLocal = (HttpClientStat){0};
        TEST_RESULT_STR(httpClientStatStr(), NULL, "no stats yet");

        TEST_ASSIGN(client, httpClientNew(strNew("localhost"), TLS_TEST_PORT, 500, true, NULL, NULL), "new client");

        TEST_ERROR(
            httpClientRequest(client, strNew("GET"), strNew("/"), NULL, NULL, NULL, false), HostConnectError,
            "unable to connect to 'localhost:9443': [111] Connection refused");

        // Start http test server
        testHttpServer();

        // Test no output from server
        TEST_ASSIGN(client, httpClientNew(strNew(TLS_TEST_HOST), TLS_TEST_PORT, 500, true, NULL, NULL), "new client");
        client->timeout = 0;

        TEST_ERROR(
            httpClientRequest(client, strNew("GET"), strNew("/"), NULL, NULL, NULL, false), FileReadError,
            "unable to read data from '" TLS_TEST_HOST ":9443' after 500ms");

        // Test invalid http version
        TEST_ERROR(
            httpClientRequest(client, strNew("GET"), strNew("/"), NULL, NULL, NULL, false), FormatError,
            "http version of response 'HTTP/1.0 200 OK' must be HTTP/1.1");

        // Test no space in status
        TEST_ERROR(
            httpClientRequest(client, strNew("GET"), strNew("/"), NULL, NULL, NULL, false), FormatError,
            "response status '200OK' must have a space");

        // Test unexpected end of headers
        TEST_ERROR(
            httpClientRequest(client, strNew("GET"), strNew("/"), NULL, NULL, NULL, false), FileReadError,
            "unexpected eof while reading line");

        // Test missing colon in header
        TEST_ERROR(
            httpClientRequest(client, strNew("GET"), strNew("/"), NULL, NULL, NULL, false), FormatError,
            "header 'header-value' missing colon");

        // Test invalid transfer encoding
        TEST_ERROR(
            httpClientRequest(client, strNew("GET"), strNew("/"), NULL, NULL, NULL, false), FormatError,
            "only 'chunked' is supported for 'transfer-encoding' header");

        // Test content length and transfer encoding both set
        TEST_ERROR(
            httpClientRequest(client, strNew("GET"), strNew("/"), NULL, NULL, NULL, false), FormatError,
            "'transfer-encoding' and 'content-length' headers are both set");

        // Test 5xx error with no retry
        TEST_ERROR(httpClientRequest(client, strNew("GET"), strNew("/"), NULL, NULL, NULL, false), ServiceError, "[503] Slow Down");

        // Request with no content
        client->timeout = 500;

        HttpHeader *headerRequest = httpHeaderNew(NULL);
        httpHeaderAdd(headerRequest, strNew("host"), strNew("myhost.com"));

        HttpQuery *query = httpQueryNew();
        httpQueryAdd(query, strNew("name"), strNew("/path/A Z.txt"));
        httpQueryAdd(query, strNew("type"), strNew("test"));

        TEST_RESULT_VOID(
            httpClientRequest(client, strNew("GET"), strNew("/"), query, headerRequest, NULL, false), "request with no content");
        TEST_RESULT_UINT(httpClientResponseCode(client), 200, "    check response code");
        TEST_RESULT_STR(strPtr(httpClientResponseMessage(client)), "OK", "    check response message");
        TEST_RESULT_UINT(httpClientEof(client), true, "    io is eof");
        TEST_RESULT_STR(
            strPtr(httpHeaderToLog(httpClientReponseHeader(client))),  "{connection: 'ack', key1: '0', key2: 'value2'}",
            "    check response headers");

        // Head request with no content-length but no content
        TEST_RESULT_VOID(
            httpClientRequest(client, strNew("HEAD"), strNew("/"), NULL, httpHeaderNew(NULL), NULL, true),
            "head request with content-length");
        TEST_RESULT_UINT(httpClientResponseCode(client), 200, "    check response code");
        TEST_RESULT_STR(strPtr(httpClientResponseMessage(client)), "OK", "    check response message");
        TEST_RESULT_BOOL(httpClientEof(client), true, "    io is eof");
        TEST_RESULT_BOOL(httpClientBusy(client), false, "    client is not busy");
        TEST_RESULT_STR(
            strPtr(httpHeaderToLog(httpClientReponseHeader(client))),  "{content-length: '380'}", "    check response headers");

        // Error with content length 0
        TEST_RESULT_VOID(
            httpClientRequest(client, strNew("GET"), strNew("/"), NULL, NULL, NULL, false), "error with content length 0");
        TEST_RESULT_UINT(httpClientResponseCode(client), 404, "    check response code");
        TEST_RESULT_STR(strPtr(httpClientResponseMessage(client)), "Not Found", "    check response message");
        TEST_RESULT_STR(
            strPtr(httpHeaderToLog(httpClientReponseHeader(client))),  "{content-length: '0'}", "    check response headers");

        // Error with content
        Buffer *buffer = NULL;

        TEST_ASSIGN(
            buffer, httpClientRequest(client, strNew("GET"), strNew("/"), NULL, NULL, NULL, false), "error with content length");
        TEST_RESULT_UINT(httpClientResponseCode(client), 403, "    check response code");
        TEST_RESULT_STR(strPtr(httpClientResponseMessage(client)), "Auth Error", "    check response message");
        TEST_RESULT_STR(
            strPtr(httpHeaderToLog(httpClientReponseHeader(client))),  "{content-length: '7'}", "    check response headers");
        TEST_RESULT_STR(strPtr(strNewBuf(buffer)),  "CONTENT", "    check response");

        // Request with content using content-length
        ioBufferSizeSet(30);

        TEST_ASSIGN(
            buffer,
            httpClientRequest(
                client, strNew("GET"), strNew("/path/file 1.txt"), NULL,
                httpHeaderAdd(httpHeaderNew(NULL), strNew("content-length"), strNew("30")),
                BUFSTRDEF("012345678901234567890123456789"), true),
            "request with content length");
        TEST_RESULT_STR(
            strPtr(httpHeaderToLog(httpClientReponseHeader(client))),  "{connection: 'close', content-length: '32'}",
            "    check response headers");
        TEST_RESULT_STR(strPtr(strNewBuf(buffer)),  "01234567890123456789012345678901", "    check response");
        TEST_RESULT_UINT(httpClientRead(client, bufNew(1), true), 0, "    call internal read to check eof");

        // Request with eof before content complete with retry
        TEST_ASSIGN(
            buffer, httpClientRequest(client, strNew("GET"), strNew("/path/file 1.txt"), NULL, NULL, NULL, true),
            "request with content length retry");
        TEST_RESULT_STR(strPtr(strNewBuf(buffer)),  "01234567890123456789012345678901", "    check response");
        TEST_RESULT_UINT(httpClientRead(client, bufNew(1), true), 0, "    call internal read to check eof");

        // Request with eof before content and error
        buffer = bufNew(32);
        TEST_RESULT_VOID(
            httpClientRequest(client, strNew("GET"), strNew("/path/file 1.txt"), NULL, NULL, NULL, false),
            "request with content length error");
        TEST_RESULT_BOOL(httpClientBusy(client), true, "    client is busy");
        TEST_ERROR(
            ioRead(httpClientIoRead(client), buffer), FileReadError, "unexpected EOF reading HTTP content");

        // Request with content using chunked encoding
        TEST_RESULT_VOID(
            httpClientRequest(client, strNew("GET"), strNew("/"), NULL, NULL, NULL, false), "request with chunked encoding");
        TEST_RESULT_STR(
            strPtr(httpHeaderToLog(httpClientReponseHeader(client))),  "{transfer-encoding: 'chunked'}",
            "    check response headers");

        buffer = bufNew(35);
        TEST_RESULT_VOID(ioRead(httpClientIoRead(client), buffer),  "    read response");
        TEST_RESULT_STR(strPtr(strNewBuf(buffer)),  "01234567890123456789012345678901012", "    check response");

        TEST_RESULT_BOOL(httpClientStatStr() != NULL, true, "check statistics exist");

        TEST_RESULT_VOID(httpClientFree(client), "free client");
    }

    // *****************************************************************************************************************************
    if (testBegin("HttpClientCache"))
    {
<<<<<<< HEAD
=======
        HttpClientCache *cache = NULL;
        HttpClient *client1 = NULL;
        HttpClient *client2 = NULL;

        TEST_ASSIGN(cache, httpClientCacheNew(strNew("localhost"), TLS_TEST_PORT, 500, true, NULL, NULL), "new http client cache");
        TEST_ASSIGN(client1, httpClientCacheGet(cache), "get http client");
        TEST_RESULT_PTR(client1, *(HttpClient **)lstGet(cache->clientList, 0), "    check http client");
        TEST_RESULT_PTR(httpClientCacheGet(cache), *(HttpClient **)lstGet(cache->clientList, 0), "    get same http client");

        // Make client 1 look like it is busy
        client1->ioRead = (IoRead *)1;

        TEST_ASSIGN(client2, httpClientCacheGet(cache), "get http client");
        TEST_RESULT_PTR(client2, *(HttpClient **)lstGet(cache->clientList, 1), "    check http client");
        TEST_RESULT_BOOL(client1 != client2, true, "clients are not the same");

        // Set back to NULL so bad things don't happen during free
        client1->ioRead = NULL;

        TEST_RESULT_VOID(httpClientCacheFree(cache), "free http client cache");
>>>>>>> fdd375b6
    }

    FUNCTION_HARNESS_RESULT_VOID();
}<|MERGE_RESOLUTION|>--- conflicted
+++ resolved
@@ -544,8 +544,6 @@
     // *****************************************************************************************************************************
     if (testBegin("HttpClientCache"))
     {
-<<<<<<< HEAD
-=======
         HttpClientCache *cache = NULL;
         HttpClient *client1 = NULL;
         HttpClient *client2 = NULL;
@@ -566,7 +564,6 @@
         client1->ioRead = NULL;
 
         TEST_RESULT_VOID(httpClientCacheFree(cache), "free http client cache");
->>>>>>> fdd375b6
     }
 
     FUNCTION_HARNESS_RESULT_VOID();
