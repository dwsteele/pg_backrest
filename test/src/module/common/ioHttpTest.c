/***********************************************************************************************************************************
Test HTTP
***********************************************************************************************************************************/
#include <unistd.h>

#include "common/io/handleRead.h"
#include "common/io/handleWrite.h"

#include "common/harnessFork.h"
#include "common/harnessTls.h"

/***********************************************************************************************************************************
Test Run
***********************************************************************************************************************************/
void
testRun(void)
{
    FUNCTION_HARNESS_VOID();

    // *****************************************************************************************************************************
    if (testBegin("httpUriEncode"))
    {
        TEST_RESULT_STR(httpUriEncode(NULL, false), NULL, "null encodes to null");
        TEST_RESULT_STR_Z(httpUriEncode(strNew("0-9_~/A Z.az"), false), "0-9_~%2FA%20Z.az", "non-path encoding");
        TEST_RESULT_STR_Z(httpUriEncode(strNew("0-9_~/A Z.az"), true), "0-9_~/A%20Z.az", "path encoding");
    }

    // *****************************************************************************************************************************
    if (testBegin("httpDateToTime() and httpDateFromTime()"))
    {
        TEST_ERROR(httpDateToTime(STRDEF("Wed, 21 Bog 2015 07:28:00 GMT")), FormatError, "invalid month 'Bog'");
        TEST_ERROR(
            httpDateToTime(STRDEF("Wed,  1 Oct 2015 07:28:00 GMT")), FormatError, "unable to convert base 10 string ' 1' to int");
        TEST_RESULT_INT(httpDateToTime(STRDEF("Wed, 21 Oct 2015 07:28:00 GMT")), 1445412480, "convert HTTP date to time_t");

        TEST_RESULT_STR_Z(httpDateFromTime(1592743579), "Sun, 21 Jun 2020 12:46:19 GMT", "convert time_t to HTTP date")
    }

    // *****************************************************************************************************************************
    if (testBegin("HttpHeader"))
    {
        HttpHeader *header = NULL;

        MEM_CONTEXT_TEMP_BEGIN()
        {
            TEST_ASSIGN(header, httpHeaderNew(NULL), "new header");

            TEST_RESULT_PTR(httpHeaderMove(header, memContextPrior()), header, "move to new context");
            TEST_RESULT_PTR(httpHeaderMove(NULL, memContextPrior()), NULL, "move null to new context");
        }
        MEM_CONTEXT_TEMP_END();

        TEST_RESULT_PTR(httpHeaderAdd(header, strNew("key2"), strNew("value2")), header, "add header");
        TEST_RESULT_PTR(httpHeaderPut(header, strNew("key2"), strNew("value2a")), header, "put header");
        TEST_RESULT_PTR(httpHeaderAdd(header, strNew("key2"), strNew("value2b")), header, "add header");

        TEST_RESULT_PTR(httpHeaderAdd(header, strNew("key1"), strNew("value1")), header, "add header");
        TEST_RESULT_STR_Z(strLstJoin(httpHeaderList(header), ", "), "key1, key2", "header list");

        TEST_RESULT_STR_Z(httpHeaderGet(header, strNew("key1")), "value1", "get value");
        TEST_RESULT_STR_Z(httpHeaderGet(header, strNew("key2")), "value2a, value2b", "get value");
        TEST_RESULT_STR(httpHeaderGet(header, strNew(BOGUS_STR)), NULL, "get missing value");

        TEST_RESULT_STR_Z(httpHeaderToLog(header), "{key1: 'value1', key2: 'value2a, value2b'}", "log output");

        TEST_RESULT_VOID(httpHeaderFree(header), "free header");

        // Redacted headers
        // -------------------------------------------------------------------------------------------------------------------------
        StringList *redact = strLstNew();
        strLstAddZ(redact, "secret");

        TEST_ASSIGN(header, httpHeaderNew(redact), "new header with redaction");
        httpHeaderAdd(header, strNew("secret"), strNew("secret-value"));
        httpHeaderAdd(header, strNew("public"), strNew("public-value"));

        TEST_RESULT_STR_Z(httpHeaderToLog(header), "{public: 'public-value', secret: <redacted>}", "log output");

        // Duplicate
        // -------------------------------------------------------------------------------------------------------------------------
        redact = strLstNew();
        strLstAddZ(redact, "public");

        TEST_RESULT_STR_Z(
            httpHeaderToLog(httpHeaderDup(header, NULL)), "{public: 'public-value', secret: <redacted>}",
            "dup and keep redactions");
        TEST_RESULT_STR_Z(
            httpHeaderToLog(httpHeaderDup(header, redact)), "{public: <redacted>, secret: 'secret-value'}",
            "dup and change redactions");
        TEST_RESULT_PTR(httpHeaderDup(NULL, NULL), NULL, "dup null header");
    }

    // *****************************************************************************************************************************
    if (testBegin("HttpQuery"))
    {
        HttpQuery *query = NULL;

        MEM_CONTEXT_TEMP_BEGIN()
        {
            TEST_ASSIGN(query, httpQueryNew(), "new query");

            TEST_RESULT_PTR(httpQueryMove(query, memContextPrior()), query, "move to new context");
            TEST_RESULT_PTR(httpQueryMove(NULL, memContextPrior()), NULL, "move null to new context");
        }
        MEM_CONTEXT_TEMP_END();

        TEST_RESULT_STR(httpQueryRender(NULL), NULL, "null query renders null");
        TEST_RESULT_STR(httpQueryRender(query), NULL, "empty query renders null");

        TEST_RESULT_PTR(httpQueryAdd(query, strNew("key2"), strNew("value2")), query, "add query");
        TEST_ERROR(httpQueryAdd(query, strNew("key2"), strNew("value2")), AssertError, "key 'key2' already exists");
        TEST_RESULT_PTR(httpQueryPut(query, strNew("key2"), strNew("value2a")), query, "put query");
        TEST_RESULT_STR_Z(httpQueryRender(query), "key2=value2a", "render one query item");

        TEST_RESULT_PTR(httpQueryAdd(query, strNew("key1"), strNew("value 1?")), query, "add query");
        TEST_RESULT_STR_Z(strLstJoin(httpQueryList(query), ", "), "key1, key2", "query list");
        TEST_RESULT_STR_Z(httpQueryRender(query), "key1=value%201%3F&key2=value2a", "render two query items");

        TEST_RESULT_STR_Z(httpQueryGet(query, strNew("key1")), "value 1?", "get value");
        TEST_RESULT_STR_Z(httpQueryGet(query, strNew("key2")), "value2a", "get value");
        TEST_RESULT_STR(httpQueryGet(query, strNew(BOGUS_STR)), NULL, "get missing value");

        TEST_RESULT_STR_Z(httpQueryToLog(query), "{key1: 'value 1?', key2: 'value2a'}", "log output");

        TEST_RESULT_VOID(httpQueryFree(query), "free query");
    }

    // *****************************************************************************************************************************
    if (testBegin("HttpClient"))
    {
        HttpClient *client = NULL;

        // Reset statistics
        httpClientStat = (HttpClientStat){0};

        TEST_RESULT_STR(httpClientStatStr(), NULL, "no stats yet");

        TEST_ASSIGN(
            client, httpClientNew(strNew("localhost"), hrnTlsServerPort(), 500, testContainer(), NULL, NULL),
            "new client");

        TEST_ERROR_FMT(
            httpRequest(httpRequestNewP(client, strNew("GET"), strNew("/")), false), HostConnectError,
            "unable to connect to 'localhost:%u': [111] Connection refused", hrnTlsServerPort());

        HARNESS_FORK_BEGIN()
        {
            HARNESS_FORK_CHILD_BEGIN(0, true)
            {
                // Start HTTP test server
                TEST_RESULT_VOID(
                    hrnTlsServerRun(ioHandleReadNew(strNew("test server read"), HARNESS_FORK_CHILD_READ(), 5000)),
                    "HTTP server begin");
            }
            HARNESS_FORK_CHILD_END();

            HARNESS_FORK_PARENT_BEGIN()
            {
                hrnTlsClientBegin(ioHandleWriteNew(strNew("test client write"), HARNESS_FORK_PARENT_WRITE_PROCESS(0)));

                // -----------------------------------------------------------------------------------------------------------------
                TEST_TITLE("create client");

                ioBufferSizeSet(35);

                TEST_ASSIGN(
                    client, httpClientNew(hrnTlsServerHost(), hrnTlsServerPort(), 5000, testContainer(), NULL, NULL),
                    "new client");

                // -----------------------------------------------------------------------------------------------------------------
                TEST_TITLE("no output from server");

                client->timeout = 0;

                hrnTlsServerAccept();

                hrnTlsServerExpectZ("GET / HTTP/1.1\r\n\r\n");
                hrnTlsServerSleep(600);

                hrnTlsServerClose();

                TEST_ERROR(
                    httpRequest(httpRequestNewP(client, strNew("GET"), strNew("/")), false), FileReadError,
                    "unexpected eof while reading line");

                // -----------------------------------------------------------------------------------------------------------------
                TEST_TITLE("no CR at end of status");

                hrnTlsServerAccept();

                hrnTlsServerExpectZ("GET / HTTP/1.1\r\n\r\n");
                hrnTlsServerReplyZ("HTTP/1.0 200 OK\n");

                hrnTlsServerClose();

                TEST_ERROR(
<<<<<<< HEAD
                    httpRequest(httpRequestNewP(client, strNew("GET"), strNew("/")), false), FormatError,
                    "http response status 'HTTP/1.0 200 OK' should be CR-terminated");
=======
                    httpClientRequest(client, strNew("GET"), strNew("/"), NULL, NULL, NULL, false), FormatError,
                    "HTTP response status 'HTTP/1.0 200 OK' should be CR-terminated");
>>>>>>> 1aedc75b

                // -----------------------------------------------------------------------------------------------------------------
                TEST_TITLE("status too short");

                hrnTlsServerAccept();

                hrnTlsServerExpectZ("GET / HTTP/1.1\r\n\r\n");
                hrnTlsServerReplyZ("HTTP/1.0 200\r\n");

                hrnTlsServerClose();

                TEST_ERROR(
<<<<<<< HEAD
                    httpRequest(httpRequestNewP(client, strNew("GET"), strNew("/")), false), FormatError,
                    "http response 'HTTP/1.0 200' has invalid length");
=======
                    httpClientRequest(client, strNew("GET"), strNew("/"), NULL, NULL, NULL, false), FormatError,
                    "HTTP response 'HTTP/1.0 200' has invalid length");
>>>>>>> 1aedc75b

                // -----------------------------------------------------------------------------------------------------------------
                TEST_TITLE("invalid HTTP version");

                hrnTlsServerAccept();

                hrnTlsServerExpectZ("GET / HTTP/1.1\r\n\r\n");
                hrnTlsServerReplyZ("HTTP/1.0 200 OK\r\n");

                hrnTlsServerClose();

                TEST_ERROR(
<<<<<<< HEAD
                    httpRequest(httpRequestNewP(client, strNew("GET"), strNew("/")), false), FormatError,
                    "http version of response 'HTTP/1.0 200 OK' must be HTTP/1.1");
=======
                    httpClientRequest(client, strNew("GET"), strNew("/"), NULL, NULL, NULL, false), FormatError,
                    "HTTP version of response 'HTTP/1.0 200 OK' must be HTTP/1.1");
>>>>>>> 1aedc75b

                // -----------------------------------------------------------------------------------------------------------------
                TEST_TITLE("no space in status");

                hrnTlsServerAccept();

                hrnTlsServerExpectZ("GET / HTTP/1.1\r\n\r\n");
                hrnTlsServerReplyZ("HTTP/1.1 200OK\r\n");

                hrnTlsServerClose();

                TEST_ERROR(
                    httpRequest(httpRequestNewP(client, strNew("GET"), strNew("/")), false), FormatError,
                    "response status '200OK' must have a space after the status code");

                // -----------------------------------------------------------------------------------------------------------------
                TEST_TITLE("unexpected end of headers");

                hrnTlsServerAccept();

                hrnTlsServerExpectZ("GET / HTTP/1.1\r\n\r\n");
                hrnTlsServerReplyZ("HTTP/1.1 200 OK\r\n");

                hrnTlsServerClose();

                TEST_ERROR(
                    httpRequest(httpRequestNewP(client, strNew("GET"), strNew("/")), false), FileReadError,
                    "unexpected eof while reading line");

                // -----------------------------------------------------------------------------------------------------------------
                TEST_TITLE("missing colon in header");

                hrnTlsServerAccept();

                hrnTlsServerExpectZ("GET / HTTP/1.1\r\n\r\n");
                hrnTlsServerReplyZ("HTTP/1.1 200 OK\r\nheader-value\r\n");

                hrnTlsServerClose();

                TEST_ERROR(
                    httpRequest(httpRequestNewP(client, strNew("GET"), strNew("/")), false), FormatError,
                    "header 'header-value' missing colon");

                // -----------------------------------------------------------------------------------------------------------------
                TEST_TITLE("invalid transfer encoding");

                hrnTlsServerAccept();

                hrnTlsServerExpectZ("GET / HTTP/1.1\r\n\r\n");
                hrnTlsServerReplyZ("HTTP/1.1 200 OK\r\ntransfer-encoding:bogus\r\n");

                hrnTlsServerClose();

                TEST_ERROR(
                    httpRequest(httpRequestNewP(client, strNew("GET"), strNew("/")), false), FormatError,
                    "only 'chunked' is supported for 'transfer-encoding' header");

                // -----------------------------------------------------------------------------------------------------------------
                TEST_TITLE("content length and transfer encoding both set");

                hrnTlsServerAccept();

                hrnTlsServerExpectZ("GET / HTTP/1.1\r\n\r\n");
                hrnTlsServerReplyZ("HTTP/1.1 200 OK\r\ntransfer-encoding:chunked\r\ncontent-length:777\r\n\r\n");

                hrnTlsServerClose();

                TEST_ERROR(
                    httpRequest(httpRequestNewP(client, strNew("GET"), strNew("/")), false), FormatError,
                    "'transfer-encoding' and 'content-length' headers are both set");

                // -----------------------------------------------------------------------------------------------------------------
                TEST_TITLE("5xx error with no retry");

                hrnTlsServerAccept();

                hrnTlsServerExpectZ("GET / HTTP/1.1\r\n\r\n");
                hrnTlsServerReplyZ("HTTP/1.1 503 Slow Down\r\n\r\n");

                hrnTlsServerClose();

                TEST_ERROR(
                    httpRequest(httpRequestNewP(client, strNew("GET"), strNew("/")), false), ServiceError,
                    "[503] Slow Down");

                // -----------------------------------------------------------------------------------------------------------------
                TEST_TITLE("request with no content (with an internal error)");

                hrnTlsServerAccept();

                hrnTlsServerExpectZ("GET /?name=%2Fpath%2FA%20Z.txt&type=test HTTP/1.1\r\nhost:myhost.com\r\n\r\n");
                hrnTlsServerReplyZ("HTTP/1.1 500 Internal Error\r\nConnection:close\r\n\r\n");

                hrnTlsServerClose();
                hrnTlsServerAccept();

                hrnTlsServerExpectZ("GET /?name=%2Fpath%2FA%20Z.txt&type=test HTTP/1.1\r\nhost:myhost.com\r\n\r\n");
                hrnTlsServerReplyZ("HTTP/1.1 200 OK\r\nkey1:0\r\n key2 : value2\r\nConnection:ack\r\n\r\n");

                HttpHeader *headerRequest = httpHeaderNew(NULL);
                httpHeaderAdd(headerRequest, strNew("host"), strNew("myhost.com"));

                HttpQuery *query = httpQueryNew();
                httpQueryAdd(query, strNew("name"), strNew("/path/A Z.txt"));
                httpQueryAdd(query, strNew("type"), strNew("test"));

                client->timeout = 5000;

                HttpRequest *request = NULL;
                HttpResponse *response = NULL;

                MEM_CONTEXT_TEMP_BEGIN()
                {
                    TEST_ASSIGN(
                        request, httpRequestNewP(client, strNew("GET"), strNew("/"), .query = query, .header = headerRequest),
                        "request");
                    TEST_ASSIGN(response, httpRequest(request, false), "request");

                    TEST_RESULT_VOID(httpRequestMove(request, memContextPrior()), "move request");
                    TEST_RESULT_VOID(httpResponseMove(response, memContextPrior()), "move response");
                }
                MEM_CONTEXT_TEMP_END();

                TEST_RESULT_STR_Z(httpRequestVerb(request), "GET", "check request verb");
                TEST_RESULT_STR_Z(httpRequestUri(request), "/", "check request uri");
                TEST_RESULT_STR_Z(
                    httpQueryRender(httpRequestQuery(request)), "name=%2Fpath%2FA%20Z.txt&type=test", "check request query");
                TEST_RESULT_PTR_NE(httpRequestHeader(request), NULL, "check request headers");

                TEST_RESULT_UINT(httpResponseCode(response), 200, "check response code");
                TEST_RESULT_BOOL(httpResponseCodeOk(response), true, "check response code ok");
                TEST_RESULT_STR_Z(httpResponseReason(response), "OK", "check response message");
                TEST_RESULT_UINT(httpResponseEof(response), true, "io is eof");
                TEST_RESULT_STR_Z(
                    httpHeaderToLog(httpResponseHeader(response)),  "{connection: 'ack', key1: '0', key2: 'value2'}",
                    "check response headers");
                TEST_RESULT_UINT(bufSize(httpResponseContent(response)), 0, "content is empty");

                TEST_RESULT_VOID(httpResponseFree(response), "free response");
                TEST_RESULT_VOID(httpRequestFree(request), "free request");

                // -----------------------------------------------------------------------------------------------------------------
                TEST_TITLE("head request with content-length but no content");

                hrnTlsServerExpectZ("HEAD / HTTP/1.1\r\n\r\n");
                hrnTlsServerReplyZ("HTTP/1.1 200 OK\r\ncontent-length:380\r\n\r\n");

                TEST_ASSIGN(response, httpRequest(httpRequestNewP(client, strNew("HEAD"), strNew("/")), true), "request");
                TEST_RESULT_UINT(httpResponseCode(response), 200, "check response code");
                TEST_RESULT_STR_Z(httpResponseReason(response), "OK", "check response message");
                TEST_RESULT_BOOL(httpResponseEof(response), true, "io is eof");
                TEST_RESULT_PTR(response->session, NULL, "session is not busy");
                TEST_RESULT_STR_Z(
                    httpHeaderToLog(httpResponseHeader(response)),  "{content-length: '380'}", "check response headers");

                // -----------------------------------------------------------------------------------------------------------------
                TEST_TITLE("head request with transfer encoding but no content");

                hrnTlsServerExpectZ("HEAD / HTTP/1.1\r\n\r\n");
                hrnTlsServerReplyZ("HTTP/1.1 200 OK\r\nTransfer-Encoding: chunked\r\n\r\n");

                TEST_ASSIGN(response, httpRequest(httpRequestNewP(client, strNew("HEAD"), strNew("/")), true), "request");
                TEST_RESULT_UINT(httpResponseCode(response), 200, "check response code");
                TEST_RESULT_STR_Z(httpResponseReason(response), "OK", "check response message");
                TEST_RESULT_BOOL(httpResponseEof(response), true, "io is eof");
                TEST_RESULT_PTR(response->session, NULL, "session is not busy");
                TEST_RESULT_STR_Z(
                    httpHeaderToLog(httpResponseHeader(response)),  "{transfer-encoding: 'chunked'}", "check response headers");

                // -----------------------------------------------------------------------------------------------------------------
                TEST_TITLE("head request with connection close but no content");

                hrnTlsServerExpectZ("HEAD / HTTP/1.1\r\n\r\n");
                hrnTlsServerReplyZ("HTTP/1.1 200 OK\r\nConnection:close\r\n\r\n");

                hrnTlsServerClose();

                TEST_ASSIGN(response, httpRequest(httpRequestNewP(client, strNew("HEAD"), strNew("/")), true), "request");
                TEST_RESULT_UINT(httpResponseCode(response), 200, "check response code");
                TEST_RESULT_STR_Z(httpResponseReason(response), "OK", "check response message");
                TEST_RESULT_BOOL(httpResponseEof(response), true, "io is eof");
                TEST_RESULT_PTR(response->session, NULL, "session is not busy");
                TEST_RESULT_STR_Z(
                    httpHeaderToLog(httpResponseHeader(response)),  "{connection: 'close'}", "check response headers");

                // -----------------------------------------------------------------------------------------------------------------
                TEST_TITLE("error with content (with a few slow down errors)");

                hrnTlsServerAccept();

                hrnTlsServerExpectZ("GET / HTTP/1.1\r\n\r\n");
                hrnTlsServerReplyZ("HTTP/1.1 503 Slow Down\r\ncontent-length:3\r\nConnection:close\r\n\r\n123");

                hrnTlsServerClose();
                hrnTlsServerAccept();

                hrnTlsServerExpectZ("GET / HTTP/1.1\r\n\r\n");
                hrnTlsServerReplyZ("HTTP/1.1 503 Slow Down\r\nTransfer-Encoding:chunked\r\nConnection:close\r\n\r\n0\r\n\r\n");

                hrnTlsServerClose();
                hrnTlsServerAccept();

                hrnTlsServerExpectZ("GET / HTTP/1.1\r\n\r\n");
                hrnTlsServerReplyZ("HTTP/1.1 404 Not Found\r\ncontent-length:0\r\n\r\n");

                TEST_ASSIGN(response, httpRequest(httpRequestNewP(client, strNew("GET"), strNew("/")), false), "request");
                TEST_RESULT_UINT(httpResponseCode(response), 404, "check response code");
                TEST_RESULT_BOOL(httpResponseCodeOk(response), false, "check response code error");
                TEST_RESULT_STR_Z(httpResponseReason(response), "Not Found", "check response message");
                TEST_RESULT_STR_Z(
                    httpHeaderToLog(httpResponseHeader(response)),  "{content-length: '0'}", "check response headers");

                // -----------------------------------------------------------------------------------------------------------------
                TEST_TITLE("error with content");

                hrnTlsServerExpectZ("GET / HTTP/1.1\r\n\r\n");
                hrnTlsServerReplyZ("HTTP/1.1 403 \r\ncontent-length:7\r\n\r\nCONTENT");

                TEST_ASSIGN(response, httpRequest(httpRequestNewP(client, strNew("GET"), strNew("/")), false), "request");
                TEST_RESULT_UINT(httpResponseCode(response), 403, "check response code");
                TEST_RESULT_STR_Z(httpResponseReason(response), "", "check empty response message");
                TEST_RESULT_STR_Z(
                    httpHeaderToLog(httpResponseHeader(response)),  "{content-length: '7'}", "check response headers");
                TEST_RESULT_STR_Z(strNewBuf(httpResponseContent(response)),  "CONTENT", "check response content");

                // -----------------------------------------------------------------------------------------------------------------
                TEST_TITLE("request with content using content-length");

                hrnTlsServerExpectZ("GET /path/file%201.txt HTTP/1.1\r\ncontent-length:30\r\n\r\n012345678901234567890123456789");
                hrnTlsServerReplyZ("HTTP/1.1 200 OK\r\nConnection:close\r\n\r\n01234567890123456789012345678901");

                hrnTlsServerClose();

                ioBufferSizeSet(30);

                TEST_ASSIGN(
                    response,
                    httpRequest(
                        httpRequestNewP(
                            client, strNew("GET"), strNew("/path/file 1.txt"),
                            .header = httpHeaderAdd(httpHeaderNew(NULL), strNew("content-length"), strNew("30")),
                            .content = BUFSTRDEF("012345678901234567890123456789")), true),
                    "request");
                TEST_RESULT_STR_Z(
                    httpHeaderToLog(httpResponseHeader(response)),  "{connection: 'close'}", "check response headers");
                TEST_RESULT_STR_Z(strNewBuf(httpResponseContent(response)),  "01234567890123456789012345678901", "check response");
                TEST_RESULT_UINT(httpResponseRead(response, bufNew(1), true), 0, "call internal read to check eof");

                // -----------------------------------------------------------------------------------------------------------------
                TEST_TITLE("request with eof before content complete with retry");

                hrnTlsServerAccept();

                hrnTlsServerExpectZ("GET /path/file%201.txt HTTP/1.1\r\n\r\n");
                hrnTlsServerReplyZ("HTTP/1.1 200 OK\r\ncontent-length:32\r\n\r\n0123456789012345678901234567890");

                hrnTlsServerClose();
                hrnTlsServerAccept();

                hrnTlsServerExpectZ("GET /path/file%201.txt HTTP/1.1\r\n\r\n");
                hrnTlsServerReplyZ("HTTP/1.1 200 OK\r\ncontent-length:32\r\n\r\n01234567890123456789012345678901");

                TEST_ASSIGN(
                    response, httpRequest(httpRequestNewP(client, strNew("GET"), strNew("/path/file 1.txt")), true),
                    "request");
                TEST_RESULT_STR_Z(strNewBuf(httpResponseContent(response)),  "01234567890123456789012345678901", "check response");
                TEST_RESULT_UINT(httpResponseRead(response, bufNew(1), true), 0, "call internal read to check eof");

                // -----------------------------------------------------------------------------------------------------------------
                TEST_TITLE("request with eof before content complete");

                hrnTlsServerExpectZ("GET /path/file%201.txt HTTP/1.1\r\n\r\n");
                hrnTlsServerReplyZ("HTTP/1.1 200 OK\r\ncontent-length:32\r\n\r\n0123456789012345678901234567890");

                hrnTlsServerClose();

                TEST_ASSIGN(
                    response, httpRequest(httpRequestNewP(client, strNew("GET"), strNew("/path/file 1.txt")), false),
                    "request");
                TEST_RESULT_PTR_NE(response->session, NULL, "session is busy");
                TEST_ERROR(ioRead(httpResponseIoRead(response), bufNew(32)), FileReadError, "unexpected EOF reading HTTP content");
                TEST_RESULT_PTR_NE(response->session, NULL, "session is still busy");

                // -----------------------------------------------------------------------------------------------------------------
                TEST_TITLE("request with chunked content");

                hrnTlsServerAccept();

                hrnTlsServerExpectZ("GET / HTTP/1.1\r\n\r\n");
                hrnTlsServerReplyZ(
                    "HTTP/1.1 200 OK\r\nTransfer-Encoding:chunked\r\n\r\n"
                    "20\r\n01234567890123456789012345678901\r\n"
                    "10\r\n0123456789012345\r\n"
                    "0\r\n\r\n");

                TEST_ASSIGN(response, httpRequest(httpRequestNewP(client, strNew("GET"), strNew("/")), false), "request");
                TEST_RESULT_STR_Z(
                    httpHeaderToLog(httpResponseHeader(response)),  "{transfer-encoding: 'chunked'}", "check response headers");

                Buffer *buffer = bufNew(35);

                TEST_RESULT_VOID(ioRead(httpResponseIoRead(response), buffer),  "read response");
                TEST_RESULT_STR_Z(strNewBuf(buffer),  "01234567890123456789012345678901012", "check response");

                // -----------------------------------------------------------------------------------------------------------------
                TEST_TITLE("close connection and end server process");

                hrnTlsServerClose();
                hrnTlsClientEnd();
            }
            HARNESS_FORK_PARENT_END();
        }
        HARNESS_FORK_END();

        // -------------------------------------------------------------------------------------------------------------------------
        TEST_TITLE("statistics exist");

        TEST_RESULT_BOOL(httpClientStatStr() != NULL, true, "check");
    }

<<<<<<< HEAD
=======
    // *****************************************************************************************************************************
    if (testBegin("HttpClientCache"))
    {
        HttpClientCache *cache = NULL;
        HttpClient *client1 = NULL;
        HttpClient *client2 = NULL;

        TEST_ASSIGN(
            cache, httpClientCacheNew(strNew("localhost"), hrnTlsServerPort(), 5000, true, NULL, NULL), "new HTTP client cache");
        TEST_ASSIGN(client1, httpClientCacheGet(cache), "get HTTP client");
        TEST_RESULT_PTR(client1, *(HttpClient **)lstGet(cache->clientList, 0), "    check HTTP client");
        TEST_RESULT_PTR(httpClientCacheGet(cache), *(HttpClient **)lstGet(cache->clientList, 0), "    get same HTTP client");

        // Make client 1 look like it is busy
        client1->ioRead = (IoRead *)1;

        TEST_ASSIGN(client2, httpClientCacheGet(cache), "get HTTP client");
        TEST_RESULT_PTR(client2, *(HttpClient **)lstGet(cache->clientList, 1), "    check HTTP client");
        TEST_RESULT_BOOL(client1 != client2, true, "clients are not the same");

        // Set back to NULL so bad things don't happen during free
        client1->ioRead = NULL;

        TEST_RESULT_VOID(httpClientCacheFree(cache), "free HTTP client cache");
    }

>>>>>>> 1aedc75b
    FUNCTION_HARNESS_RESULT_VOID();
}<|MERGE_RESOLUTION|>--- conflicted
+++ resolved
@@ -194,51 +194,36 @@
                 hrnTlsServerClose();
 
                 TEST_ERROR(
-<<<<<<< HEAD
+                    httpClientRequest(client, strNew("GET"), strNew("/")), FormatError,
+                    "HTTP response status 'HTTP/1.0 200 OK' should be CR-terminated");
+
+                // -----------------------------------------------------------------------------------------------------------------
+                TEST_TITLE("status too short");
+
+                hrnTlsServerAccept();
+
+                hrnTlsServerExpectZ("GET / HTTP/1.1\r\n\r\n");
+                hrnTlsServerReplyZ("HTTP/1.0 200\r\n");
+
+                hrnTlsServerClose();
+
+                TEST_ERROR(
                     httpRequest(httpRequestNewP(client, strNew("GET"), strNew("/")), false), FormatError,
-                    "http response status 'HTTP/1.0 200 OK' should be CR-terminated");
-=======
-                    httpClientRequest(client, strNew("GET"), strNew("/"), NULL, NULL, NULL, false), FormatError,
-                    "HTTP response status 'HTTP/1.0 200 OK' should be CR-terminated");
->>>>>>> 1aedc75b
-
-                // -----------------------------------------------------------------------------------------------------------------
-                TEST_TITLE("status too short");
-
-                hrnTlsServerAccept();
-
-                hrnTlsServerExpectZ("GET / HTTP/1.1\r\n\r\n");
-                hrnTlsServerReplyZ("HTTP/1.0 200\r\n");
-
-                hrnTlsServerClose();
-
-                TEST_ERROR(
-<<<<<<< HEAD
+                    "HTTP response 'HTTP/1.0 200' has invalid length");
+
+                // -----------------------------------------------------------------------------------------------------------------
+                TEST_TITLE("invalid HTTP version");
+
+                hrnTlsServerAccept();
+
+                hrnTlsServerExpectZ("GET / HTTP/1.1\r\n\r\n");
+                hrnTlsServerReplyZ("HTTP/1.0 200 OK\r\n");
+
+                hrnTlsServerClose();
+
+                TEST_ERROR(
                     httpRequest(httpRequestNewP(client, strNew("GET"), strNew("/")), false), FormatError,
-                    "http response 'HTTP/1.0 200' has invalid length");
-=======
-                    httpClientRequest(client, strNew("GET"), strNew("/"), NULL, NULL, NULL, false), FormatError,
-                    "HTTP response 'HTTP/1.0 200' has invalid length");
->>>>>>> 1aedc75b
-
-                // -----------------------------------------------------------------------------------------------------------------
-                TEST_TITLE("invalid HTTP version");
-
-                hrnTlsServerAccept();
-
-                hrnTlsServerExpectZ("GET / HTTP/1.1\r\n\r\n");
-                hrnTlsServerReplyZ("HTTP/1.0 200 OK\r\n");
-
-                hrnTlsServerClose();
-
-                TEST_ERROR(
-<<<<<<< HEAD
-                    httpRequest(httpRequestNewP(client, strNew("GET"), strNew("/")), false), FormatError,
-                    "http version of response 'HTTP/1.0 200 OK' must be HTTP/1.1");
-=======
-                    httpClientRequest(client, strNew("GET"), strNew("/"), NULL, NULL, NULL, false), FormatError,
                     "HTTP version of response 'HTTP/1.0 200 OK' must be HTTP/1.1");
->>>>>>> 1aedc75b
 
                 // -----------------------------------------------------------------------------------------------------------------
                 TEST_TITLE("no space in status");
@@ -559,34 +544,5 @@
         TEST_RESULT_BOOL(httpClientStatStr() != NULL, true, "check");
     }
 
-<<<<<<< HEAD
-=======
-    // *****************************************************************************************************************************
-    if (testBegin("HttpClientCache"))
-    {
-        HttpClientCache *cache = NULL;
-        HttpClient *client1 = NULL;
-        HttpClient *client2 = NULL;
-
-        TEST_ASSIGN(
-            cache, httpClientCacheNew(strNew("localhost"), hrnTlsServerPort(), 5000, true, NULL, NULL), "new HTTP client cache");
-        TEST_ASSIGN(client1, httpClientCacheGet(cache), "get HTTP client");
-        TEST_RESULT_PTR(client1, *(HttpClient **)lstGet(cache->clientList, 0), "    check HTTP client");
-        TEST_RESULT_PTR(httpClientCacheGet(cache), *(HttpClient **)lstGet(cache->clientList, 0), "    get same HTTP client");
-
-        // Make client 1 look like it is busy
-        client1->ioRead = (IoRead *)1;
-
-        TEST_ASSIGN(client2, httpClientCacheGet(cache), "get HTTP client");
-        TEST_RESULT_PTR(client2, *(HttpClient **)lstGet(cache->clientList, 1), "    check HTTP client");
-        TEST_RESULT_BOOL(client1 != client2, true, "clients are not the same");
-
-        // Set back to NULL so bad things don't happen during free
-        client1->ioRead = NULL;
-
-        TEST_RESULT_VOID(httpClientCacheFree(cache), "free HTTP client cache");
-    }
-
->>>>>>> 1aedc75b
     FUNCTION_HARNESS_RESULT_VOID();
 }