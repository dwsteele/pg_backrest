/***********************************************************************************************************************************
Test HTTP
***********************************************************************************************************************************/
#include <unistd.h>

#include "common/io/handleRead.h"
#include "common/io/handleWrite.h"

#include "common/harnessFork.h"
#include "common/harnessTls.h"

/***********************************************************************************************************************************
Test Run
***********************************************************************************************************************************/
void
testRun(void)
{
    FUNCTION_HARNESS_VOID();

    // *****************************************************************************************************************************
    if (testBegin("httpUriEncode() and httpUriDecode()"))
    {
        TEST_RESULT_STR(httpUriEncode(NULL, false), NULL, "null encodes to null");
        TEST_RESULT_STR_Z(httpUriEncode(strNew("0-9_~/A Z.az"), false), "0-9_~%2FA%20Z.az", "non-path encoding");
        TEST_RESULT_STR_Z(httpUriEncode(strNew("0-9_~/A Z.az"), true), "0-9_~/A%20Z.az", "path encoding");

        // -------------------------------------------------------------------------------------------------------------------------
        TEST_TITLE("decode");

        TEST_RESULT_STR(httpUriDecode(NULL), NULL, "null decodes to null");
        TEST_RESULT_STR_Z(httpUriDecode(strNew("0-9_~%2FA%20Z.az")), "0-9_~/A Z.az", "valid decode");
<<<<<<< HEAD
        TEST_ERROR(httpUriDecode(strNew("%A")), FormatError, "invalid escape sequence in '%A'");
=======
        TEST_ERROR(httpUriDecode(strNew("%A")), FormatError, "invalid escape sequence length in '%A'");
>>>>>>> cf284fbe
        TEST_ERROR(httpUriDecode(strNew("%XX")), FormatError, "unable to convert base 16 string 'XX' to unsigned int");
    }

    // *****************************************************************************************************************************
    if (testBegin("httpDateToTime() and httpDateFromTime()"))
    {
        TEST_ERROR(httpDateToTime(STRDEF("Wed, 21 Bog 2015 07:28:00 GMT")), FormatError, "invalid month 'Bog'");
        TEST_ERROR(
            httpDateToTime(STRDEF("Wed,  1 Oct 2015 07:28:00 GMT")), FormatError, "unable to convert base 10 string ' 1' to int");
        TEST_RESULT_INT(httpDateToTime(STRDEF("Wed, 21 Oct 2015 07:28:00 GMT")), 1445412480, "convert HTTP date to time_t");

        TEST_RESULT_STR_Z(httpDateFromTime(1592743579), "Sun, 21 Jun 2020 12:46:19 GMT", "convert time_t to HTTP date")
    }

    // *****************************************************************************************************************************
    if (testBegin("HttpHeader"))
    {
        HttpHeader *header = NULL;

        MEM_CONTEXT_TEMP_BEGIN()
        {
            TEST_ASSIGN(header, httpHeaderNew(NULL), "new header");

            TEST_RESULT_PTR(httpHeaderMove(header, memContextPrior()), header, "move to new context");
            TEST_RESULT_PTR(httpHeaderMove(NULL, memContextPrior()), NULL, "move null to new context");
        }
        MEM_CONTEXT_TEMP_END();

        TEST_RESULT_PTR(httpHeaderAdd(header, strNew("key2"), strNew("value2")), header, "add header");
        TEST_RESULT_PTR(httpHeaderPut(header, strNew("key2"), strNew("value2a")), header, "put header");
        TEST_RESULT_PTR(httpHeaderAdd(header, strNew("key2"), strNew("value2b")), header, "add header");

        TEST_RESULT_PTR(httpHeaderAdd(header, strNew("key1"), strNew("value1")), header, "add header");
        TEST_RESULT_STR_Z(strLstJoin(httpHeaderList(header), ", "), "key1, key2", "header list");

        TEST_RESULT_STR_Z(httpHeaderGet(header, strNew("key1")), "value1", "get value");
        TEST_RESULT_STR_Z(httpHeaderGet(header, strNew("key2")), "value2a, value2b", "get value");
        TEST_RESULT_STR(httpHeaderGet(header, strNew(BOGUS_STR)), NULL, "get missing value");

        TEST_RESULT_STR_Z(httpHeaderToLog(header), "{key1: 'value1', key2: 'value2a, value2b'}", "log output");

        TEST_RESULT_VOID(httpHeaderFree(header), "free header");

        // Redacted headers
        // -------------------------------------------------------------------------------------------------------------------------
        StringList *redact = strLstNew();
        strLstAddZ(redact, "secret");

        TEST_ASSIGN(header, httpHeaderNew(redact), "new header with redaction");
        httpHeaderAdd(header, strNew("secret"), strNew("secret-value"));
        httpHeaderAdd(header, strNew("public"), strNew("public-value"));

        TEST_RESULT_STR_Z(httpHeaderToLog(header), "{public: 'public-value', secret: <redacted>}", "log output");

        // Duplicate
        // -------------------------------------------------------------------------------------------------------------------------
        redact = strLstNew();
        strLstAddZ(redact, "public");

        TEST_RESULT_STR_Z(
            httpHeaderToLog(httpHeaderDup(header, NULL)), "{public: 'public-value', secret: <redacted>}",
            "dup and keep redactions");
        TEST_RESULT_STR_Z(
            httpHeaderToLog(httpHeaderDup(header, redact)), "{public: <redacted>, secret: 'secret-value'}",
            "dup and change redactions");
        TEST_RESULT_PTR(httpHeaderDup(NULL, NULL), NULL, "dup null header");
    }

    // *****************************************************************************************************************************
    if (testBegin("HttpQuery"))
    {
        HttpQuery *query = NULL;

        MEM_CONTEXT_TEMP_BEGIN()
        {
            TEST_ASSIGN(query, httpQueryNew(), "new query");

            TEST_RESULT_PTR(httpQueryMove(query, memContextPrior()), query, "move to new context");
            TEST_RESULT_PTR(httpQueryMove(NULL, memContextPrior()), NULL, "move null to new context");
        }
        MEM_CONTEXT_TEMP_END();

        TEST_RESULT_STR(httpQueryRender(NULL), NULL, "null query renders null");
        TEST_RESULT_STR(httpQueryRender(query), NULL, "empty query renders null");

        TEST_RESULT_PTR(httpQueryAdd(query, strNew("key2"), strNew("value2")), query, "add query");
        TEST_ERROR(httpQueryAdd(query, strNew("key2"), strNew("value2")), AssertError, "key 'key2' already exists");
        TEST_RESULT_PTR(httpQueryPut(query, strNew("key2"), strNew("value2a")), query, "put query");
        TEST_RESULT_STR_Z(httpQueryRender(query), "key2=value2a", "render one query item");

        TEST_RESULT_PTR(httpQueryAdd(query, strNew("key1"), strNew("value 1?")), query, "add query");
        TEST_RESULT_STR_Z(strLstJoin(httpQueryList(query), ", "), "key1, key2", "query list");
        TEST_RESULT_STR_Z(httpQueryRender(query), "key1=value%201%3F&key2=value2a", "render two query items");

        TEST_RESULT_STR_Z(httpQueryGet(query, strNew("key1")), "value 1?", "get value");
        TEST_RESULT_STR_Z(httpQueryGet(query, strNew("key2")), "value2a", "get value");
        TEST_RESULT_STR(httpQueryGet(query, strNew(BOGUS_STR)), NULL, "get missing value");

        TEST_RESULT_STR_Z(httpQueryToLog(query), "{key1: 'value 1?', key2: 'value2a'}", "log output");

        // -------------------------------------------------------------------------------------------------------------------------
        TEST_TITLE("new query from string");

        TEST_ERROR(httpQueryNewStr(STRDEF("a=b&c")), FormatError, "invalid key/value 'c' in query 'a=b&c'");

        HttpQuery *query2 = NULL;
        TEST_ASSIGN(query2, httpQueryNewStr(STRDEF("?a=%2Bb&c=d%3D")), "query from string");
        TEST_RESULT_STR_Z(httpQueryRender(query2), "a=%2Bb&c=d%3D", "render query");

        // -------------------------------------------------------------------------------------------------------------------------
        TEST_TITLE("merge queries");

        TEST_RESULT_STR_Z(
            httpQueryRender(httpQueryMerge(query, query2)), "a=%2Bb&c=d%3D&key1=value%201%3F&key2=value2a", "render merge");

        // -------------------------------------------------------------------------------------------------------------------------
        TEST_TITLE("free query");

        TEST_RESULT_VOID(httpQueryFree(query), "free");
    }

    // *****************************************************************************************************************************
    if (testBegin("HttpClient"))
    {
        HttpClient *client = NULL;

        // Reset statistics
        httpClientStat = (HttpClientStat){0};

        TEST_RESULT_STR(httpClientStatStr(), NULL, "no stats yet");

        TEST_ASSIGN(
            client, httpClientNew(strNew("localhost"), hrnTlsServerPort(), 500, testContainer(), NULL, NULL),
            "new client");

        TEST_ERROR_FMT(
            httpRequest(httpRequestNewP(client, strNew("GET"), strNew("/")), false), HostConnectError,
            "unable to connect to 'localhost:%u': [111] Connection refused", hrnTlsServerPort());

        HARNESS_FORK_BEGIN()
        {
            HARNESS_FORK_CHILD_BEGIN(0, true)
            {
                // Start HTTP test server
                TEST_RESULT_VOID(
                    hrnTlsServerRun(ioHandleReadNew(strNew("test server read"), HARNESS_FORK_CHILD_READ(), 5000)),
                    "HTTP server begin");
            }
            HARNESS_FORK_CHILD_END();

            HARNESS_FORK_PARENT_BEGIN()
            {
                hrnTlsClientBegin(ioHandleWriteNew(strNew("test client write"), HARNESS_FORK_PARENT_WRITE_PROCESS(0)));

                // -----------------------------------------------------------------------------------------------------------------
                TEST_TITLE("create client");

                ioBufferSizeSet(35);

                TEST_ASSIGN(
                    client, httpClientNew(hrnTlsServerHost(), hrnTlsServerPort(), 5000, testContainer(), NULL, NULL),
                    "new client");

                // -----------------------------------------------------------------------------------------------------------------
                TEST_TITLE("no output from server");

                client->timeout = 0;

                hrnTlsServerAccept();

                hrnTlsServerExpectZ("GET / HTTP/1.1\r\n\r\n");
                hrnTlsServerSleep(600);

                hrnTlsServerClose();

                TEST_ERROR(
                    httpRequest(httpRequestNewP(client, strNew("GET"), strNew("/")), false), FileReadError,
                    "unexpected eof while reading line");

                // -----------------------------------------------------------------------------------------------------------------
                TEST_TITLE("no CR at end of status");

                hrnTlsServerAccept();

                hrnTlsServerExpectZ("GET / HTTP/1.1\r\n\r\n");
                hrnTlsServerReplyZ("HTTP/1.0 200 OK\n");

                hrnTlsServerClose();

                TEST_ERROR(
                    httpRequest(httpRequestNewP(client, strNew("GET"), strNew("/")), false), FormatError,
                    "HTTP response status 'HTTP/1.0 200 OK' should be CR-terminated");

                // -----------------------------------------------------------------------------------------------------------------
                TEST_TITLE("status too short");

                hrnTlsServerAccept();

                hrnTlsServerExpectZ("GET / HTTP/1.1\r\n\r\n");
                hrnTlsServerReplyZ("HTTP/1.0 200\r\n");

                hrnTlsServerClose();

                TEST_ERROR(
                    httpRequest(httpRequestNewP(client, strNew("GET"), strNew("/")), false), FormatError,
                    "HTTP response 'HTTP/1.0 200' has invalid length");

                // -----------------------------------------------------------------------------------------------------------------
                TEST_TITLE("invalid HTTP version");

                hrnTlsServerAccept();

                hrnTlsServerExpectZ("GET / HTTP/1.1\r\n\r\n");
                hrnTlsServerReplyZ("HTTP/1.0 200 OK\r\n");

                hrnTlsServerClose();

                TEST_ERROR(
                    httpRequest(httpRequestNewP(client, strNew("GET"), strNew("/")), false), FormatError,
                    "HTTP version of response 'HTTP/1.0 200 OK' must be HTTP/1.1");

                // -----------------------------------------------------------------------------------------------------------------
                TEST_TITLE("no space in status");

                hrnTlsServerAccept();

                hrnTlsServerExpectZ("GET / HTTP/1.1\r\n\r\n");
                hrnTlsServerReplyZ("HTTP/1.1 200OK\r\n");

                hrnTlsServerClose();

                TEST_ERROR(
                    httpRequest(httpRequestNewP(client, strNew("GET"), strNew("/")), false), FormatError,
                    "response status '200OK' must have a space after the status code");

                // -----------------------------------------------------------------------------------------------------------------
                TEST_TITLE("unexpected end of headers");

                hrnTlsServerAccept();

                hrnTlsServerExpectZ("GET / HTTP/1.1\r\n\r\n");
                hrnTlsServerReplyZ("HTTP/1.1 200 OK\r\n");

                hrnTlsServerClose();

                TEST_ERROR(
                    httpRequest(httpRequestNewP(client, strNew("GET"), strNew("/")), false), FileReadError,
                    "unexpected eof while reading line");

                // -----------------------------------------------------------------------------------------------------------------
                TEST_TITLE("missing colon in header");

                hrnTlsServerAccept();

                hrnTlsServerExpectZ("GET / HTTP/1.1\r\n\r\n");
                hrnTlsServerReplyZ("HTTP/1.1 200 OK\r\nheader-value\r\n");

                hrnTlsServerClose();

                TEST_ERROR(
                    httpRequest(httpRequestNewP(client, strNew("GET"), strNew("/")), false), FormatError,
                    "header 'header-value' missing colon");

                // -----------------------------------------------------------------------------------------------------------------
                TEST_TITLE("invalid transfer encoding");

                hrnTlsServerAccept();

                hrnTlsServerExpectZ("GET / HTTP/1.1\r\n\r\n");
                hrnTlsServerReplyZ("HTTP/1.1 200 OK\r\ntransfer-encoding:bogus\r\n");

                hrnTlsServerClose();

                TEST_ERROR(
                    httpRequest(httpRequestNewP(client, strNew("GET"), strNew("/")), false), FormatError,
                    "only 'chunked' is supported for 'transfer-encoding' header");

                // -----------------------------------------------------------------------------------------------------------------
                TEST_TITLE("content length and transfer encoding both set");

                hrnTlsServerAccept();

                hrnTlsServerExpectZ("GET / HTTP/1.1\r\n\r\n");
                hrnTlsServerReplyZ("HTTP/1.1 200 OK\r\ntransfer-encoding:chunked\r\ncontent-length:777\r\n\r\n");

                hrnTlsServerClose();

                TEST_ERROR(
                    httpRequest(httpRequestNewP(client, strNew("GET"), strNew("/")), false), FormatError,
                    "'transfer-encoding' and 'content-length' headers are both set");

                // -----------------------------------------------------------------------------------------------------------------
                TEST_TITLE("5xx error with no retry");

                hrnTlsServerAccept();

                hrnTlsServerExpectZ("GET / HTTP/1.1\r\n\r\n");
                hrnTlsServerReplyZ("HTTP/1.1 503 Slow Down\r\n\r\n");

                hrnTlsServerClose();

                TEST_ERROR(
                    httpRequest(httpRequestNewP(client, strNew("GET"), strNew("/")), false), ServiceError,
                    "[503] Slow Down");

                // -----------------------------------------------------------------------------------------------------------------
                TEST_TITLE("request with no content (with an internal error)");

                hrnTlsServerAccept();

                hrnTlsServerExpectZ("GET /?name=%2Fpath%2FA%20Z.txt&type=test HTTP/1.1\r\nhost:myhost.com\r\n\r\n");
                hrnTlsServerReplyZ("HTTP/1.1 500 Internal Error\r\nConnection:close\r\n\r\n");

                hrnTlsServerClose();
                hrnTlsServerAccept();

                hrnTlsServerExpectZ("GET /?name=%2Fpath%2FA%20Z.txt&type=test HTTP/1.1\r\nhost:myhost.com\r\n\r\n");
                hrnTlsServerReplyZ("HTTP/1.1 200 OK\r\nkey1:0\r\n key2 : value2\r\nConnection:ack\r\ncontent-length:0\r\n\r\n");

                HttpHeader *headerRequest = httpHeaderNew(NULL);
                httpHeaderAdd(headerRequest, strNew("host"), strNew("myhost.com"));

                HttpQuery *query = httpQueryNew();
                httpQueryAdd(query, strNew("name"), strNew("/path/A Z.txt"));
                httpQueryAdd(query, strNew("type"), strNew("test"));

                client->timeout = 5000;

                HttpRequest *request = NULL;
                HttpResponse *response = NULL;

                MEM_CONTEXT_TEMP_BEGIN()
                {
                    TEST_ASSIGN(
                        request, httpRequestNewP(client, strNew("GET"), strNew("/"), .query = query, .header = headerRequest),
                        "request");
                    TEST_ASSIGN(response, httpRequest(request, false), "request");

                    TEST_RESULT_VOID(httpRequestMove(request, memContextPrior()), "move request");
                    TEST_RESULT_VOID(httpResponseMove(response, memContextPrior()), "move response");
                }
                MEM_CONTEXT_TEMP_END();

                TEST_RESULT_STR_Z(httpRequestVerb(request), "GET", "check request verb");
                TEST_RESULT_STR_Z(httpRequestUri(request), "/", "check request uri");
                TEST_RESULT_STR_Z(
                    httpQueryRender(httpRequestQuery(request)), "name=%2Fpath%2FA%20Z.txt&type=test", "check request query");
                TEST_RESULT_PTR_NE(httpRequestHeader(request), NULL, "check request headers");

                TEST_RESULT_UINT(httpResponseCode(response), 200, "check response code");
                TEST_RESULT_BOOL(httpResponseCodeOk(response), true, "check response code ok");
                TEST_RESULT_STR_Z(httpResponseReason(response), "OK", "check response message");
                TEST_RESULT_UINT(httpResponseEof(response), true, "io is eof");
                TEST_RESULT_STR_Z(
                    httpHeaderToLog(httpResponseHeader(response)),
                    "{connection: 'ack', content-length: '0', key1: '0', key2: 'value2'}", "check response headers");
                TEST_RESULT_UINT(bufSize(httpResponseContent(response)), 0, "content is empty");

                TEST_RESULT_VOID(httpResponseFree(response), "free response");
                TEST_RESULT_VOID(httpRequestFree(request), "free request");

                // -----------------------------------------------------------------------------------------------------------------
                TEST_TITLE("head request with content-length but no content");

                hrnTlsServerExpectZ("HEAD / HTTP/1.1\r\n\r\n");
                hrnTlsServerReplyZ("HTTP/1.1 200 OK\r\ncontent-length:380\r\n\r\n");

                TEST_ASSIGN(response, httpRequest(httpRequestNewP(client, strNew("HEAD"), strNew("/")), true), "request");
                TEST_RESULT_UINT(httpResponseCode(response), 200, "check response code");
                TEST_RESULT_STR_Z(httpResponseReason(response), "OK", "check response message");
                TEST_RESULT_BOOL(httpResponseEof(response), true, "io is eof");
                TEST_RESULT_PTR(response->session, NULL, "session is not busy");
                TEST_RESULT_STR_Z(
                    httpHeaderToLog(httpResponseHeader(response)),  "{content-length: '380'}", "check response headers");

                // -----------------------------------------------------------------------------------------------------------------
                TEST_TITLE("head request with transfer encoding but no content");

                hrnTlsServerExpectZ("HEAD / HTTP/1.1\r\n\r\n");
                hrnTlsServerReplyZ("HTTP/1.1 200 OK\r\nTransfer-Encoding: chunked\r\n\r\n");

                TEST_ASSIGN(response, httpRequest(httpRequestNewP(client, strNew("HEAD"), strNew("/")), true), "request");
                TEST_RESULT_UINT(httpResponseCode(response), 200, "check response code");
                TEST_RESULT_STR_Z(httpResponseReason(response), "OK", "check response message");
                TEST_RESULT_BOOL(httpResponseEof(response), true, "io is eof");
                TEST_RESULT_PTR(response->session, NULL, "session is not busy");
                TEST_RESULT_STR_Z(
                    httpHeaderToLog(httpResponseHeader(response)),  "{transfer-encoding: 'chunked'}", "check response headers");

                // -----------------------------------------------------------------------------------------------------------------
                TEST_TITLE("head request with connection close but no content");

                hrnTlsServerExpectZ("HEAD / HTTP/1.1\r\n\r\n");
                hrnTlsServerReplyZ("HTTP/1.1 200 OK\r\nConnection:close\r\n\r\n");

                hrnTlsServerClose();

                TEST_ASSIGN(response, httpRequest(httpRequestNewP(client, strNew("HEAD"), strNew("/")), true), "request");
                TEST_RESULT_UINT(httpResponseCode(response), 200, "check response code");
                TEST_RESULT_STR_Z(httpResponseReason(response), "OK", "check response message");
                TEST_RESULT_BOOL(httpResponseEof(response), true, "io is eof");
                TEST_RESULT_PTR(response->session, NULL, "session is not busy");
                TEST_RESULT_STR_Z(
                    httpHeaderToLog(httpResponseHeader(response)),  "{connection: 'close'}", "check response headers");

                // -----------------------------------------------------------------------------------------------------------------
                TEST_TITLE("error with content (with a few slow down errors)");

                hrnTlsServerAccept();

                hrnTlsServerExpectZ("GET / HTTP/1.1\r\n\r\n");
                hrnTlsServerReplyZ("HTTP/1.1 503 Slow Down\r\ncontent-length:3\r\nConnection:close\r\n\r\n123");

                hrnTlsServerClose();
                hrnTlsServerAccept();

                hrnTlsServerExpectZ("GET / HTTP/1.1\r\n\r\n");
                hrnTlsServerReplyZ("HTTP/1.1 503 Slow Down\r\nTransfer-Encoding:chunked\r\nConnection:close\r\n\r\n0\r\n\r\n");

                hrnTlsServerClose();
                hrnTlsServerAccept();

                hrnTlsServerExpectZ("GET / HTTP/1.1\r\n\r\n");
                hrnTlsServerReplyZ("HTTP/1.1 404 Not Found\r\n\r\n");

                TEST_ASSIGN(request, httpRequestNewP(client, strNew("GET"), strNew("/")), "request");
                TEST_ASSIGN(response, httpRequest(request, false), "response");
                TEST_RESULT_UINT(httpResponseCode(response), 404, "check response code");
                TEST_RESULT_BOOL(httpResponseCodeOk(response), false, "check response code error");
                TEST_RESULT_STR_Z(httpResponseReason(response), "Not Found", "check response message");
                TEST_RESULT_STR_Z(
                    httpHeaderToLog(httpResponseHeader(response)),  "{}", "check response headers");

                TEST_ERROR(
                    httpRequestError(request, response), ProtocolError,
                    "HTTP request failed with 404 (Not Found):\n"
                    "*** URI/Query ***:\n"
                    "/");

                // -----------------------------------------------------------------------------------------------------------------
                TEST_TITLE("error with content");

                hrnTlsServerExpectZ("GET /?a=b HTTP/1.1\r\nhdr1:1\r\nhdr2:2\r\n\r\n");
                hrnTlsServerReplyZ("HTTP/1.1 403 \r\ncontent-length:7\r\n\r\nCONTENT");

                StringList *headerRedact = strLstNew();
                strLstAdd(headerRedact, STRDEF("hdr2"));
                headerRequest = httpHeaderNew(headerRedact);
                httpHeaderAdd(headerRequest, strNew("hdr1"), strNew("1"));
                httpHeaderAdd(headerRequest, strNew("hdr2"), strNew("2"));

                TEST_ASSIGN(
                    request,
                    httpRequestNewP(
                        client, strNew("GET"), strNew("/"), .query = httpQueryAdd(httpQueryNew(), STRDEF("a"), STRDEF("b")),
                        .header = headerRequest),
                    "request");
                TEST_ASSIGN(response, httpRequest(request, false), "response");
                TEST_RESULT_UINT(httpResponseCode(response), 403, "check response code");
                TEST_RESULT_STR_Z(httpResponseReason(response), "", "check empty response message");
                TEST_RESULT_STR_Z(
                    httpHeaderToLog(httpResponseHeader(response)),  "{content-length: '7'}", "check response headers");
                TEST_RESULT_STR_Z(strNewBuf(httpResponseContent(response)),  "CONTENT", "check response content");

                TEST_ERROR(
                    httpRequestError(request, response), ProtocolError,
                    "HTTP request failed with 403:\n"
                    "*** URI/Query ***:\n"
                    "/?a=b\n"
                    "*** Request Headers ***:\n"
                    "hdr1: 1\n"
                    "hdr2: <redacted>\n"
                    "*** Response Headers ***:\n"
                    "content-length: 7\n"
                    "*** Response Content ***:\n"
                    "CONTENT");

                // -----------------------------------------------------------------------------------------------------------------
                TEST_TITLE("request with content using content-length");

                hrnTlsServerExpectZ("GET /path/file%201.txt HTTP/1.1\r\ncontent-length:30\r\n\r\n012345678901234567890123456789");
                hrnTlsServerReplyZ("HTTP/1.1 200 OK\r\nConnection:close\r\n\r\n01234567890123456789012345678901");

                hrnTlsServerClose();

                ioBufferSizeSet(30);

                TEST_ASSIGN(
                    response,
                    httpRequest(
                        httpRequestNewP(
                            client, strNew("GET"), strNew("/path/file 1.txt"),
                            .header = httpHeaderAdd(httpHeaderNew(NULL), strNew("content-length"), strNew("30")),
                            .content = BUFSTRDEF("012345678901234567890123456789")), true),
                    "request");
                TEST_RESULT_STR_Z(
                    httpHeaderToLog(httpResponseHeader(response)),  "{connection: 'close'}", "check response headers");
                TEST_RESULT_STR_Z(strNewBuf(httpResponseContent(response)),  "01234567890123456789012345678901", "check response");
                TEST_RESULT_UINT(httpResponseRead(response, bufNew(1), true), 0, "call internal read to check eof");

                // -----------------------------------------------------------------------------------------------------------------
                TEST_TITLE("request with eof before content complete with retry");

                hrnTlsServerAccept();

                hrnTlsServerExpectZ("GET /path/file%201.txt HTTP/1.1\r\n\r\n");
                hrnTlsServerReplyZ("HTTP/1.1 200 OK\r\ncontent-length:32\r\n\r\n0123456789012345678901234567890");

                hrnTlsServerClose();
                hrnTlsServerAccept();

                hrnTlsServerExpectZ("GET /path/file%201.txt HTTP/1.1\r\n\r\n");
                hrnTlsServerReplyZ("HTTP/1.1 200 OK\r\ncontent-length:32\r\n\r\n01234567890123456789012345678901");

                TEST_ASSIGN(
                    response, httpRequest(httpRequestNewP(client, strNew("GET"), strNew("/path/file 1.txt")), true),
                    "request");
                TEST_RESULT_STR_Z(strNewBuf(httpResponseContent(response)),  "01234567890123456789012345678901", "check response");
                TEST_RESULT_UINT(httpResponseRead(response, bufNew(1), true), 0, "call internal read to check eof");

                // -----------------------------------------------------------------------------------------------------------------
                TEST_TITLE("request with eof before content complete");

                hrnTlsServerExpectZ("GET /path/file%201.txt HTTP/1.1\r\n\r\n");
                hrnTlsServerReplyZ("HTTP/1.1 200 OK\r\ncontent-length:32\r\n\r\n0123456789012345678901234567890");

                hrnTlsServerClose();

                TEST_ASSIGN(
                    response, httpRequest(httpRequestNewP(client, strNew("GET"), strNew("/path/file 1.txt")), false),
                    "request");
                TEST_RESULT_PTR_NE(response->session, NULL, "session is busy");
                TEST_ERROR(ioRead(httpResponseIoRead(response), bufNew(32)), FileReadError, "unexpected EOF reading HTTP content");
                TEST_RESULT_PTR_NE(response->session, NULL, "session is still busy");

                // -----------------------------------------------------------------------------------------------------------------
                TEST_TITLE("request with chunked content");

                hrnTlsServerAccept();

                hrnTlsServerExpectZ("GET / HTTP/1.1\r\n\r\n");
                hrnTlsServerReplyZ(
                    "HTTP/1.1 200 OK\r\nTransfer-Encoding:chunked\r\n\r\n"
                    "20\r\n01234567890123456789012345678901\r\n"
                    "10\r\n0123456789012345\r\n"
                    "0\r\n\r\n");

                TEST_ASSIGN(response, httpRequest(httpRequestNewP(client, strNew("GET"), strNew("/")), false), "request");
                TEST_RESULT_STR_Z(
                    httpHeaderToLog(httpResponseHeader(response)),  "{transfer-encoding: 'chunked'}", "check response headers");

                Buffer *buffer = bufNew(35);

                TEST_RESULT_VOID(ioRead(httpResponseIoRead(response), buffer),  "read response");
                TEST_RESULT_STR_Z(strNewBuf(buffer),  "01234567890123456789012345678901012", "check response");

                // -----------------------------------------------------------------------------------------------------------------
                TEST_TITLE("close connection and end server process");

                hrnTlsServerClose();
                hrnTlsClientEnd();
            }
            HARNESS_FORK_PARENT_END();
        }
        HARNESS_FORK_END();

        // -------------------------------------------------------------------------------------------------------------------------
        TEST_TITLE("statistics exist");

        TEST_RESULT_BOOL(httpClientStatStr() != NULL, true, "check");
    }

    FUNCTION_HARNESS_RESULT_VOID();
}<|MERGE_RESOLUTION|>--- conflicted
+++ resolved
@@ -29,11 +29,7 @@
 
         TEST_RESULT_STR(httpUriDecode(NULL), NULL, "null decodes to null");
         TEST_RESULT_STR_Z(httpUriDecode(strNew("0-9_~%2FA%20Z.az")), "0-9_~/A Z.az", "valid decode");
-<<<<<<< HEAD
-        TEST_ERROR(httpUriDecode(strNew("%A")), FormatError, "invalid escape sequence in '%A'");
-=======
         TEST_ERROR(httpUriDecode(strNew("%A")), FormatError, "invalid escape sequence length in '%A'");
->>>>>>> cf284fbe
         TEST_ERROR(httpUriDecode(strNew("%XX")), FormatError, "unable to convert base 16 string 'XX' to unsigned int");
     }
 
