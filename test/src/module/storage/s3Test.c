/***********************************************************************************************************************************
Test S3 Storage
***********************************************************************************************************************************/
#include <unistd.h>

#include "common/io/fdRead.h"
#include "common/io/fdWrite.h"

#include "common/harnessConfig.h"
#include "common/harnessFork.h"
#include "common/harnessServer.h"
#include "common/harnessStorage.h"

/***********************************************************************************************************************************
Constants
***********************************************************************************************************************************/
#define S3_TEST_HOST                                                "s3.amazonaws.com"

/***********************************************************************************************************************************
Helper to build test requests
***********************************************************************************************************************************/
typedef struct TestRequestParam
{
    VAR_PARAM_HEADER;
    const char *content;
    const char *accessKey;
    const char *securityToken;
} TestRequestParam;

#define testRequestP(write, s3, verb, uri, ...)                                                                                    \
    testRequest(write, s3, verb, uri, (TestRequestParam){VAR_PARAM_INIT, __VA_ARGS__})

static void
testRequest(IoWrite *write, Storage *s3, const char *verb, const char *uri, TestRequestParam param)
{
    // Get S3 driver
    StorageS3 *driver = (StorageS3 *)storageDriver(s3);

    // Add authorization string
    String *request = strNewFmt(
        "%s %s HTTP/1.1\r\n"
            "authorization:AWS4-HMAC-SHA256 Credential=AKIAIOSFODNN7EXAMPLE/\?\?\?\?\?\?\?\?/us-east-1/s3/aws4_request,"
                "SignedHeaders=content-length",
        verb, uri);

    if (param.content != NULL)
        strCatZ(request, ";content-md5");

    strCatZ(request, ";host;x-amz-content-sha256;x-amz-date");

    if (driver->securityToken != NULL)
        strCatZ(request, ";x-amz-security-token");

    strCatZ(request, ",Signature=????????????????????????????????????????????????????????????????\r\n");

    // Add content-length
    strCatFmt(request, "content-length:%zu\r\n", param.content != NULL ? strlen(param.content) : 0);

    // Add md5
    if (param.content != NULL)
    {
        char md5Hash[HASH_TYPE_MD5_SIZE_HEX];
        encodeToStr(encodeBase64, bufPtr(cryptoHashOne(HASH_TYPE_MD5_STR, BUFSTRZ(param.content))), HASH_TYPE_M5_SIZE, md5Hash);
        strCatFmt(request, "content-md5:%s\r\n", md5Hash);
    }

    // Add host
    if (driver->uriStyle == storageS3UriStyleHost)
        strCatFmt(request, "host:bucket." S3_TEST_HOST "\r\n");
    else
        strCatFmt(request, "host:" S3_TEST_HOST "\r\n");

    // Add content sha256 and date
    strCatFmt(
        request,
        "x-amz-content-sha256:%s\r\n"
        "x-amz-date:????????T??????Z" "\r\n",
        param.content == NULL ? HASH_TYPE_SHA256_ZERO : strZ(bufHex(cryptoHashOne(HASH_TYPE_SHA256_STR,
        BUFSTRZ(param.content)))));

    if (driver->securityToken != NULL)
        strCatFmt(request, "x-amz-security-token:%s\r\n", strZ(driver->securityToken));

    // Add final \r\n
    strCatZ(request, "\r\n");

    // Add content
    if (param.content != NULL)
        strCatZ(request, param.content);

    hrnServerScriptExpect(write, request);
}

/***********************************************************************************************************************************
Helper to build test responses
***********************************************************************************************************************************/
typedef struct TestResponseParam
{
    VAR_PARAM_HEADER;
    unsigned int code;
    const char *header;
    const char *content;
} TestResponseParam;

#define testResponseP(write, ...)                                                                                                  \
    testResponse(write, (TestResponseParam){VAR_PARAM_INIT, __VA_ARGS__})

static void
testResponse(IoWrite *write, TestResponseParam param)
{
    // Set code to 200 if not specified
    param.code = param.code == 0 ? 200 : param.code;

    // Output header and code
    String *response = strNewFmt("HTTP/1.1 %u ", param.code);

    // Add reason for some codes
    switch (param.code)
    {
        case 200:
        {
            strCatZ(response, "OK");
            break;
        }

        case 403:
        {
            strCatZ(response, "Forbidden");
            break;
        }
    }

    // End header
    strCatZ(response, "\r\n");

    // Headers
    if (param.header != NULL)
        strCatFmt(response, "%s\r\n", param.header);

    // Content
    if (param.content != NULL)
    {
        strCatFmt(
            response,
            "content-length:%zu\r\n"
                "\r\n"
                "%s",
            strlen(param.content), param.content);
    }
    else
        strCatZ(response, "\r\n");

    hrnServerScriptReply(write, response);
}

/***********************************************************************************************************************************
Test Run
***********************************************************************************************************************************/
void
testRun(void)
{
    FUNCTION_HARNESS_VOID();

    // Test strings
    const String *path = strNew("/");
    const String *bucket = strNew("bucket");
    const String *region = strNew("us-east-1");
    const String *endPoint = strNew("s3.amazonaws.com");
    const String *host = hrnServerHost();
    const unsigned int port = hrnServerPort(0);
    const String *accessKey = strNew("AKIAIOSFODNN7EXAMPLE");
    const String *secretAccessKey = strNew("wJalrXUtnFEMI/K7MDENG/bPxRfiCYEXAMPLEKEY");
    const String *securityToken = strNew(
        "AQoDYXdzEPT//////////wEXAMPLEtc764bNrC9SAPBSM22wDOk4x4HIZ8j4FZTwdQWLWsKWHGBuFqwAeMicRXmxfpSPfIeoIYRqTflfKD8YUuwthAx7mSEI/q"
        "kPpKPi/kMcGdQrmGdeehM4IC1NtBmUpp2wUE8phUZampKsburEDy0KPkyQDYwT7WZ0wq5VSXDvp75YU9HFvlRd8Tx6q6fE8YQcHNVXAkiY9q6d+xo0rKwT38xV"
        "qr7ZD0u0iPPkUL64lIZbqBAz+scqKmlzm8FDrypNC9Yjc8fPOLn9FX9KSYvKTr4rvx3iSIlTJabIQwj2ICCR/oLxBA==");

    // Config settings that are required for every test (without endpoint for special tests)
    StringList *commonArgWithoutEndpointList = strLstNew();
    strLstAddZ(commonArgWithoutEndpointList, "--" CFGOPT_STANZA "=db");
    strLstAddZ(commonArgWithoutEndpointList, "--" CFGOPT_REPO1_TYPE "=s3");
    strLstAdd(commonArgWithoutEndpointList, strNewFmt("--" CFGOPT_REPO1_PATH "=%s", strZ(path)));
    strLstAdd(commonArgWithoutEndpointList, strNewFmt("--" CFGOPT_REPO1_S3_BUCKET "=%s", strZ(bucket)));
    strLstAdd(commonArgWithoutEndpointList, strNewFmt("--" CFGOPT_REPO1_S3_REGION "=%s", strZ(region)));

    // TLS can only be verified in a container
    if (!testContainer())
        strLstAddZ(commonArgWithoutEndpointList, "--no-" CFGOPT_REPO1_S3_VERIFY_TLS);

    // Config settings that are required for every test (with endpoint)
    StringList *commonArgList = strLstDup(commonArgWithoutEndpointList);
    strLstAdd(commonArgList, strNewFmt("--" CFGOPT_REPO1_S3_ENDPOINT "=%s", strZ(endPoint)));

    // *****************************************************************************************************************************
    if (testBegin("storageS3DateTime() and storageS3Auth()"))
    {
<<<<<<< HEAD
        // Only required options
        // -------------------------------------------------------------------------------------------------------------------------
        StringList *argList = strLstNew();
        strLstAddZ(argList, "--stanza=db");
        strLstAddZ(argList, "--" CFGOPT_PG1_PATH "=/path/to/pg");
        strLstAddZ(argList, "--repo1-type=s3");
        strLstAdd(argList, strNewFmt("--repo1-path=%s", strZ(path)));
        strLstAdd(argList, strNewFmt("--repo1-s3-bucket=%s", strZ(bucket)));
        strLstAdd(argList, strNewFmt("--repo1-s3-region=%s", strZ(region)));
        strLstAdd(argList, strNewFmt("--repo1-s3-endpoint=%s", strZ(endPoint)));
        setenv("PGBACKREST_REPO1_S3_KEY", strZ(accessKey), true);
        setenv("PGBACKREST_REPO1_S3_KEY_SECRET", strZ(secretAccessKey), true);
        harnessCfgLoad(cfgCmdArchiveGet, argList);

        Storage *storage = NULL;
        TEST_ASSIGN(storage, storageRepoGet(strNew(STORAGE_S3_TYPE), false), "get S3 repo storage");
        TEST_RESULT_STR(storage->path, path, "    check path");
        TEST_RESULT_STR(((StorageS3 *)storage->driver)->bucket, bucket, "    check bucket");
        TEST_RESULT_STR(((StorageS3 *)storage->driver)->region, region, "    check region");
        TEST_RESULT_STR(
            ((StorageS3 *)storage->driver)->bucketEndpoint, strNewFmt("%s.%s", strZ(bucket), strZ(endPoint)), "    check host");
        TEST_RESULT_STR(((StorageS3 *)storage->driver)->accessKey, accessKey, "    check access key");
        TEST_RESULT_STR(((StorageS3 *)storage->driver)->secretAccessKey, secretAccessKey, "    check secret access key");
        TEST_RESULT_STR(((StorageS3 *)storage->driver)->securityToken, NULL, "    check security token");
        TEST_RESULT_BOOL(storageFeature(storage, storageFeaturePath), false, "    check path feature");
        TEST_RESULT_BOOL(storageFeature(storage, storageFeatureCompress), false, "    check compress feature");

        // Add default options
        // -------------------------------------------------------------------------------------------------------------------------
        argList = strLstNew();
        strLstAddZ(argList, "--stanza=db");
        strLstAddZ(argList, "--" CFGOPT_PG1_PATH "=/path/to/pg");
        strLstAddZ(argList, "--repo1-type=s3");
        strLstAdd(argList, strNewFmt("--repo1-path=%s", strZ(path)));
        strLstAdd(argList, strNewFmt("--repo1-s3-bucket=%s", strZ(bucket)));
        strLstAdd(argList, strNewFmt("--repo1-s3-region=%s", strZ(region)));
        strLstAdd(argList, strNewFmt("--repo1-s3-endpoint=%s", strZ(endPoint)));
        strLstAdd(argList, strNewFmt("--repo1-s3-host=%s", strZ(host)));
        strLstAddZ(argList, "--repo1-s3-ca-path=/path/to/cert");
        strLstAdd(argList, strNewFmt("--" CFGOPT_REPO1_S3_CA_FILE "=%s/" HRN_SERVER_CERT_PREFIX ".crt", testRepoPath()));

        setenv("PGBACKREST_REPO1_S3_KEY", strZ(accessKey), true);
        setenv("PGBACKREST_REPO1_S3_KEY_SECRET", strZ(secretAccessKey), true);
        setenv("PGBACKREST_REPO1_S3_TOKEN", strZ(securityToken), true);
        harnessCfgLoad(cfgCmdArchiveGet, argList);

        TEST_ASSIGN(storage, storageRepoGet(strNew(STORAGE_S3_TYPE), false), "get S3 repo storage with options");
        TEST_RESULT_STR(((StorageS3 *)storage->driver)->bucket, bucket, "    check bucket");
        TEST_RESULT_STR(((StorageS3 *)storage->driver)->region, region, "    check region");
        TEST_RESULT_STR(
            ((StorageS3 *)storage->driver)->bucketEndpoint, strNewFmt("%s.%s", strZ(bucket), strZ(endPoint)), "    check host");
        TEST_RESULT_STR(((StorageS3 *)storage->driver)->accessKey, accessKey, "    check access key");
        TEST_RESULT_STR(((StorageS3 *)storage->driver)->secretAccessKey, secretAccessKey, "    check secret access key");
        TEST_RESULT_STR(((StorageS3 *)storage->driver)->securityToken, securityToken, "    check security token");

        // Add a port to the endpoint
        // -------------------------------------------------------------------------------------------------------------------------
        argList = strLstNew();
        strLstAddZ(argList, "--stanza=db");
        strLstAddZ(argList, "--" CFGOPT_PG1_PATH "=/path/to/pg");
        strLstAddZ(argList, "--repo1-type=s3");
        strLstAdd(argList, strNewFmt("--repo1-path=%s", strZ(path)));
        strLstAdd(argList, strNewFmt("--repo1-s3-bucket=%s", strZ(bucket)));
        strLstAdd(argList, strNewFmt("--repo1-s3-region=%s", strZ(region)));
        strLstAdd(argList, strNewFmt("--repo1-s3-endpoint=%s:999", strZ(endPoint)));
        setenv("PGBACKREST_REPO1_S3_KEY", strZ(accessKey), true);
        setenv("PGBACKREST_REPO1_S3_KEY_SECRET", strZ(secretAccessKey), true);
        setenv("PGBACKREST_REPO1_S3_TOKEN", strZ(securityToken), true);
        harnessCfgLoad(cfgCmdArchiveGet, argList);

        TEST_ASSIGN(storage, storageRepoGet(strNew(STORAGE_S3_TYPE), false), "get S3 repo storage with options");
        TEST_RESULT_STR(((StorageS3 *)storage->driver)->bucket, bucket, "    check bucket");
        TEST_RESULT_STR(((StorageS3 *)storage->driver)->region, region, "    check region");
        TEST_RESULT_STR(
            ((StorageS3 *)storage->driver)->bucketEndpoint, strNewFmt("%s.%s", strZ(bucket), strZ(endPoint)), "    check host");
        TEST_RESULT_STR(((StorageS3 *)storage->driver)->accessKey, accessKey, "    check access key");
        TEST_RESULT_STR(((StorageS3 *)storage->driver)->secretAccessKey, secretAccessKey, "    check secret access key");
        TEST_RESULT_STR(((StorageS3 *)storage->driver)->securityToken, securityToken, "    check security token");

        // Also add port to the host
        // -------------------------------------------------------------------------------------------------------------------------
        argList = strLstNew();
        strLstAddZ(argList, "--stanza=db");
        strLstAddZ(argList, "--" CFGOPT_PG1_PATH "=/path/to/pg");
        strLstAddZ(argList, "--repo1-type=s3");
        strLstAdd(argList, strNewFmt("--repo1-path=%s", strZ(path)));
        strLstAdd(argList, strNewFmt("--repo1-s3-bucket=%s", strZ(bucket)));
        strLstAdd(argList, strNewFmt("--repo1-s3-region=%s", strZ(region)));
        strLstAdd(argList, strNewFmt("--repo1-s3-endpoint=%s:999", strZ(endPoint)));
        strLstAdd(argList, strNewFmt("--repo1-s3-host=%s:7777", strZ(host)));
        setenv("PGBACKREST_REPO1_S3_KEY", strZ(accessKey), true);
        setenv("PGBACKREST_REPO1_S3_KEY_SECRET", strZ(secretAccessKey), true);
        setenv("PGBACKREST_REPO1_S3_TOKEN", strZ(securityToken), true);
        harnessCfgLoad(cfgCmdArchiveGet, argList);

        TEST_ASSIGN(storage, storageRepoGet(strNew(STORAGE_S3_TYPE), false), "get S3 repo storage with options");
        TEST_RESULT_STR(((StorageS3 *)storage->driver)->bucket, bucket, "    check bucket");
        TEST_RESULT_STR(((StorageS3 *)storage->driver)->region, region, "    check region");
        TEST_RESULT_STR(
            ((StorageS3 *)storage->driver)->bucketEndpoint, strNewFmt("%s.%s", strZ(bucket), strZ(endPoint)), "    check host");
        TEST_RESULT_STR(((StorageS3 *)storage->driver)->accessKey, accessKey, "    check access key");
        TEST_RESULT_STR(((StorageS3 *)storage->driver)->secretAccessKey, secretAccessKey, "    check secret access key");
        TEST_RESULT_STR(((StorageS3 *)storage->driver)->securityToken, securityToken, "    check security token");

        // Use the port option to override both
=======
        TEST_RESULT_STR_Z(storageS3DateTime(1491267845), "20170404T010405Z", "static date");

>>>>>>> 2e0e8ce5
        // -------------------------------------------------------------------------------------------------------------------------
        TEST_TITLE("config without token");

        StringList *argList = strLstDup(commonArgList);
        setenv("PGBACKREST_REPO1_S3_KEY", strZ(accessKey), true);
        setenv("PGBACKREST_REPO1_S3_KEY_SECRET", strZ(secretAccessKey), true);
        harnessCfgLoad(cfgCmdArchivePush, argList);

        StorageS3 *driver = (StorageS3 *)storageDriver(storageRepoGet(STORAGE_S3_TYPE_STR, false));

        TEST_RESULT_STR(driver->bucket, bucket, "check bucket");
        TEST_RESULT_STR(driver->region, region, "check region");
        TEST_RESULT_STR(driver->bucketEndpoint, strNewFmt("%s.%s", strZ(bucket), strZ(endPoint)), "check host");
        TEST_RESULT_STR(driver->accessKey, accessKey, "check access key");
        TEST_RESULT_STR(driver->secretAccessKey, secretAccessKey, "check secret access key");
        TEST_RESULT_STR(driver->securityToken, NULL, "check security token");
        TEST_RESULT_STR_Z(
            httpClientToLog(driver->httpClient),
            "{ioClient: {type: tls, driver: {ioClient: {type: socket, driver: {host: bucket.s3.amazonaws.com, port: 443"
                ", timeout: 60000}}, timeout: 60000, verifyPeer: true}}, reusable: 0, timeout: 60000}",
            "check http client");

        // -------------------------------------------------------------------------------------------------------------------------
        TEST_TITLE("auth with token");

        HttpHeader *header = httpHeaderNew(NULL);
        HttpQuery *query = httpQueryNewP();
        httpQueryAdd(query, strNew("list-type"), strNew("2"));

        TEST_RESULT_VOID(
            storageS3Auth(driver, strNew("GET"), strNew("/"), query, strNew("20170606T121212Z"), header, HASH_TYPE_SHA256_ZERO_STR),
            "generate authorization");
        TEST_RESULT_STR_Z(
            httpHeaderGet(header, strNew("authorization")),
            "AWS4-HMAC-SHA256 Credential=AKIAIOSFODNN7EXAMPLE/20170606/us-east-1/s3/aws4_request,"
                "SignedHeaders=host;x-amz-content-sha256;x-amz-date,"
                "Signature=cb03bf1d575c1f8904dabf0e573990375340ab293ef7ad18d049fc1338fd89b3",
            "check authorization header");

        // Test again to be sure cache signing key is used
        const Buffer *lastSigningKey = driver->signingKey;

        TEST_RESULT_VOID(
            storageS3Auth(driver, strNew("GET"), strNew("/"), query, strNew("20170606T121212Z"), header, HASH_TYPE_SHA256_ZERO_STR),
            "generate authorization");
        TEST_RESULT_STR_Z(
            httpHeaderGet(header, strNew("authorization")),
            "AWS4-HMAC-SHA256 Credential=AKIAIOSFODNN7EXAMPLE/20170606/us-east-1/s3/aws4_request,"
                "SignedHeaders=host;x-amz-content-sha256;x-amz-date,"
                "Signature=cb03bf1d575c1f8904dabf0e573990375340ab293ef7ad18d049fc1338fd89b3",
            "check authorization header");
        TEST_RESULT_BOOL(driver->signingKey == lastSigningKey, true, "check signing key was reused");

        // -------------------------------------------------------------------------------------------------------------------------
        TEST_TITLE("change date to generate new signing key");

        TEST_RESULT_VOID(
            storageS3Auth(driver, strNew("GET"), strNew("/"), query, strNew("20180814T080808Z"), header, HASH_TYPE_SHA256_ZERO_STR),
            "generate authorization");
        TEST_RESULT_STR_Z(
            httpHeaderGet(header, strNew("authorization")),
            "AWS4-HMAC-SHA256 Credential=AKIAIOSFODNN7EXAMPLE/20180814/us-east-1/s3/aws4_request,"
                "SignedHeaders=host;x-amz-content-sha256;x-amz-date,"
                "Signature=d0fa9c36426eb94cdbaf287a7872c7a3b6c913f523163d0d7debba0758e36f49",
            "check authorization header");
        TEST_RESULT_BOOL(driver->signingKey != lastSigningKey, true, "check signing key was regenerated");

        // -------------------------------------------------------------------------------------------------------------------------
        TEST_TITLE("config with token, endpoint with custom port, and ca-file/path");

        argList = strLstDup(commonArgWithoutEndpointList);
        strLstAddZ(argList, "--" CFGOPT_REPO1_S3_ENDPOINT "=custom.endpoint:333");
        strLstAddZ(argList, "--" CFGOPT_REPO1_S3_CA_PATH "=/path/to/cert");
        strLstAdd(argList, strNewFmt("--" CFGOPT_REPO1_S3_CA_FILE "=%s/" TEST_CERTIFICATE_PREFIX ".crt", testRepoPath()));
        setenv("PGBACKREST_REPO1_S3_KEY", strZ(accessKey), true);
        setenv("PGBACKREST_REPO1_S3_KEY_SECRET", strZ(secretAccessKey), true);
        setenv("PGBACKREST_REPO1_S3_TOKEN", strZ(securityToken), true);
        harnessCfgLoad(cfgCmdArchivePush, argList);

        driver = (StorageS3 *)storageDriver(storageRepoGet(STORAGE_S3_TYPE_STR, false));

        TEST_RESULT_STR(driver->securityToken, securityToken, "check security token");
        TEST_RESULT_STR_Z(
            httpClientToLog(driver->httpClient),
            "{ioClient: {type: tls, driver: {ioClient: {type: socket, driver: {host: bucket.custom.endpoint, port: 333"
                ", timeout: 60000}}, timeout: 60000, verifyPeer: true}}, reusable: 0, timeout: 60000}",
            "check http client");

        // -------------------------------------------------------------------------------------------------------------------------
        TEST_TITLE("auth with token");

        driver = (StorageS3 *)storageDriver(
            storageS3New(
                path, true, NULL, bucket, endPoint, storageS3UriStyleHost, region, accessKey, secretAccessKey, securityToken, 16, 2,
                NULL, 0, 0, testContainer(), NULL, NULL));

        TEST_RESULT_VOID(
            storageS3Auth(driver, strNew("GET"), strNew("/"), query, strNew("20170606T121212Z"), header, HASH_TYPE_SHA256_ZERO_STR),
            "generate authorization");
        TEST_RESULT_STR_Z(
            httpHeaderGet(header, strNew("authorization")),
            "AWS4-HMAC-SHA256 Credential=AKIAIOSFODNN7EXAMPLE/20170606/us-east-1/s3/aws4_request,"
                "SignedHeaders=host;x-amz-content-sha256;x-amz-date;x-amz-security-token,"
                "Signature=c12565bf5d7e0ef623f76d66e09e5431aebef803f6a25a01c586525f17e474a3",
            "    check authorization header");
    }

    // *****************************************************************************************************************************
    if (testBegin("storageS3*(), StorageReadS3, and StorageWriteS3"))
    {
        HARNESS_FORK_BEGIN()
        {
            HARNESS_FORK_CHILD_BEGIN(0, true)
            {
                TEST_RESULT_VOID(
                    hrnServerRunP(
                        ioFdReadNew(strNew("s3 server read"), HARNESS_FORK_CHILD_READ(), 5000), hrnServerProtocolTls, .port = port),
                    "s3 server run");
            }
            HARNESS_FORK_CHILD_END();

            HARNESS_FORK_PARENT_BEGIN()
            {
                IoWrite *service = hrnServerScriptBegin(
                    ioFdWriteNew(strNew("s3 client write"), HARNESS_FORK_PARENT_WRITE_PROCESS(0), 2000));

                // -----------------------------------------------------------------------------------------------------------------
                TEST_TITLE("config with keys, token, and host with custom port");

                StringList *argList = strLstDup(commonArgList);
                strLstAdd(argList, strNewFmt("--" CFGOPT_REPO1_S3_HOST "=%s:%u", strZ(host), port));
                setenv("PGBACKREST_REPO1_S3_KEY", strZ(accessKey), true);
                setenv("PGBACKREST_REPO1_S3_KEY_SECRET", strZ(secretAccessKey), true);
                setenv("PGBACKREST_REPO1_S3_TOKEN", strZ(securityToken), true);
                harnessCfgLoad(cfgCmdArchivePush, argList);

                Storage *s3 = storageRepoGet(STORAGE_S3_TYPE_STR, true);
                StorageS3 *driver = (StorageS3 *)s3->driver;

                TEST_RESULT_STR(s3->path, path, "check path");
                TEST_RESULT_BOOL(storageFeature(s3, storageFeaturePath), false, "check path feature");
                TEST_RESULT_BOOL(storageFeature(s3, storageFeatureCompress), false, "check compress feature");

                // Set partSize to a small value for testing
                driver->partSize = 16;

                // Coverage for noop functions
                // -----------------------------------------------------------------------------------------------------------------
                TEST_RESULT_VOID(storagePathSyncP(s3, strNew("path")), "path sync is a noop");

                // -----------------------------------------------------------------------------------------------------------------
                TEST_TITLE("ignore missing file");

                hrnServerScriptAccept(service);
                testRequestP(service, s3, HTTP_VERB_GET, "/fi%26le.txt");
                testResponseP(service, .code = 404);

                TEST_RESULT_PTR(storageGetP(storageNewReadP(s3, strNew("fi&le.txt"), .ignoreMissing = true)), NULL, "get file");

                // -----------------------------------------------------------------------------------------------------------------
                TEST_TITLE("error on missing file");

                testRequestP(service, s3, HTTP_VERB_GET, "/file.txt");
                testResponseP(service, .code = 404);

                TEST_ERROR(
                    storageGetP(storageNewReadP(s3, strNew("file.txt"))), FileMissingError,
                    "unable to open '/file.txt': No such file or directory");

                // -----------------------------------------------------------------------------------------------------------------
                TEST_TITLE("get file");

                testRequestP(service, s3, HTTP_VERB_GET, "/file.txt");
                testResponseP(service, .content = "this is a sample file");

                TEST_RESULT_STR_Z(
                    strNewBuf(storageGetP(storageNewReadP(s3, strNew("file.txt")))), "this is a sample file", "get file");

                // -----------------------------------------------------------------------------------------------------------------
                TEST_TITLE("get zero-length file");

                testRequestP(service, s3, HTTP_VERB_GET, "/file0.txt");
                testResponseP(service);

                TEST_RESULT_STR_Z(strNewBuf(storageGetP(storageNewReadP(s3, strNew("file0.txt")))), "", "get zero-length file");

                // -----------------------------------------------------------------------------------------------------------------
                TEST_TITLE("non-404 error");

                testRequestP(service, s3, HTTP_VERB_GET, "/file.txt");
                testResponseP(service, .code = 303, .content = "CONTENT");

                StorageRead *read = NULL;
                TEST_ASSIGN(read, storageNewReadP(s3, strNew("file.txt"), .ignoreMissing = true), "new read file");
                TEST_RESULT_BOOL(storageReadIgnoreMissing(read), true, "    check ignore missing");
                TEST_RESULT_STR_Z(storageReadName(read), "/file.txt", "    check name");

                TEST_ERROR(
                    ioReadOpen(storageReadIo(read)), ProtocolError,
                    "HTTP request failed with 303:\n"
                    "*** URI/Query ***:\n"
                    "/file.txt\n"
                    "*** Request Headers ***:\n"
                    "authorization: <redacted>\n"
                    "content-length: 0\n"
                    "host: bucket." S3_TEST_HOST "\n"
                    "x-amz-content-sha256: e3b0c44298fc1c149afbf4c8996fb92427ae41e4649b934ca495991b7852b855\n"
                    "x-amz-date: <redacted>\n"
                    "x-amz-security-token: <redacted>\n"
                    "*** Response Headers ***:\n"
                    "content-length: 7\n"
                    "*** Response Content ***:\n"
                    "CONTENT")

                // -----------------------------------------------------------------------------------------------------------------
                TEST_TITLE("write file in one part");

                testRequestP(service, s3, HTTP_VERB_PUT, "/file.txt", .content = "ABCD");
                testResponseP(service);

                StorageWrite *write = NULL;
                TEST_ASSIGN(write, storageNewWriteP(s3, strNew("file.txt")), "new write");
                TEST_RESULT_VOID(storagePutP(write, BUFSTRDEF("ABCD")), "write");

                TEST_RESULT_BOOL(storageWriteAtomic(write), true, "write is atomic");
                TEST_RESULT_BOOL(storageWriteCreatePath(write), true, "path will be created");
                TEST_RESULT_UINT(storageWriteModeFile(write), 0, "file mode is 0");
                TEST_RESULT_UINT(storageWriteModePath(write), 0, "path mode is 0");
                TEST_RESULT_STR_Z(storageWriteName(write), "/file.txt", "check file name");
                TEST_RESULT_BOOL(storageWriteSyncFile(write), true, "file is synced");
                TEST_RESULT_BOOL(storageWriteSyncPath(write), true, "path is synced");

                TEST_RESULT_VOID(storageWriteS3Close(write->driver), "close file again");

                // -----------------------------------------------------------------------------------------------------------------
                TEST_TITLE("write zero-length file");

                testRequestP(service, s3, HTTP_VERB_PUT, "/file.txt", .content = "");
                testResponseP(service);

                TEST_ASSIGN(write, storageNewWriteP(s3, strNew("file.txt")), "new write");
                TEST_RESULT_VOID(storagePutP(write, NULL), "write");

                // -----------------------------------------------------------------------------------------------------------------
                TEST_TITLE("write file in chunks with nothing left over on close");

                testRequestP(service, s3, HTTP_VERB_POST, "/file.txt?uploads=");
                testResponseP(
                    service,
                    .content =
                        "<?xml version=\"1.0\" encoding=\"UTF-8\"?>"
                        "<InitiateMultipartUploadResult xmlns=\"http://s3.amazonaws.com/doc/2006-03-01/\">"
                        "<Bucket>bucket</Bucket>"
                        "<Key>file.txt</Key>"
                        "<UploadId>WxRt</UploadId>"
                        "</InitiateMultipartUploadResult>");

                testRequestP(service, s3, HTTP_VERB_PUT, "/file.txt?partNumber=1&uploadId=WxRt", .content = "1234567890123456");
                testResponseP(service, .header = "etag:WxRt1");

                testRequestP(service, s3, HTTP_VERB_PUT, "/file.txt?partNumber=2&uploadId=WxRt", .content = "7890123456789012");
                testResponseP(service, .header = "eTag:WxRt2");

                testRequestP(
                    service, s3, HTTP_VERB_POST, "/file.txt?uploadId=WxRt",
                    .content =
                        "<?xml version=\"1.0\" encoding=\"UTF-8\"?>\n"
                        "<CompleteMultipartUpload>"
                        "<Part><PartNumber>1</PartNumber><ETag>WxRt1</ETag></Part>"
                        "<Part><PartNumber>2</PartNumber><ETag>WxRt2</ETag></Part>"
                        "</CompleteMultipartUpload>\n");
                testResponseP(service);

                TEST_ASSIGN(write, storageNewWriteP(s3, strNew("file.txt")), "new write");
                TEST_RESULT_VOID(storagePutP(write, BUFSTRDEF("12345678901234567890123456789012")), "write");

                // -----------------------------------------------------------------------------------------------------------------
                TEST_TITLE("write file in chunks with something left over on close");

                testRequestP(service, s3, HTTP_VERB_POST, "/file.txt?uploads=");
                testResponseP(
                    service,
                    .content =
                        "<?xml version=\"1.0\" encoding=\"UTF-8\"?>"
                        "<InitiateMultipartUploadResult xmlns=\"http://s3.amazonaws.com/doc/2006-03-01/\">"
                        "<Bucket>bucket</Bucket>"
                        "<Key>file.txt</Key>"
                        "<UploadId>RR55</UploadId>"
                        "</InitiateMultipartUploadResult>");

                testRequestP(service, s3, HTTP_VERB_PUT, "/file.txt?partNumber=1&uploadId=RR55", .content = "1234567890123456");
                testResponseP(service, .header = "etag:RR551");

                testRequestP(service, s3, HTTP_VERB_PUT, "/file.txt?partNumber=2&uploadId=RR55", .content = "7890");
                testResponseP(service, .header = "eTag:RR552");

                testRequestP(
                    service, s3, HTTP_VERB_POST, "/file.txt?uploadId=RR55",
                    .content =
                        "<?xml version=\"1.0\" encoding=\"UTF-8\"?>\n"
                        "<CompleteMultipartUpload>"
                        "<Part><PartNumber>1</PartNumber><ETag>RR551</ETag></Part>"
                        "<Part><PartNumber>2</PartNumber><ETag>RR552</ETag></Part>"
                        "</CompleteMultipartUpload>\n");
                testResponseP(service);

                TEST_ASSIGN(write, storageNewWriteP(s3, strNew("file.txt")), "new write");
                TEST_RESULT_VOID(storagePutP(write, BUFSTRDEF("12345678901234567890")), "write");

                // -----------------------------------------------------------------------------------------------------------------
                TEST_TITLE("file missing");

                testRequestP(service, s3, HTTP_VERB_HEAD, "/BOGUS");
                testResponseP(service, .code = 404);

                TEST_RESULT_BOOL(storageExistsP(s3, strNew("BOGUS")), false, "check");

                // -----------------------------------------------------------------------------------------------------------------
                TEST_TITLE("info for missing file");

                // File missing
                testRequestP(service, s3, HTTP_VERB_HEAD, "/BOGUS");
                testResponseP(service, .code = 404);

                TEST_RESULT_BOOL(storageInfoP(s3, strNew("BOGUS"), .ignoreMissing = true).exists, false, "file does not exist");

                // -----------------------------------------------------------------------------------------------------------------
                TEST_TITLE("info for file");

                testRequestP(service, s3, HTTP_VERB_HEAD, "/subdir/file1.txt");
                testResponseP(service, .header = "content-length:9999\r\nLast-Modified: Wed, 21 Oct 2015 07:28:00 GMT");

                StorageInfo info;
                TEST_ASSIGN(info, storageInfoP(s3, strNew("subdir/file1.txt")), "file exists");
                TEST_RESULT_BOOL(info.exists, true, "    check exists");
                TEST_RESULT_UINT(info.type, storageTypeFile, "    check type");
                TEST_RESULT_UINT(info.size, 9999, "    check exists");
                TEST_RESULT_INT(info.timeModified, 1445412480, "    check time");

                // -----------------------------------------------------------------------------------------------------------------
                TEST_TITLE("info check existence only");

                testRequestP(service, s3, HTTP_VERB_HEAD, "/subdir/file2.txt");
                testResponseP(service, .header = "content-length:777\r\nLast-Modified: Wed, 22 Oct 2015 07:28:00 GMT");

                TEST_ASSIGN(info, storageInfoP(s3, strNew("subdir/file2.txt"), .level = storageInfoLevelExists), "file exists");
                TEST_RESULT_BOOL(info.exists, true, "    check exists");
                TEST_RESULT_UINT(info.type, storageTypeFile, "    check type");
                TEST_RESULT_UINT(info.size, 0, "    check exists");
                TEST_RESULT_INT(info.timeModified, 0, "    check time");

                // -----------------------------------------------------------------------------------------------------------------
                TEST_TITLE("errorOnMissing invalid because there are no paths");

                TEST_ERROR(
                    storageListP(s3, strNew("/"), .errorOnMissing = true), AssertError,
                    "assertion '!param.errorOnMissing || storageFeature(this, storageFeaturePath)' failed");

                // -----------------------------------------------------------------------------------------------------------------
                TEST_TITLE("error without xml");

                testRequestP(service, s3, HTTP_VERB_GET, "/?delimiter=%2F&list-type=2");
                testResponseP(service, .code = 344);

                TEST_ERROR(storageListP(s3, strNew("/")), ProtocolError,
                    "HTTP request failed with 344:\n"
                    "*** URI/Query ***:\n"
                    "/?delimiter=%2F&list-type=2\n"
                    "*** Request Headers ***:\n"
                    "authorization: <redacted>\n"
                    "content-length: 0\n"
                    "host: bucket." S3_TEST_HOST "\n"
                    "x-amz-content-sha256: e3b0c44298fc1c149afbf4c8996fb92427ae41e4649b934ca495991b7852b855\n"
                    "x-amz-date: <redacted>\n"
                    "x-amz-security-token: <redacted>");

                // -----------------------------------------------------------------------------------------------------------------
                TEST_TITLE("error with xml");

                testRequestP(service, s3, HTTP_VERB_GET, "/?delimiter=%2F&list-type=2");
                testResponseP(
                    service, .code = 344,
                    .content =
                        "<?xml version=\"1.0\" encoding=\"UTF-8\"?>"
                        "<Error>"
                        "<Code>SomeOtherCode</Code>"
                        "</Error>");

                TEST_ERROR(storageListP(s3, strNew("/")), ProtocolError,
                    "HTTP request failed with 344:\n"
                    "*** URI/Query ***:\n"
                    "/?delimiter=%2F&list-type=2\n"
                    "*** Request Headers ***:\n"
                    "authorization: <redacted>\n"
                    "content-length: 0\n"
                    "host: bucket." S3_TEST_HOST "\n"
                    "x-amz-content-sha256: e3b0c44298fc1c149afbf4c8996fb92427ae41e4649b934ca495991b7852b855\n"
                    "x-amz-date: <redacted>\n"
                    "x-amz-security-token: <redacted>\n"
                    "*** Response Headers ***:\n"
                    "content-length: 79\n"
                    "*** Response Content ***:\n"
                    "<?xml version=\"1.0\" encoding=\"UTF-8\"?><Error><Code>SomeOtherCode</Code></Error>");

                // -----------------------------------------------------------------------------------------------------------------
                TEST_TITLE("list basic level");

                testRequestP(service, s3, HTTP_VERB_GET, "/?delimiter=%2F&list-type=2&prefix=path%2Fto%2F");
                testResponseP(
                    service,
                    .content =
                        "<?xml version=\"1.0\" encoding=\"UTF-8\"?>"
                        "<ListBucketResult xmlns=\"http://s3.amazonaws.com/doc/2006-03-01/\">"
                        "    <Contents>"
                        "        <Key>path/to/test_file</Key>"
                        "        <LastModified>2009-10-12T17:50:30.000Z</LastModified>"
                        "        <Size>787</Size>"
                        "    </Contents>"
                        "   <CommonPrefixes>"
                        "       <Prefix>path/to/test_path/</Prefix>"
                        "   </CommonPrefixes>"
                        "</ListBucketResult>");

                HarnessStorageInfoListCallbackData callbackData =
                {
                    .content = strNew(""),
                };

                TEST_ERROR(
                    storageInfoListP(s3, strNew("/"), hrnStorageInfoListCallback, NULL, .errorOnMissing = true),
                    AssertError, "assertion '!param.errorOnMissing || storageFeature(this, storageFeaturePath)' failed");

                TEST_RESULT_VOID(
                    storageInfoListP(s3, strNew("/path/to"), hrnStorageInfoListCallback, &callbackData), "list");
                TEST_RESULT_STR_Z(
                    callbackData.content,
                    "test_path {path}\n"
                    "test_file {file, s=787, t=1255369830}\n",
                    "check");

                // -----------------------------------------------------------------------------------------------------------------
                TEST_TITLE("list exists level");

                testRequestP(service, s3, HTTP_VERB_GET, "/?delimiter=%2F&list-type=2");
                testResponseP(
                    service,
                    .content =
                        "<?xml version=\"1.0\" encoding=\"UTF-8\"?>"
                        "<ListBucketResult xmlns=\"http://s3.amazonaws.com/doc/2006-03-01/\">"
                        "    <Contents>"
                        "        <Key>test1.txt</Key>"
                        "    </Contents>"
                        "   <CommonPrefixes>"
                        "       <Prefix>path1/</Prefix>"
                        "   </CommonPrefixes>"
                        "</ListBucketResult>");

                callbackData.content = strNew("");

                TEST_RESULT_VOID(
                    storageInfoListP(s3, strNew("/"), hrnStorageInfoListCallback, &callbackData, .level = storageInfoLevelExists),
                    "list");
                TEST_RESULT_STR_Z(
                    callbackData.content,
                    "path1 {}\n"
                    "test1.txt {}\n",
                    "check");

                // -----------------------------------------------------------------------------------------------------------------
                TEST_TITLE("list a file in root with expression");

                testRequestP(service, s3, HTTP_VERB_GET, "/?delimiter=%2F&list-type=2&prefix=test");
                testResponseP(
                    service,
                    .content =
                        "<?xml version=\"1.0\" encoding=\"UTF-8\"?>"
                        "<ListBucketResult xmlns=\"http://s3.amazonaws.com/doc/2006-03-01/\">"
                        "    <Contents>"
                        "        <Key>test1.txt</Key>"
                        "    </Contents>"
                        "</ListBucketResult>");

                callbackData.content = strNew("");

                TEST_RESULT_VOID(
                    storageInfoListP(
                        s3, strNew("/"), hrnStorageInfoListCallback, &callbackData, .expression = strNew("^test.*$"),
                        .level = storageInfoLevelExists),
                    "list");
                TEST_RESULT_STR_Z(
                    callbackData.content,
                    "test1.txt {}\n",
                    "check");

                // -----------------------------------------------------------------------------------------------------------------
                TEST_TITLE("list files with continuation");

                testRequestP(service, s3, HTTP_VERB_GET, "/?delimiter=%2F&list-type=2&prefix=path%2Fto%2F");
                testResponseP(
                    service,
                    .content =
                        "<?xml version=\"1.0\" encoding=\"UTF-8\"?>"
                        "<ListBucketResult xmlns=\"http://s3.amazonaws.com/doc/2006-03-01/\">"
                        "    <NextContinuationToken>1ueGcxLPRx1Tr/XYExHnhbYLgveDs2J/wm36Hy4vbOwM=</NextContinuationToken>"
                        "    <Contents>"
                        "        <Key>path/to/test1.txt</Key>"
                        "    </Contents>"
                        "    <Contents>"
                        "        <Key>path/to/test2.txt</Key>"
                        "    </Contents>"
                        "   <CommonPrefixes>"
                        "       <Prefix>path/to/path1/</Prefix>"
                        "   </CommonPrefixes>"
                        "</ListBucketResult>");

                testRequestP(
                    service, s3, HTTP_VERB_GET,
                    "/?continuation-token=1ueGcxLPRx1Tr%2FXYExHnhbYLgveDs2J%2Fwm36Hy4vbOwM%3D&delimiter=%2F&list-type=2"
                        "&prefix=path%2Fto%2F");
                testResponseP(
                    service,
                    .content =
                        "<?xml version=\"1.0\" encoding=\"UTF-8\"?>"
                        "<ListBucketResult xmlns=\"http://s3.amazonaws.com/doc/2006-03-01/\">"
                        "    <Contents>"
                        "        <Key>path/to/test3.txt</Key>"
                        "    </Contents>"
                        "   <CommonPrefixes>"
                        "       <Prefix>path/to/path2/</Prefix>"
                        "   </CommonPrefixes>"
                        "</ListBucketResult>");

                callbackData.content = strNew("");

                TEST_RESULT_VOID(
                    storageInfoListP(
                        s3, strNew("/path/to"), hrnStorageInfoListCallback, &callbackData, .level = storageInfoLevelExists),
                    "list");
                TEST_RESULT_STR_Z(
                    callbackData.content,
                    "path1 {}\n"
                    "test1.txt {}\n"
                    "test2.txt {}\n"
                    "path2 {}\n"
                    "test3.txt {}\n",
                    "check");

                // -----------------------------------------------------------------------------------------------------------------
                TEST_TITLE("list files with expression");

                testRequestP(service, s3, HTTP_VERB_GET, "/?delimiter=%2F&list-type=2&prefix=path%2Fto%2Ftest");
                testResponseP(
                    service,
                    .content =
                        "<?xml version=\"1.0\" encoding=\"UTF-8\"?>"
                        "<ListBucketResult xmlns=\"http://s3.amazonaws.com/doc/2006-03-01/\">"
                        "    <Contents>"
                        "        <Key>path/to/test1.txt</Key>"
                        "    </Contents>"
                        "    <Contents>"
                        "        <Key>path/to/test2.txt</Key>"
                        "    </Contents>"
                        "    <Contents>"
                        "        <Key>path/to/test3.txt</Key>"
                        "    </Contents>"
                        "   <CommonPrefixes>"
                        "       <Prefix>path/to/test1.path/</Prefix>"
                        "   </CommonPrefixes>"
                        "   <CommonPrefixes>"
                        "       <Prefix>path/to/test2.path/</Prefix>"
                        "   </CommonPrefixes>"
                        "</ListBucketResult>");

                callbackData.content = strNew("");

                TEST_RESULT_VOID(
                    storageInfoListP(
                        s3, strNew("/path/to"), hrnStorageInfoListCallback, &callbackData, .expression = strNew("^test(1|3)"),
                        .level = storageInfoLevelExists),
                    "list");
                TEST_RESULT_STR_Z(
                    callbackData.content,
                    "test1.path {}\n"
                    "test1.txt {}\n"
                    "test3.txt {}\n",
                    "check");

                // -----------------------------------------------------------------------------------------------------------------
                TEST_TITLE("switch to path-style URIs");

                hrnServerScriptClose(service);

                argList = strLstDup(commonArgList);
                strLstAddZ(argList, "--" CFGOPT_REPO1_S3_URI_STYLE "=" STORAGE_S3_URI_STYLE_PATH);
                strLstAdd(argList, strNewFmt("--" CFGOPT_REPO1_S3_HOST "=%s", strZ(host)));
                strLstAdd(argList, strNewFmt("--" CFGOPT_REPO1_S3_PORT "=%u", port));
                setenv("PGBACKREST_REPO1_S3_KEY", strZ(accessKey), true);
                setenv("PGBACKREST_REPO1_S3_KEY_SECRET", strZ(secretAccessKey), true);
                unsetenv("PGBACKREST_REPO1_S3_TOKEN");
                harnessCfgLoad(cfgCmdArchivePush, argList);

                s3 = storageRepoGet(STORAGE_S3_TYPE_STR, true);
                driver = (StorageS3 *)s3->driver;

                // Set deleteMax to a small value for testing
                driver->deleteMax = 2;

                hrnServerScriptAccept(service);

                // -----------------------------------------------------------------------------------------------------------------
                TEST_TITLE("error when no recurse because there are no paths");

                TEST_ERROR(
                    storagePathRemoveP(s3, strNew("/")), AssertError,
                    "assertion 'param.recurse || storageFeature(this, storageFeaturePath)' failed");

                // -----------------------------------------------------------------------------------------------------------------
                TEST_TITLE("remove files from root");

                testRequestP(service, s3, HTTP_VERB_GET, "/bucket/?list-type=2");
                testResponseP(
                    service,
                    .content =
                        "<?xml version=\"1.0\" encoding=\"UTF-8\"?>"
                        "<ListBucketResult xmlns=\"http://s3.amazonaws.com/doc/2006-03-01/\">"
                        "    <Contents>"
                        "        <Key>test1.txt</Key>"
                        "    </Contents>"
                        "    <Contents>"
                        "        <Key>path1/xxx.zzz</Key>"
                        "    </Contents>"
                        "</ListBucketResult>");

                testRequestP(
                    service, s3, HTTP_VERB_POST, "/bucket/?delete=",
                    .content =
                        "<?xml version=\"1.0\" encoding=\"UTF-8\"?>\n"
                        "<Delete><Quiet>true</Quiet>"
                        "<Object><Key>test1.txt</Key></Object>"
                        "<Object><Key>path1/xxx.zzz</Key></Object>"
                        "</Delete>\n");
                testResponseP(
                    service, .content = "<DeleteResult xmlns=\"http://s3.amazonaws.com/doc/2006-03-01/\"></DeleteResult>");

                TEST_RESULT_VOID(storagePathRemoveP(s3, strNew("/"), .recurse = true), "remove");

                // -----------------------------------------------------------------------------------------------------------------
                TEST_TITLE("remove files in empty subpath (nothing to do)");

                testRequestP(service, s3, HTTP_VERB_GET, "/bucket/?list-type=2&prefix=path%2F");
                testResponseP(
                    service,
                    .content =
                        "<?xml version=\"1.0\" encoding=\"UTF-8\"?>"
                        "<ListBucketResult xmlns=\"http://s3.amazonaws.com/doc/2006-03-01/\">"
                        "</ListBucketResult>");

                TEST_RESULT_VOID(storagePathRemoveP(s3, strNew("/path"), .recurse = true), "remove");

                // -----------------------------------------------------------------------------------------------------------------
                TEST_TITLE("remove files with continuation");

                testRequestP(service, s3, HTTP_VERB_GET, "/bucket/?list-type=2&prefix=path%2Fto%2F");
                testResponseP(
                    service,
                    .content =
                        "<?xml version=\"1.0\" encoding=\"UTF-8\"?>"
                        "<ListBucketResult xmlns=\"http://s3.amazonaws.com/doc/2006-03-01/\">"
                        "    <NextContinuationToken>continue</NextContinuationToken>"
                        "   <CommonPrefixes>"
                        "       <Prefix>path/to/test3/</Prefix>"
                        "   </CommonPrefixes>"
                        "    <Contents>"
                        "        <Key>path/to/test1.txt</Key>"
                        "    </Contents>"
                        "</ListBucketResult>");

                testRequestP(service, s3, HTTP_VERB_GET, "/bucket/?continuation-token=continue&list-type=2&prefix=path%2Fto%2F");
                testResponseP(
                    service,
                    .content =
                        "<?xml version=\"1.0\" encoding=\"UTF-8\"?>"
                        "<ListBucketResult xmlns=\"http://s3.amazonaws.com/doc/2006-03-01/\">"
                        "    <Contents>"
                        "        <Key>path/to/test3.txt</Key>"
                        "    </Contents>"
                        "    <Contents>"
                        "        <Key>path/to/test2.txt</Key>"
                        "    </Contents>"
                        "</ListBucketResult>");

                testRequestP(
                    service, s3, HTTP_VERB_POST, "/bucket/?delete=",
                    .content =
                        "<?xml version=\"1.0\" encoding=\"UTF-8\"?>\n"
                        "<Delete><Quiet>true</Quiet>"
                        "<Object><Key>path/to/test1.txt</Key></Object>"
                        "<Object><Key>path/to/test3.txt</Key></Object>"
                        "</Delete>\n");
                testResponseP(service);

                testRequestP(
                    service, s3, HTTP_VERB_POST, "/bucket/?delete=",
                    .content =
                        "<?xml version=\"1.0\" encoding=\"UTF-8\"?>\n"
                        "<Delete><Quiet>true</Quiet>"
                        "<Object><Key>path/to/test2.txt</Key></Object>"
                        "</Delete>\n");
                testResponseP(service);

                TEST_RESULT_VOID(storagePathRemoveP(s3, strNew("/path/to"), .recurse = true), "remove");

                // -----------------------------------------------------------------------------------------------------------------
                TEST_TITLE("remove error");

                testRequestP(service, s3, HTTP_VERB_GET, "/bucket/?list-type=2&prefix=path%2F");
                testResponseP(
                    service,
                    .content =
                        "<?xml version=\"1.0\" encoding=\"UTF-8\"?>"
                        "<ListBucketResult xmlns=\"http://s3.amazonaws.com/doc/2006-03-01/\">"
                        "    <Contents>"
                        "        <Key>path/sample.txt</Key>"
                        "    </Contents>"
                        "    <Contents>"
                        "        <Key>path/sample2.txt</Key>"
                        "    </Contents>"
                        "</ListBucketResult>");

                testRequestP(
                    service, s3, HTTP_VERB_POST, "/bucket/?delete=",
                    .content =
                        "<?xml version=\"1.0\" encoding=\"UTF-8\"?>\n"
                        "<Delete><Quiet>true</Quiet>"
                        "<Object><Key>path/sample.txt</Key></Object>"
                        "<Object><Key>path/sample2.txt</Key></Object>"
                        "</Delete>\n");
                testResponseP(
                    service,
                    .content =
                        "<?xml version=\"1.0\" encoding=\"UTF-8\"?>"
                        "<DeleteResult xmlns=\"http://s3.amazonaws.com/doc/2006-03-01/\">"
                            "<Error><Key>sample2.txt</Key><Code>AccessDenied</Code><Message>Access Denied</Message></Error>"
                            "</DeleteResult>");

                TEST_ERROR(
                    storagePathRemoveP(s3, strNew("/path"), .recurse = true), FileRemoveError,
                    "unable to remove file 'sample2.txt': [AccessDenied] Access Denied");

                // -----------------------------------------------------------------------------------------------------------------
                TEST_TITLE("remove file");

                testRequestP(service, s3, HTTP_VERB_DELETE, "/bucket/path/to/test.txt");
                testResponseP(service, .code = 204);

                TEST_RESULT_VOID(storageRemoveP(s3, strNew("/path/to/test.txt")), "remove");

                // -----------------------------------------------------------------------------------------------------------------
                hrnServerScriptEnd(service);
            }
            HARNESS_FORK_PARENT_END();
        }
        HARNESS_FORK_END();
    }

    FUNCTION_HARNESS_RESULT_VOID();
}<|MERGE_RESOLUTION|>--- conflicted
+++ resolved
@@ -194,116 +194,8 @@
     // *****************************************************************************************************************************
     if (testBegin("storageS3DateTime() and storageS3Auth()"))
     {
-<<<<<<< HEAD
-        // Only required options
-        // -------------------------------------------------------------------------------------------------------------------------
-        StringList *argList = strLstNew();
-        strLstAddZ(argList, "--stanza=db");
-        strLstAddZ(argList, "--" CFGOPT_PG1_PATH "=/path/to/pg");
-        strLstAddZ(argList, "--repo1-type=s3");
-        strLstAdd(argList, strNewFmt("--repo1-path=%s", strZ(path)));
-        strLstAdd(argList, strNewFmt("--repo1-s3-bucket=%s", strZ(bucket)));
-        strLstAdd(argList, strNewFmt("--repo1-s3-region=%s", strZ(region)));
-        strLstAdd(argList, strNewFmt("--repo1-s3-endpoint=%s", strZ(endPoint)));
-        setenv("PGBACKREST_REPO1_S3_KEY", strZ(accessKey), true);
-        setenv("PGBACKREST_REPO1_S3_KEY_SECRET", strZ(secretAccessKey), true);
-        harnessCfgLoad(cfgCmdArchiveGet, argList);
-
-        Storage *storage = NULL;
-        TEST_ASSIGN(storage, storageRepoGet(strNew(STORAGE_S3_TYPE), false), "get S3 repo storage");
-        TEST_RESULT_STR(storage->path, path, "    check path");
-        TEST_RESULT_STR(((StorageS3 *)storage->driver)->bucket, bucket, "    check bucket");
-        TEST_RESULT_STR(((StorageS3 *)storage->driver)->region, region, "    check region");
-        TEST_RESULT_STR(
-            ((StorageS3 *)storage->driver)->bucketEndpoint, strNewFmt("%s.%s", strZ(bucket), strZ(endPoint)), "    check host");
-        TEST_RESULT_STR(((StorageS3 *)storage->driver)->accessKey, accessKey, "    check access key");
-        TEST_RESULT_STR(((StorageS3 *)storage->driver)->secretAccessKey, secretAccessKey, "    check secret access key");
-        TEST_RESULT_STR(((StorageS3 *)storage->driver)->securityToken, NULL, "    check security token");
-        TEST_RESULT_BOOL(storageFeature(storage, storageFeaturePath), false, "    check path feature");
-        TEST_RESULT_BOOL(storageFeature(storage, storageFeatureCompress), false, "    check compress feature");
-
-        // Add default options
-        // -------------------------------------------------------------------------------------------------------------------------
-        argList = strLstNew();
-        strLstAddZ(argList, "--stanza=db");
-        strLstAddZ(argList, "--" CFGOPT_PG1_PATH "=/path/to/pg");
-        strLstAddZ(argList, "--repo1-type=s3");
-        strLstAdd(argList, strNewFmt("--repo1-path=%s", strZ(path)));
-        strLstAdd(argList, strNewFmt("--repo1-s3-bucket=%s", strZ(bucket)));
-        strLstAdd(argList, strNewFmt("--repo1-s3-region=%s", strZ(region)));
-        strLstAdd(argList, strNewFmt("--repo1-s3-endpoint=%s", strZ(endPoint)));
-        strLstAdd(argList, strNewFmt("--repo1-s3-host=%s", strZ(host)));
-        strLstAddZ(argList, "--repo1-s3-ca-path=/path/to/cert");
-        strLstAdd(argList, strNewFmt("--" CFGOPT_REPO1_S3_CA_FILE "=%s/" HRN_SERVER_CERT_PREFIX ".crt", testRepoPath()));
-
-        setenv("PGBACKREST_REPO1_S3_KEY", strZ(accessKey), true);
-        setenv("PGBACKREST_REPO1_S3_KEY_SECRET", strZ(secretAccessKey), true);
-        setenv("PGBACKREST_REPO1_S3_TOKEN", strZ(securityToken), true);
-        harnessCfgLoad(cfgCmdArchiveGet, argList);
-
-        TEST_ASSIGN(storage, storageRepoGet(strNew(STORAGE_S3_TYPE), false), "get S3 repo storage with options");
-        TEST_RESULT_STR(((StorageS3 *)storage->driver)->bucket, bucket, "    check bucket");
-        TEST_RESULT_STR(((StorageS3 *)storage->driver)->region, region, "    check region");
-        TEST_RESULT_STR(
-            ((StorageS3 *)storage->driver)->bucketEndpoint, strNewFmt("%s.%s", strZ(bucket), strZ(endPoint)), "    check host");
-        TEST_RESULT_STR(((StorageS3 *)storage->driver)->accessKey, accessKey, "    check access key");
-        TEST_RESULT_STR(((StorageS3 *)storage->driver)->secretAccessKey, secretAccessKey, "    check secret access key");
-        TEST_RESULT_STR(((StorageS3 *)storage->driver)->securityToken, securityToken, "    check security token");
-
-        // Add a port to the endpoint
-        // -------------------------------------------------------------------------------------------------------------------------
-        argList = strLstNew();
-        strLstAddZ(argList, "--stanza=db");
-        strLstAddZ(argList, "--" CFGOPT_PG1_PATH "=/path/to/pg");
-        strLstAddZ(argList, "--repo1-type=s3");
-        strLstAdd(argList, strNewFmt("--repo1-path=%s", strZ(path)));
-        strLstAdd(argList, strNewFmt("--repo1-s3-bucket=%s", strZ(bucket)));
-        strLstAdd(argList, strNewFmt("--repo1-s3-region=%s", strZ(region)));
-        strLstAdd(argList, strNewFmt("--repo1-s3-endpoint=%s:999", strZ(endPoint)));
-        setenv("PGBACKREST_REPO1_S3_KEY", strZ(accessKey), true);
-        setenv("PGBACKREST_REPO1_S3_KEY_SECRET", strZ(secretAccessKey), true);
-        setenv("PGBACKREST_REPO1_S3_TOKEN", strZ(securityToken), true);
-        harnessCfgLoad(cfgCmdArchiveGet, argList);
-
-        TEST_ASSIGN(storage, storageRepoGet(strNew(STORAGE_S3_TYPE), false), "get S3 repo storage with options");
-        TEST_RESULT_STR(((StorageS3 *)storage->driver)->bucket, bucket, "    check bucket");
-        TEST_RESULT_STR(((StorageS3 *)storage->driver)->region, region, "    check region");
-        TEST_RESULT_STR(
-            ((StorageS3 *)storage->driver)->bucketEndpoint, strNewFmt("%s.%s", strZ(bucket), strZ(endPoint)), "    check host");
-        TEST_RESULT_STR(((StorageS3 *)storage->driver)->accessKey, accessKey, "    check access key");
-        TEST_RESULT_STR(((StorageS3 *)storage->driver)->secretAccessKey, secretAccessKey, "    check secret access key");
-        TEST_RESULT_STR(((StorageS3 *)storage->driver)->securityToken, securityToken, "    check security token");
-
-        // Also add port to the host
-        // -------------------------------------------------------------------------------------------------------------------------
-        argList = strLstNew();
-        strLstAddZ(argList, "--stanza=db");
-        strLstAddZ(argList, "--" CFGOPT_PG1_PATH "=/path/to/pg");
-        strLstAddZ(argList, "--repo1-type=s3");
-        strLstAdd(argList, strNewFmt("--repo1-path=%s", strZ(path)));
-        strLstAdd(argList, strNewFmt("--repo1-s3-bucket=%s", strZ(bucket)));
-        strLstAdd(argList, strNewFmt("--repo1-s3-region=%s", strZ(region)));
-        strLstAdd(argList, strNewFmt("--repo1-s3-endpoint=%s:999", strZ(endPoint)));
-        strLstAdd(argList, strNewFmt("--repo1-s3-host=%s:7777", strZ(host)));
-        setenv("PGBACKREST_REPO1_S3_KEY", strZ(accessKey), true);
-        setenv("PGBACKREST_REPO1_S3_KEY_SECRET", strZ(secretAccessKey), true);
-        setenv("PGBACKREST_REPO1_S3_TOKEN", strZ(securityToken), true);
-        harnessCfgLoad(cfgCmdArchiveGet, argList);
-
-        TEST_ASSIGN(storage, storageRepoGet(strNew(STORAGE_S3_TYPE), false), "get S3 repo storage with options");
-        TEST_RESULT_STR(((StorageS3 *)storage->driver)->bucket, bucket, "    check bucket");
-        TEST_RESULT_STR(((StorageS3 *)storage->driver)->region, region, "    check region");
-        TEST_RESULT_STR(
-            ((StorageS3 *)storage->driver)->bucketEndpoint, strNewFmt("%s.%s", strZ(bucket), strZ(endPoint)), "    check host");
-        TEST_RESULT_STR(((StorageS3 *)storage->driver)->accessKey, accessKey, "    check access key");
-        TEST_RESULT_STR(((StorageS3 *)storage->driver)->secretAccessKey, secretAccessKey, "    check secret access key");
-        TEST_RESULT_STR(((StorageS3 *)storage->driver)->securityToken, securityToken, "    check security token");
-
-        // Use the port option to override both
-=======
         TEST_RESULT_STR_Z(storageS3DateTime(1491267845), "20170404T010405Z", "static date");
 
->>>>>>> 2e0e8ce5
         // -------------------------------------------------------------------------------------------------------------------------
         TEST_TITLE("config without token");
 
@@ -377,7 +269,7 @@
         argList = strLstDup(commonArgWithoutEndpointList);
         strLstAddZ(argList, "--" CFGOPT_REPO1_S3_ENDPOINT "=custom.endpoint:333");
         strLstAddZ(argList, "--" CFGOPT_REPO1_S3_CA_PATH "=/path/to/cert");
-        strLstAdd(argList, strNewFmt("--" CFGOPT_REPO1_S3_CA_FILE "=%s/" TEST_CERTIFICATE_PREFIX ".crt", testRepoPath()));
+        strLstAdd(argList, strNewFmt("--" CFGOPT_REPO1_S3_CA_FILE "=%s/" HRN_SERVER_CERT_PREFIX ".crt", testRepoPath()));
         setenv("PGBACKREST_REPO1_S3_KEY", strZ(accessKey), true);
         setenv("PGBACKREST_REPO1_S3_KEY_SECRET", strZ(secretAccessKey), true);
         setenv("PGBACKREST_REPO1_S3_TOKEN", strZ(securityToken), true);
