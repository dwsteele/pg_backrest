--- conflicted
+++ resolved
@@ -37,18 +37,8 @@
     // Get security token from param
     const char *securityToken = param.securityToken == NULL ? NULL : param.securityToken;
 
-<<<<<<< HEAD
     // If s3 storage is set then get the driver
     StorageS3 *driver = NULL;
-=======
-    // Add verb, uri, version, user-agent, and authorization string
-    String *request = strNewFmt(
-        "%s %s HTTP/1.1\r\n"
-            "user-agent:" PROJECT_NAME "/" PROJECT_VERSION "\r\n"
-            "authorization:AWS4-HMAC-SHA256 Credential=AKIAIOSFODNN7EXAMPLE/\?\?\?\?\?\?\?\?/us-east-1/s3/aws4_request,"
-                "SignedHeaders=content-length",
-        verb, uri);
->>>>>>> 2a73bd6c
 
     if (s3 != NULL)
     {
@@ -60,7 +50,7 @@
     }
 
     // Add request
-    String *request = strNewFmt("%s %s HTTP/1.1\r\n", verb, uri);
+    String *request = strNewFmt("%s %s HTTP/1.1\r\nuser-agent:" PROJECT_NAME "/" PROJECT_VERSION "\r\n", verb, uri);
 
     // Add authorization header when s3 service
     if (s3 != NULL)
