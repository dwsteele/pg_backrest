--- conflicted
+++ resolved
@@ -376,19 +376,12 @@
         TEST_RESULT_STR_Z(
             hrnPackBufToStr(serverWrite),
             hrnReplaceKey(
-<<<<<<< HEAD
                 "1:array:"
                 "["
                     "1:obj:{1:str:., 2:u32:1, 3:time:1555160000, 4:u32:488, 5:u32:{[user-id]}, 7:str:{[user]}, 8:u32:{[group-id]}"
                         ", 10:str:{[group]}}"
-                    ", 2:obj:{1:str:test, 3:time:1, 4:u64:6, 5:u32:416}"
                 "]"
                 ", 2:bool:true"),
-=======
-                ".\".\"\n.1\n.1555160000\n.{[user-id]}\n.\"{[user]}\"\n.{[group-id]}\n.\"{[group]}\"\n.488\n"
-                ".\n"
-                "{\"out\":true}\n"),
->>>>>>> 9345fe4c
             "check result");
 
         bufUsedSet(serverWrite, 0);
