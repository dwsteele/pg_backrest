--- conflicted
+++ resolved
@@ -72,15 +72,6 @@
         TEST_RESULT_BOOL(
             cfgDefOptionDependValueValid(cfgCmdRestore, cfgOptTarget, BOGUS_STR), false, "depend option value not valid");
 
-<<<<<<< HEAD
-        TEST_RESULT_BOOL(cfgDefOptionInternal(cfgCmdRestore, cfgOptSet), false, "option set is not internal");
-        TEST_RESULT_BOOL(cfgDefOptionInternal(cfgCmdRestore, cfgOptPgHost), true, "option pg-host is internal");
-=======
-        TEST_RESULT_BOOL(cfgDefOptionMulti(cfgOptRecoveryOption), true, "recovery-option is multi");
-        TEST_RESULT_BOOL(cfgDefOptionMulti(cfgOptDbInclude), true, "db-include is multi");
-        TEST_RESULT_BOOL(cfgDefOptionMulti(cfgOptStartFast), false, "start-fast is not multi");
->>>>>>> cc8153e7
-
         TEST_RESULT_BOOL(cfgDefOptionRequired(cfgCmdBackup, cfgOptConfig), true, "option required");
         TEST_RESULT_BOOL(cfgDefOptionRequired(cfgCmdBackup, cfgOptForce), true, "option required");
         TEST_RESULT_BOOL(cfgDefOptionRequired(cfgCmdRestore, cfgOptRepoHost), false, "option not required");
