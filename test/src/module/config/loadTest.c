--- conflicted
+++ resolved
@@ -279,10 +279,7 @@
         TEST_RESULT_VOID(harnessCfgLoad(cfgCmdArchivePush, argList), "load config");
         TEST_RESULT_STR_Z(cfgOptionStr(cfgOptCompressType), "none", "    compress-type=none");
         TEST_RESULT_INT(cfgOptionInt(cfgOptCompressLevel), 0, "    compress-level=0");
-<<<<<<< HEAD
-=======
         TEST_RESULT_BOOL(cfgOptionValid(cfgOptCompress), false, "    compress is not valid");
->>>>>>> 79cfd3ae
 
         // -------------------------------------------------------------------------------------------------------------------------
         TEST_TITLE("compress-type=gz when compress=y");
@@ -295,10 +292,7 @@
         TEST_RESULT_VOID(harnessCfgLoad(cfgCmdArchivePush, argList), "load config");
         TEST_RESULT_STR_Z(cfgOptionStr(cfgOptCompressType), "gz", "    compress-type=gz");
         TEST_RESULT_INT(cfgOptionInt(cfgOptCompressLevel), 9, "    compress-level=9");
-<<<<<<< HEAD
-=======
         TEST_RESULT_BOOL(cfgOptionValid(cfgOptCompress), false, "    compress is not valid");
->>>>>>> 79cfd3ae
 
         // -------------------------------------------------------------------------------------------------------------------------
         TEST_TITLE("warn when compress-type and compress both set");
@@ -311,10 +305,7 @@
         TEST_RESULT_VOID(harnessCfgLoad(cfgCmdArchivePush, argList), "load config");
         TEST_RESULT_STR_Z(cfgOptionStr(cfgOptCompressType), "gz", "    compress-type=gz");
         TEST_RESULT_INT(cfgOptionInt(cfgOptCompressLevel), 6, "    compress-level=6");
-<<<<<<< HEAD
-=======
         TEST_RESULT_BOOL(cfgOptionValid(cfgOptCompress), false, "    compress is not valid");
->>>>>>> 79cfd3ae
 
         harnessLogResult(
             "P00   WARN: 'compress' and 'compress-type' options should not both be set\n"
