--- conflicted
+++ resolved
@@ -378,16 +378,9 @@
     StorageWrite *destination = storageNewWriteP(storage, fileStr, .modeFile = param.modeFile);
     IoFilterGroup *filterGroup = ioWriteFilterGroup(storageWriteIo(destination));
 
-<<<<<<< HEAD
-
-    String *const filter = strNew();
-
-    // Add mode to output information filter
-=======
     // Add mode to output information filter
     String *const filter = strNew();
 
->>>>>>> e697f570
     if (param.modeFile != 0)
         strCatFmt(filter, "mode[%04o]", param.modeFile);
 
