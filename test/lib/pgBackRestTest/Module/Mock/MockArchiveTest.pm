--- conflicted
+++ resolved
@@ -83,7 +83,6 @@
 
     foreach my $rhRun
     (
-<<<<<<< HEAD
         {vm => VM1, remote => false, s3 => false, encrypt => false, compress => LZ4},
         {vm => VM1, remote =>  true, s3 =>  true, encrypt =>  true, compress =>  GZ},
         {vm => VM2, remote => false, s3 =>  true, encrypt => false, compress =>  GZ},
@@ -92,16 +91,6 @@
         {vm => VM3, remote =>  true, s3 =>  true, encrypt => false, compress =>  GZ},
         {vm => VM4, remote => false, s3 =>  true, encrypt =>  true, compress =>  GZ},
         {vm => VM4, remote =>  true, s3 => false, encrypt => false, compress => LZ4},
-=======
-        {vm => VM1, remote => false, s3 => false, encrypt => false, compress =>  GZ},
-        {vm => VM1, remote =>  true, s3 =>  true, encrypt =>  true, compress =>  GZ},
-        {vm => VM2, remote => false, s3 =>  true, encrypt => false, compress =>  GZ},
-        {vm => VM2, remote =>  true, s3 => false, encrypt =>  true, compress =>  GZ},
-        {vm => VM3, remote => false, s3 => false, encrypt =>  true, compress =>  GZ},
-        {vm => VM3, remote =>  true, s3 =>  true, encrypt => false, compress =>  GZ},
-        {vm => VM4, remote => false, s3 =>  true, encrypt =>  true, compress =>  GZ},
-        {vm => VM4, remote =>  true, s3 => false, encrypt => false, compress =>  GZ},
->>>>>>> 79cfd3ae
     )
     {
         # Only run tests for this vm
@@ -170,11 +159,7 @@
         push(@stryExpectedWAL, "${strSourceFile}-${strArchiveChecksum}.${strCompressType}");
 
         # Test that the WAL was pushed
-<<<<<<< HEAD
-        $self->archiveCheck($strSourceFile, $strArchiveChecksum, $strCompressType);
-=======
         $self->archiveCheck($oHostBackup, $strSourceFile, $strArchiveChecksum, $strCompressType);
->>>>>>> 79cfd3ae
 
         # Remove from archive_status
         storageTest()->remove("${strWalPath}/archive_status/${strSourceFile}.ready");
@@ -259,11 +244,7 @@
         }
 
         # Test that the WAL was pushed
-<<<<<<< HEAD
-        $self->archiveCheck($strSourceFile, $strArchiveChecksum, $strCompressType, $oHostDbMaster->spoolPath());
-=======
         $self->archiveCheck($oHostBackup, $strSourceFile, $strArchiveChecksum, $strCompressType, $oHostDbMaster->spoolPath());
->>>>>>> 79cfd3ae
 
         # Remove from archive_status
         storageTest()->remove("${strWalPath}/archive_status/${strSourceFile}.ready");
@@ -402,11 +383,7 @@
         $oHostDbMaster->executeSimple(
             $strCommandPush . " ${strWalPath}/${strSourceFile}.partial",
             {oLogTest => $self->expect()});
-<<<<<<< HEAD
-        $self->archiveCheck("${strSourceFile}.partial", $strArchiveChecksum);
-=======
         $self->archiveCheck($oHostBackup, "${strSourceFile}.partial", $strArchiveChecksum);
->>>>>>> 79cfd3ae
 
         push(@stryExpectedWAL, "${strSourceFile}.partial-${strArchiveChecksum}");
 
@@ -415,11 +392,7 @@
 
         $oHostDbMaster->executeSimple(
             $strCommandPush . " ${strWalPath}/${strSourceFile}.partial", {oLogTest => $self->expect()});
-<<<<<<< HEAD
-        $self->archiveCheck("${strSourceFile}.partial", $strArchiveChecksum);
-=======
         $self->archiveCheck($oHostBackup, "${strSourceFile}.partial", $strArchiveChecksum);
->>>>>>> 79cfd3ae
 
         #---------------------------------------------------------------------------------------------------------------------------
         &log(INFO, '    .partial WAL with different checksum');
