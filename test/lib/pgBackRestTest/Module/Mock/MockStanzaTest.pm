####################################################################################################################################
# Mock Stanza Module Tests
####################################################################################################################################
package pgBackRestTest::Module::Mock::MockStanzaTest;
use parent 'pgBackRestTest::Env::HostEnvTest';

####################################################################################################################################
# Perl includes
####################################################################################################################################
use strict;
use warnings FATAL => qw(all);
use Carp qw(confess);

use File::Basename qw(dirname);

use pgBackRest::Archive::Info;
use pgBackRest::Backup::Info;
use pgBackRest::Common::Exception;
use pgBackRest::Common::Ini;
use pgBackRest::Common::Log;
use pgBackRest::Common::Wait;
use pgBackRest::DbVersion;
use pgBackRest::InfoCommon;
use pgBackRest::Manifest;
use pgBackRest::Storage::Base;
use pgBackRest::Storage::Helper;

use pgBackRestTest::Env::Host::HostBackupTest;
use pgBackRestTest::Env::HostEnvTest;
use pgBackRestTest::Common::ExecuteTest;
use pgBackRestTest::Common::FileTest;
use pgBackRestTest::Common::RunTest;
use pgBackRestTest::Common::VmTest;

####################################################################################################################################
# run
####################################################################################################################################
sub run
{
    my $self = shift;

    foreach my $rhRun
    (
<<<<<<< HEAD
        {vm => VM1, remote => false, s3 => false, encrypt =>  true, compress => LZ4},
=======
        {vm => VM1, remote => false, s3 => false, encrypt =>  true, compress =>  GZ},
>>>>>>> 79cfd3ae
        {vm => VM1, remote =>  true, s3 =>  true, encrypt => false, compress =>  GZ},
        {vm => VM2, remote => false, s3 =>  true, encrypt =>  true, compress =>  GZ},
        {vm => VM2, remote =>  true, s3 => false, encrypt => false, compress =>  GZ},
        {vm => VM3, remote => false, s3 => false, encrypt => false, compress =>  GZ},
<<<<<<< HEAD
        {vm => VM3, remote =>  true, s3 =>  true, encrypt =>  true, compress => LZ4},
        {vm => VM4, remote => false, s3 =>  true, encrypt => false, compress => LZ4},
=======
        {vm => VM3, remote =>  true, s3 =>  true, encrypt =>  true, compress =>  GZ},
        {vm => VM4, remote => false, s3 =>  true, encrypt => false, compress =>  GZ},
>>>>>>> 79cfd3ae
        {vm => VM4, remote =>  true, s3 => false, encrypt =>  true, compress =>  GZ},
    )
    {
        # Only run tests for this vm
        next if ($rhRun->{vm} ne vmTest($self->vm()));

        # Increment the run, log, and decide whether this unit test should be run
        my $bRemote = $rhRun->{remote};
        my $bS3 = $rhRun->{s3};
        my $bEncrypt = $rhRun->{encrypt};
        my $strCompressType = $rhRun->{compress};

        # Increment the run, log, and decide whether this unit test should be run
        if (!$self->begin("remote ${bRemote}, s3 ${bS3}, enc ${bEncrypt}, cmp ${strCompressType}")) {next}

        # Create hosts, file object, and config
        my ($oHostDbMaster, $oHostDbStandby, $oHostBackup, $oHostS3) = $self->setup(
            true, $self->expect(), {bHostBackup => $bRemote, bS3 => $bS3, bRepoEncrypt => $bEncrypt,
            strCompressType => $strCompressType});
<<<<<<< HEAD
=======

        # Archive and backup info file names
        my $strArchiveInfoFile = $oHostBackup->repoArchivePath(ARCHIVE_INFO_FILE);
        my $strArchiveInfoCopyFile = $oHostBackup->repoArchivePath(ARCHIVE_INFO_FILE . INI_COPY_EXT);
        my $strArchiveInfoOldFile = "${strArchiveInfoFile}.old";
        my $strArchiveInfoCopyOldFile = "${strArchiveInfoCopyFile}.old";

        my $strBackupInfoFile = $oHostBackup->repoBackupPath(FILE_BACKUP_INFO);
        my $strBackupInfoCopyFile = $oHostBackup->repoBackupPath(FILE_BACKUP_INFO . INI_COPY_EXT);
        my $strBackupInfoOldFile = "${strBackupInfoFile}.old";
        my $strBackupInfoCopyOldFile = "${strBackupInfoCopyFile}.old";
>>>>>>> 79cfd3ae

        # Create the stanza
        $oHostBackup->stanzaCreate('fail on missing control file', {iExpectedExitStatus => ERROR_FILE_MISSING,
            strOptionalParam => '--no-online --log-level-file=info'});

        # Generate pg_control for stanza-create
        storageTest()->pathCreate(($oHostDbMaster->dbBasePath() . '/' . DB_PATH_GLOBAL), {bCreateParent => true});
        $self->controlGenerate($oHostDbMaster->dbBasePath(), PG_VERSION_93);

        # Fail stanza upgrade before stanza-create has been performed
        #--------------------------------------------------------------------------------------------------------------------------
        $oHostBackup->stanzaUpgrade('fail on stanza not initialized since archive.info is missing',
            {iExpectedExitStatus => ERROR_FILE_MISSING, strOptionalParam => '--no-online'});

        # Create the stanza successfully without force
        #--------------------------------------------------------------------------------------------------------------------------
        $oHostBackup->stanzaCreate('successfully create the stanza', {strOptionalParam => '--no-online'});

        # Rerun stanza-create and confirm it does not fail
        #--------------------------------------------------------------------------------------------------------------------------
        $oHostBackup->stanzaCreate(
            'do not fail on rerun of stanza-create - info files exist and DB section ok',
            {strOptionalParam => '--no-online'});

        # Stanza Create fails when not using force - database mismatch with pg_control file
        #--------------------------------------------------------------------------------------------------------------------------
        # Change the database version by copying a new pg_control file
        $self->controlGenerate($oHostDbMaster->dbBasePath(), PG_VERSION_94);

        $oHostBackup->stanzaCreate('fail on database mismatch and warn force option deprecated',
            {iExpectedExitStatus => ERROR_FILE_INVALID, strOptionalParam => '--no-online --force'});

        # Restore pg_control
        $self->controlGenerate($oHostDbMaster->dbBasePath(), PG_VERSION_93);

        # Perform a stanza upgrade which will indicate already up to date
        #--------------------------------------------------------------------------------------------------------------------------
        $oHostBackup->stanzaUpgrade('already up to date', {strOptionalParam => '--no-online'});

        # Create the wal path
        my $strWalPath = $oHostDbMaster->dbBasePath() . '/pg_xlog';
        storageTest()->pathCreate("${strWalPath}/archive_status", {bCreateParent => true});

        # Stanza Create fails - missing archive.info from non-empty archive dir
        #--------------------------------------------------------------------------------------------------------------------------
        # Generate WAL then push to get valid archive data in the archive directory
        my $strArchiveFile = $self->walSegment(1, 1, 1);
        my $strSourceFile = $self->walGenerate($strWalPath, PG_VERSION_93, 1, $strArchiveFile);

        my $strCommand = $oHostDbMaster->backrestExe() . ' --config=' . $oHostDbMaster->backrestConfig() .
            ' --stanza=db archive-push';
        $oHostDbMaster->executeSimple($strCommand . " ${strSourceFile}", {oLogTest => $self->expect()});

        # With data existing in the archive dir, move the info files and confirm failure
        forceStorageMove(storageRepo(), $strArchiveInfoFile, $strArchiveInfoOldFile, {bRecurse => false});
        forceStorageMove(storageRepo(), $strArchiveInfoCopyFile, $strArchiveInfoCopyOldFile, {bRecurse => false});

        if (!$bEncrypt)
        {
            $oHostBackup->stanzaCreate('fail on archive info file missing from non-empty dir',
                {iExpectedExitStatus => ERROR_FILE_MISSING, strOptionalParam => '--no-online'});
        }

        # Restore info files from copy
        forceStorageMove(storageRepo(), $strArchiveInfoOldFile, $strArchiveInfoFile, {bRecurse => false});
        forceStorageMove(storageRepo(), $strArchiveInfoCopyOldFile, $strArchiveInfoCopyFile, {bRecurse => false});

        # Just before upgrading push one last WAL on the old version to ensure it can be retrieved later
        #--------------------------------------------------------------------------------------------------------------------------
        $strArchiveFile = $self->walSegment(1, 1, 2);
        $strSourceFile = $self->walGenerate($strWalPath, PG_VERSION_93, 1, $strArchiveFile);
        $oHostDbMaster->executeSimple($strCommand . " ${strSourceFile}", {oLogTest => $self->expect()});

        # Fail on archive push due to mismatch of DB since stanza not upgraded
        #--------------------------------------------------------------------------------------------------------------------------
        my $strArchiveTestFile = $self->testPath() . '/test-wal';
        storageTest()->put($strArchiveTestFile, $self->walGenerateContent(PG_VERSION_94));

        # Upgrade the DB by copying new pg_control
        $self->controlGenerate($oHostDbMaster->dbBasePath(), PG_VERSION_94);
        forceStorageMode(storageTest(), $oHostDbMaster->dbBasePath() . '/' . DB_FILE_PGCONTROL, '600');

        # Fail on attempt to push an archive
        $oHostDbMaster->archivePush($strWalPath, $strArchiveTestFile, 1, ERROR_ARCHIVE_MISMATCH);

        # Perform a successful stanza upgrade noting additional history lines in info files for new version of the database
        #--------------------------------------------------------------------------------------------------------------------------
        #  Save a pre-upgrade copy of archive info fo testing db-id mismatch
        forceStorageMove(storageRepo(), $strArchiveInfoCopyFile, $strArchiveInfoCopyOldFile, {bRecurse => false});

        $oHostBackup->stanzaUpgrade('successful upgrade creates additional history', {strOptionalParam => '--no-online'});

        # Make sure that WAL from the old version can still be retrieved
        #--------------------------------------------------------------------------------------------------------------------------
        # Generate the old pg_control so it looks like the original db has been restored
        $self->controlGenerate($oHostDbMaster->dbBasePath(), PG_VERSION_93);

        # Attempt to get the last archive log that was pushed to this repo
        $oHostDbMaster->executeSimple(
            $oHostDbMaster->backrestExe() . ' --config=' . $oHostDbMaster->backrestConfig() .
                " --stanza=db archive-get ${strArchiveFile} " . $oHostDbMaster->dbBasePath() . '/pg_xlog/RECOVERYXLOG',
            {oLogTest => $self->expect()});

        # Copy the new pg_control back so the tests can continue with the upgraded stanza
        $self->controlGenerate($oHostDbMaster->dbBasePath(), PG_VERSION_94);
        forceStorageMode(storageTest(), $oHostDbMaster->dbBasePath() . '/' . DB_FILE_PGCONTROL, '600');

        # After stanza upgrade, make sure archives are pushed to the new db verion-id directory (9.4-2)
        #--------------------------------------------------------------------------------------------------------------------------
        # Push a WAL segment so have a valid file in the latest DB archive dir only
        $oHostDbMaster->archivePush($strWalPath, $strArchiveTestFile, 1);
        $self->testResult(
<<<<<<< HEAD
            sub {storageRepo()->list(STORAGE_REPO_ARCHIVE . qw{/} . PG_VERSION_94 . '-2/0000000100000001')},
=======
            sub {storageRepo()->list($oHostBackup->repoArchivePath(PG_VERSION_94 . '-2/0000000100000001'))},
>>>>>>> 79cfd3ae
            '000000010000000100000001-' . $self->walGenerateContentChecksum(PG_VERSION_94) . ".${strCompressType}",
            'check that WAL is in the archive at -2');

        # Create the tablespace directory and perform a backup
        #--------------------------------------------------------------------------------------------------------------------------
        storageTest()->pathCreate($oHostDbMaster->dbBasePath() . '/' . DB_PATH_PGTBLSPC);
        $oHostBackup->backup(
            'full', 'create first full backup ', {strOptionalParam => '--repo1-retention-full=2 --no-online'}, false);

        # Upgrade the stanza
        #--------------------------------------------------------------------------------------------------------------------------
        # Copy pg_control for 9.5
        $self->controlGenerate($oHostDbMaster->dbBasePath(), PG_VERSION_95);
        forceStorageMode(storageTest(), $oHostDbMaster->dbBasePath() . '/' . DB_FILE_PGCONTROL, '600');

        $oHostBackup->stanzaUpgrade('successfully upgrade', {strOptionalParam => '--no-online'});

        # Copy archive.info and restore really old version
        forceStorageMove(storageRepo(), $strArchiveInfoFile, $strArchiveInfoOldFile, {bRecurse => false});
        forceStorageRemove(storageRepo(), $strArchiveInfoCopyFile, {bRecurse => false});
        forceStorageMove(storageRepo(), $strArchiveInfoCopyOldFile, $strArchiveInfoFile, {bRecurse => false});

        #  Confirm versions
        my $oArchiveInfo = new pgBackRest::Archive::Info($oHostBackup->repoArchivePath());
        my $oBackupInfo = new pgBackRest::Backup::Info($oHostBackup->repoBackupPath());
        $self->testResult(sub {$oArchiveInfo->test(INFO_ARCHIVE_SECTION_DB, INFO_ARCHIVE_KEY_DB_VERSION, undef,
            PG_VERSION_93)}, true, 'archive at old pg version');
        $self->testResult(sub {$oBackupInfo->test(INFO_BACKUP_SECTION_DB, INFO_BACKUP_KEY_DB_VERSION, undef,
            PG_VERSION_95)}, true, 'backup at new pg version');

        $oHostBackup->stanzaUpgrade(
            'upgrade fails with mismatched db-ids', {iExpectedExitStatus => ERROR_FILE_INVALID, strOptionalParam => '--no-online'});

        # Restore archive.info
        forceStorageMove(storageRepo(), $strArchiveInfoOldFile, $strArchiveInfoFile, {bRecurse => false});

        # Push a WAL and create a backup in the new DB to confirm diff changed to full
        #--------------------------------------------------------------------------------------------------------------------------
        storageTest()->put($strArchiveTestFile, $self->walGenerateContent(PG_VERSION_95));
        $oHostDbMaster->archivePush($strWalPath, $strArchiveTestFile, 1);

        # Test backup is changed from type=DIFF to FULL (WARN message displayed)
        my $oExecuteBackup = $oHostBackup->backupBegin(
            'diff', 'diff changed to full backup', {strOptionalParam => '--repo1-retention-full=2 --no-online'});
        $oHostBackup->backupEnd('full', $oExecuteBackup, undef, false);

        # Delete the stanza
        #--------------------------------------------------------------------------------------------------------------------------
        $oHostBackup->stanzaDelete('fail on missing stop file', {iExpectedExitStatus => ERROR_FILE_MISSING});

        $oHostBackup->stop({strStanza => $self->stanza()});
        $oHostBackup->stanzaDelete('successfully delete the stanza');
    }
}

1;<|MERGE_RESOLUTION|>--- conflicted
+++ resolved
@@ -41,22 +41,13 @@
 
     foreach my $rhRun
     (
-<<<<<<< HEAD
         {vm => VM1, remote => false, s3 => false, encrypt =>  true, compress => LZ4},
-=======
-        {vm => VM1, remote => false, s3 => false, encrypt =>  true, compress =>  GZ},
->>>>>>> 79cfd3ae
         {vm => VM1, remote =>  true, s3 =>  true, encrypt => false, compress =>  GZ},
         {vm => VM2, remote => false, s3 =>  true, encrypt =>  true, compress =>  GZ},
         {vm => VM2, remote =>  true, s3 => false, encrypt => false, compress =>  GZ},
         {vm => VM3, remote => false, s3 => false, encrypt => false, compress =>  GZ},
-<<<<<<< HEAD
         {vm => VM3, remote =>  true, s3 =>  true, encrypt =>  true, compress => LZ4},
         {vm => VM4, remote => false, s3 =>  true, encrypt => false, compress => LZ4},
-=======
-        {vm => VM3, remote =>  true, s3 =>  true, encrypt =>  true, compress =>  GZ},
-        {vm => VM4, remote => false, s3 =>  true, encrypt => false, compress =>  GZ},
->>>>>>> 79cfd3ae
         {vm => VM4, remote =>  true, s3 => false, encrypt =>  true, compress =>  GZ},
     )
     {
@@ -76,8 +67,6 @@
         my ($oHostDbMaster, $oHostDbStandby, $oHostBackup, $oHostS3) = $self->setup(
             true, $self->expect(), {bHostBackup => $bRemote, bS3 => $bS3, bRepoEncrypt => $bEncrypt,
             strCompressType => $strCompressType});
-<<<<<<< HEAD
-=======
 
         # Archive and backup info file names
         my $strArchiveInfoFile = $oHostBackup->repoArchivePath(ARCHIVE_INFO_FILE);
@@ -89,7 +78,6 @@
         my $strBackupInfoCopyFile = $oHostBackup->repoBackupPath(FILE_BACKUP_INFO . INI_COPY_EXT);
         my $strBackupInfoOldFile = "${strBackupInfoFile}.old";
         my $strBackupInfoCopyOldFile = "${strBackupInfoCopyFile}.old";
->>>>>>> 79cfd3ae
 
         # Create the stanza
         $oHostBackup->stanzaCreate('fail on missing control file', {iExpectedExitStatus => ERROR_FILE_MISSING,
@@ -202,11 +190,7 @@
         # Push a WAL segment so have a valid file in the latest DB archive dir only
         $oHostDbMaster->archivePush($strWalPath, $strArchiveTestFile, 1);
         $self->testResult(
-<<<<<<< HEAD
-            sub {storageRepo()->list(STORAGE_REPO_ARCHIVE . qw{/} . PG_VERSION_94 . '-2/0000000100000001')},
-=======
             sub {storageRepo()->list($oHostBackup->repoArchivePath(PG_VERSION_94 . '-2/0000000100000001'))},
->>>>>>> 79cfd3ae
             '000000010000000100000001-' . $self->walGenerateContentChecksum(PG_VERSION_94) . ".${strCompressType}",
             'check that WAL is in the archive at -2');
 
