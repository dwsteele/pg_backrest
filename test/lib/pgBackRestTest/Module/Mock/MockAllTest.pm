####################################################################################################################################
# Test All Commands on Mock Data
####################################################################################################################################
package pgBackRestTest::Module::Mock::MockAllTest;
use parent 'pgBackRestTest::Env::HostEnvTest';

####################################################################################################################################
# Perl includes
####################################################################################################################################
use strict;
use warnings FATAL => qw(all);
use Carp qw(confess);

use File::Basename qw(basename dirname);

use pgBackRest::Archive::Info;
use pgBackRest::Backup::Common;
use pgBackRest::Backup::Info;
use pgBackRest::DbVersion;
use pgBackRest::Common::Exception;
use pgBackRest::Common::Ini;
use pgBackRest::Common::Log;
use pgBackRest::Common::Wait;
use pgBackRest::Config::Config;
use pgBackRest::InfoCommon;
use pgBackRest::LibC qw(:checksum);
use pgBackRest::Manifest;
use pgBackRest::Protocol::Storage::Helper;
use pgBackRest::Version;

use pgBackRestTest::Common::ContainerTest;
use pgBackRestTest::Common::ExecuteTest;
use pgBackRestTest::Common::FileTest;
use pgBackRestTest::Common::RunTest;
use pgBackRestTest::Common::VmTest;
use pgBackRestTest::Env::Host::HostBackupTest;
use pgBackRestTest::Env::Host::HostS3Test;
use pgBackRestTest::Env::HostEnvTest;

####################################################################################################################################
# Build PostgreSQL pages for testing
####################################################################################################################################
sub pageBuild
{
    my $tPageSource = shift;
    my $iBlockNo = shift;
    my $iWalId = shift;
    my $iWalOffset = shift;

    my $tPage = defined($iWalId) ? pack('I', $iWalId) . pack('I', $iWalOffset) . substr($tPageSource, 8) : $tPageSource;
    my $iChecksum = pageChecksum($tPage, $iBlockNo, length($tPage));

    return substr($tPage, 0, 8) . pack('S', $iChecksum) . substr($tPage, 10);
}

####################################################################################################################################
# run
####################################################################################################################################
sub run
{
    my $self = shift;

    foreach my $rhRun
    (
        {vm => VM1, remote => false, s3 =>  true, encrypt => false, delta =>  true},
        {vm => VM1, remote =>  true, s3 => false, encrypt =>  true, delta => false},
        {vm => VM2, remote => false, s3 => false, encrypt =>  true, delta =>  true},
        {vm => VM2, remote =>  true, s3 =>  true, encrypt => false, delta => false},
        {vm => VM3, remote => false, s3 => false, encrypt => false, delta =>  true},
        {vm => VM3, remote =>  true, s3 =>  true, encrypt =>  true, delta => false},
        {vm => VM4, remote => false, s3 => false, encrypt => false, delta => false},
        {vm => VM4, remote =>  true, s3 =>  true, encrypt =>  true, delta =>  true},
    )
    {
        # Only run tests for this vm
        next if ($rhRun->{vm} ne vmTest($self->vm()));

        # Increment the run, log, and decide whether this unit test should be run
        my $bRemote = $rhRun->{remote};
        my $bS3 = $rhRun->{s3};
        my $bEncrypt = $rhRun->{encrypt};
        my $bDeltaBackup = $rhRun->{delta};

        # Increment the run, log, and decide whether this unit test should be run
        if (!$self->begin("rmt ${bRemote}, s3 ${bS3}, enc ${bEncrypt}, delta ${bDeltaBackup}")) {next}

        # Create hosts, file object, and config
        my ($oHostDbMaster, $oHostDbStandby, $oHostBackup, $oHostS3) = $self->setup(
            true, $self->expect(), {bHostBackup => $bRemote, bCompress => false, bS3 => $bS3, bRepoEncrypt => $bEncrypt});

        # If S3 set process max to 2.  This seems like the best place for parallel testing since it will help speed S3 processing
        # without slowing down the other tests too much.
        if ($bS3)
        {
            $oHostBackup->configUpdate({&CFGDEF_SECTION_GLOBAL => {cfgOptionName(CFGOPT_PROCESS_MAX) => 2}});
            $oHostDbMaster->configUpdate({&CFGDEF_SECTION_GLOBAL => {cfgOptionName(CFGOPT_PROCESS_MAX) => 2}});

            # Reduce log level to warn because parallel tests do not create deterministic logs
            $oHostBackup->configUpdate({&CFGDEF_SECTION_GLOBAL => {cfgOptionName(CFGOPT_LOG_LEVEL_CONSOLE) => lc(WARN)}});
            $oHostDbMaster->configUpdate({&CFGDEF_SECTION_GLOBAL => {cfgOptionName(CFGOPT_LOG_LEVEL_CONSOLE) => lc(WARN)}});
        }

        # Get base time
        my $lTime = time() - 10000;

        # Build the manifest
        my %oManifest;

        $oManifest{&INI_SECTION_BACKREST}{&INI_KEY_VERSION} = PROJECT_VERSION;
        $oManifest{&INI_SECTION_BACKREST}{&INI_KEY_FORMAT} = REPOSITORY_FORMAT;
        $oManifest{&MANIFEST_SECTION_BACKUP_OPTION}{&MANIFEST_KEY_ARCHIVE_CHECK} = JSON::PP::true;
        $oManifest{&MANIFEST_SECTION_BACKUP_OPTION}{&MANIFEST_KEY_ARCHIVE_COPY} = JSON::PP::true;
        $oManifest{&MANIFEST_SECTION_BACKUP_OPTION}{&MANIFEST_KEY_BACKUP_STANDBY} = JSON::PP::false;
        $oManifest{&MANIFEST_SECTION_BACKUP_OPTION}{&MANIFEST_KEY_BUFFER_SIZE} = 16384;
        $oManifest{&MANIFEST_SECTION_BACKUP_OPTION}{&MANIFEST_KEY_CHECKSUM_PAGE} = JSON::PP::true;
        $oManifest{&MANIFEST_SECTION_BACKUP_OPTION}{&MANIFEST_KEY_COMPRESS} = JSON::PP::false;
        $oManifest{&MANIFEST_SECTION_BACKUP_OPTION}{&MANIFEST_KEY_COMPRESS_LEVEL} = 3;
        $oManifest{&MANIFEST_SECTION_BACKUP_OPTION}{&MANIFEST_KEY_COMPRESS_LEVEL_NETWORK} = $bRemote ? 1 : 3;
        $oManifest{&MANIFEST_SECTION_BACKUP_OPTION}{&MANIFEST_KEY_HARDLINK} = JSON::PP::false;
        $oManifest{&MANIFEST_SECTION_BACKUP_OPTION}{&MANIFEST_KEY_ONLINE} = JSON::PP::false;
        $oManifest{&MANIFEST_SECTION_BACKUP_OPTION}{&MANIFEST_KEY_PROCESS_MAX} = $bS3 ? 2 : 1;
        $oManifest{&MANIFEST_SECTION_BACKUP_OPTION}{&MANIFEST_KEY_DELTA} = JSON::PP::false;

        if ($bEncrypt)
        {
            $oManifest{&INI_SECTION_CIPHER}{&INI_KEY_CIPHER_PASS} = 'REPLACEME';
        }

        $oManifest{&MANIFEST_SECTION_BACKUP_DB}{&MANIFEST_KEY_CATALOG} = 201409291;
        $oManifest{&MANIFEST_SECTION_BACKUP_DB}{&MANIFEST_KEY_CONTROL} = 942;
        $oManifest{&MANIFEST_SECTION_BACKUP_DB}{&MANIFEST_KEY_SYSTEM_ID} = 1000000000000000094;
        $oManifest{&MANIFEST_SECTION_BACKUP_DB}{&MANIFEST_KEY_DB_VERSION} = PG_VERSION_94;
        $oManifest{&MANIFEST_SECTION_BACKUP_DB}{&MANIFEST_KEY_DB_ID} = 1;

        $oManifest{&MANIFEST_SECTION_BACKUP_TARGET}{&MANIFEST_TARGET_PGDATA}{&MANIFEST_SUBKEY_PATH} =
            $oHostDbMaster->dbBasePath();
        $oManifest{&MANIFEST_SECTION_BACKUP_TARGET}{&MANIFEST_TARGET_PGDATA}{&MANIFEST_SUBKEY_TYPE} = MANIFEST_VALUE_PATH;

        $oHostDbMaster->manifestPathCreate(\%oManifest, MANIFEST_TARGET_PGDATA);

        $oHostDbMaster->manifestFileCreate(\%oManifest, MANIFEST_TARGET_PGDATA, DB_FILE_PGVERSION, PG_VERSION_94,
                                              '184473f470864e067ee3a22e64b47b0a1c356f29', $lTime, undef, true);

        # Load sample page
        my $tBasePage = ${storageTest()->get($self->dataPath() . '/page.bin')};
        my $iBasePageChecksum = 0x1B99;

        # Create base path
        $oHostDbMaster->manifestPathCreate(\%oManifest, MANIFEST_TARGET_PGDATA, 'base');
        $oHostDbMaster->manifestPathCreate(\%oManifest, MANIFEST_TARGET_PGDATA, 'base/1');

        $oHostDbMaster->manifestFileCreate(\%oManifest, MANIFEST_TARGET_PGDATA, 'base/1/12000', $tBasePage,
                                              '22c98d248ff548311eda88559e4a8405ed77c003', $lTime);
        $oHostDbMaster->manifestFileCreate(\%oManifest, MANIFEST_TARGET_PGDATA, 'base/1/' . DB_FILE_PGVERSION,
                                              PG_VERSION_94, '184473f470864e067ee3a22e64b47b0a1c356f29', $lTime, '660');

        if (!$bRemote)
        {
            $oHostDbMaster->executeSimple(
                'chown 7777 ' . $oHostDbMaster->dbBasePath() . '/base/1/' . DB_FILE_PGVERSION, undef, 'root');
            $oManifest{&MANIFEST_SECTION_TARGET_FILE}{MANIFEST_TARGET_PGDATA . '/base/1/' . DB_FILE_PGVERSION}
                      {&MANIFEST_SUBKEY_USER} = INI_FALSE;
        }

        my $tPageInvalid17000 = $tBasePage . $tBasePage;

        $oHostDbMaster->manifestPathCreate(\%oManifest, MANIFEST_TARGET_PGDATA, 'base/16384');

        $oHostDbMaster->manifestFileCreate(
            \%oManifest, MANIFEST_TARGET_PGDATA, 'base/16384/17000', $tPageInvalid17000,
            'e0101dd8ffb910c9c202ca35b5f828bcb9697bed', $lTime, undef, undef, '1');
        $oHostDbMaster->manifestFileCreate(\%oManifest, MANIFEST_TARGET_PGDATA, 'base/16384/' . DB_FILE_PGVERSION,
                                              PG_VERSION_94, '184473f470864e067ee3a22e64b47b0a1c356f29', $lTime);

        if (!$bRemote)
        {
            $oHostDbMaster->executeSimple(
                'chown :7777 ' . $oHostDbMaster->dbBasePath() . '/base/16384/' . DB_FILE_PGVERSION, undef, 'root');
            $oManifest{&MANIFEST_SECTION_TARGET_FILE}{MANIFEST_TARGET_PGDATA . '/base/16384/' . DB_FILE_PGVERSION}
                      {&MANIFEST_SUBKEY_GROUP} = INI_FALSE;
        }

        $oHostDbMaster->manifestPathCreate(\%oManifest, MANIFEST_TARGET_PGDATA, 'base/32768');

        my $tPageValid =
            pageBuild($tBasePage, 0) .
            pageBuild($tBasePage, 1) .
            pageBuild($tBasePage, 2) .
            pageBuild($tBasePage, 0, 0xFFFFFFFF, 0xFFFFFFFF);

        $oHostDbMaster->manifestFileCreate(
            \%oManifest, MANIFEST_TARGET_PGDATA, 'base/32768/33000', $tPageValid, '7a16d165e4775f7c92e8cdf60c0af57313f0bf90',
            $lTime);

        my $iBlockOffset = 32767 * 131072;

        my $tPageValidSeg32767 =
            pageBuild($tBasePage, $iBlockOffset + 0) .
            pageBuild($tBasePage, $iBlockOffset + 1) .
            ("\0" x 8192) .
            pageBuild($tBasePage, 0, 0xFFFFFFFF, 0xFFFFFFFF);

        $oHostDbMaster->manifestFileCreate(
            \%oManifest, MANIFEST_TARGET_PGDATA, 'base/32768/33000.32767', $tPageValidSeg32767,
            '6e99b589e550e68e934fd235ccba59fe5b592a9e', $lTime);

        my $tPageInvalid33001 =
            pageBuild($tBasePage, 1) .
            pageBuild($tBasePage, 1) .
            pageBuild($tBasePage, 2) .
            pageBuild($tBasePage, 0) .
            pageBuild($tBasePage, 0) .
            pageBuild($tBasePage, 0) .
            pageBuild($tBasePage, 6) .
            pageBuild($tBasePage, 0);

        $oHostDbMaster->manifestFileCreate(
            \%oManifest, MANIFEST_TARGET_PGDATA, 'base/32768/33001', $tPageInvalid33001,
            '6bf316f11d28c28914ea9be92c00de9bea6d9a6b', $lTime, undef, undef, '0, [3, 5], 7');

        $oHostDbMaster->manifestFileCreate(\%oManifest, MANIFEST_TARGET_PGDATA, 'base/32768/' . DB_FILE_PGVERSION,
                                              PG_VERSION_94, '184473f470864e067ee3a22e64b47b0a1c356f29', $lTime);

        # Create global path
        $oHostDbMaster->manifestPathCreate(\%oManifest, MANIFEST_TARGET_PGDATA, 'global');

        $oHostDbMaster->manifestFileCreate(
            \%oManifest, MANIFEST_TARGET_PGDATA, DB_FILE_PGCONTROL, '[replaceme]',
            $self->archBits() == 32 ? '8107e546c59c72a8c1818fc3610d7cc1e5623660' : '4c77c900f7af0d9ab13fa9982051a42e0b637f6c',
            $lTime - 100, undef, true);

        # Copy pg_control
        $self->controlGenerate($oHostDbMaster->dbBasePath(), PG_VERSION_94);
        utime($lTime - 100, $lTime - 100, $oHostDbMaster->dbBasePath() . '/' . DB_FILE_PGCONTROL)
            or confess &log(ERROR, "unable to set time");
        $oManifest{&MANIFEST_SECTION_TARGET_FILE}{MANIFEST_TARGET_PGDATA . '/' . DB_FILE_PGCONTROL}
                  {&MANIFEST_SUBKEY_SIZE} = 8192;

        # Create tablespace path
        $oHostDbMaster->manifestPathCreate(\%oManifest, MANIFEST_TARGET_PGDATA, DB_PATH_PGTBLSPC);

        # Create paths/files to ignore
        if (!$bRemote)
        {
            # Create temp dir and file that will be ignored
            $oHostDbMaster->dbPathCreate(\%oManifest, MANIFEST_TARGET_PGDATA, 'base/' . DB_FILE_PREFIX_TMP);
            $oHostDbMaster->dbFileCreate(
                \%oManifest, MANIFEST_TARGET_PGDATA, 'base/' . DB_FILE_PREFIX_TMP . '/' . DB_FILE_PREFIX_TMP . '.1', 'IGNORE');

            # Create pg_dynshmem dir and file - only file will be ignored
            $oHostDbMaster->manifestPathCreate(\%oManifest, MANIFEST_TARGET_PGDATA, DB_PATH_PGDYNSHMEM);
            $oHostDbMaster->dbFileCreate(\%oManifest, MANIFEST_TARGET_PGDATA, DB_PATH_PGDYNSHMEM . '/anything.tmp', 'IGNORE');

            # Create pg_notify dir and file - only file will be ignored
            $oHostDbMaster->manifestPathCreate(\%oManifest, MANIFEST_TARGET_PGDATA, DB_PATH_PGNOTIFY);
            $oHostDbMaster->dbFileCreate(\%oManifest, MANIFEST_TARGET_PGDATA, DB_PATH_PGNOTIFY . '/anything.tmp', 'IGNORE');

            # Create pg_replslot dir and file - only file will be ignored
            $oHostDbMaster->manifestPathCreate(\%oManifest, MANIFEST_TARGET_PGDATA, DB_PATH_PGREPLSLOT);
            $oHostDbMaster->dbFileCreate(\%oManifest, MANIFEST_TARGET_PGDATA, DB_PATH_PGREPLSLOT . '/anything.tmp', 'IGNORE');

            # Create pg_serial dir and file - only file will be ignored
            $oHostDbMaster->manifestPathCreate(\%oManifest, MANIFEST_TARGET_PGDATA, DB_PATH_PGSERIAL);
            $oHostDbMaster->dbFileCreate(\%oManifest, MANIFEST_TARGET_PGDATA, DB_PATH_PGSERIAL . '/anything.tmp', 'IGNORE');

            # Create pg_snapshots dir and file - only file will be ignored
            $oHostDbMaster->manifestPathCreate(\%oManifest, MANIFEST_TARGET_PGDATA, DB_PATH_PGSNAPSHOTS);
            $oHostDbMaster->dbFileCreate(\%oManifest, MANIFEST_TARGET_PGDATA, DB_PATH_PGSNAPSHOTS . '/anything.tmp', 'IGNORE');

            # Create pg_stat_tmp dir and file - only file will be ignored
            $oHostDbMaster->manifestPathCreate(\%oManifest, MANIFEST_TARGET_PGDATA, DB_PATH_PGSTATTMP);
            $oHostDbMaster->dbFileCreate(\%oManifest, MANIFEST_TARGET_PGDATA, DB_PATH_PGSTATTMP . '/anything.tmp', 'IGNORE');

            # Create pg_subtrans dir and file - only file will be ignored
            $oHostDbMaster->manifestPathCreate(\%oManifest, MANIFEST_TARGET_PGDATA, DB_PATH_PGSUBTRANS);
            $oHostDbMaster->dbFileCreate(\%oManifest, MANIFEST_TARGET_PGDATA, DB_PATH_PGSUBTRANS . '/anything.tmp', 'IGNORE');

            # More files to ignore
            $oHostDbMaster->dbFileCreate(\%oManifest, MANIFEST_TARGET_PGDATA, DB_FILE_POSTGRESQLAUTOCONFTMP, 'IGNORE');
            $oHostDbMaster->dbFileCreate(\%oManifest, MANIFEST_TARGET_PGDATA, DB_FILE_POSTMASTEROPTS, 'IGNORE');
            $oHostDbMaster->dbFileCreate(\%oManifest, MANIFEST_TARGET_PGDATA, DB_FILE_RECOVERYCONF, 'IGNORE');
            $oHostDbMaster->dbFileCreate(\%oManifest, MANIFEST_TARGET_PGDATA, DB_FILE_RECOVERYDONE, 'IGNORE');
            $oHostDbMaster->dbFileCreate(\%oManifest, MANIFEST_TARGET_PGDATA, 'global/' . DB_FILE_PGINTERNALINIT, 'IGNORE');

            # Unlog and temp files to ignore (unlog _init will NOT be ignored)
            $oHostDbMaster->manifestFileCreate(\%oManifest, MANIFEST_TARGET_PGDATA, 'base/32768/44000_init', $tPageValid,
                '7a16d165e4775f7c92e8cdf60c0af57313f0bf90', $lTime);
            $oHostDbMaster->dbFileCreate(\%oManifest, MANIFEST_TARGET_PGDATA, 'base/32768/44000', 'IGNORE');
            $oHostDbMaster->dbFileCreate(\%oManifest, MANIFEST_TARGET_PGDATA, 'base/32768/t333_44000', 'IGNORE');

            # Create files to be excluded with the --exclude option
            $oHostBackup->configUpdate(
                {(CFGDEF_SECTION_GLOBAL . ':backup') =>
                    {cfgOptionName(CFGOPT_EXCLUDE) => ['postgresql.auto.conf', 'pg_log/', 'pg_log2']}});
            $oHostDbMaster->dbLinkCreate(\%oManifest, MANIFEST_TARGET_PGDATA, 'postgresql.auto.conf',
                                              '../pg_config/postgresql.conf', true);
            $oHostDbMaster->manifestPathCreate(\%oManifest, MANIFEST_TARGET_PGDATA, 'pg_log');
            $oHostDbMaster->dbFileCreate(\%oManifest, MANIFEST_TARGET_PGDATA, 'pg_log/logfile', 'IGNORE');
            $oHostDbMaster->dbPathCreate(\%oManifest, MANIFEST_TARGET_PGDATA, 'pg_log2');
            $oHostDbMaster->dbFileCreate(\%oManifest, MANIFEST_TARGET_PGDATA, 'pg_log2/logfile', 'IGNORE');

            executeTest('mkfifo ' . $oHostDbMaster->dbBasePath() . '/apipe');
        }

        # Help and Version.  These have complete unit tests, so here just make sure there is output from the command line.
        #---------------------------------------------------------------------------------------------------------------------------
        if ($self->runCurrent() == 1)
        {
            $oHostDbMaster->executeSimple($self->backrestExe() . " version", {oLogTest => $self->expect()});
            $oHostDbMaster->executeSimple($self->backrestExe() . " help version", {oLogTest => $self->expect()});
        }

        # Full backup
        #---------------------------------------------------------------------------------------------------------------------------
        my $strType = CFGOPTVAL_BACKUP_TYPE_FULL;
        my $strOptionalParam = '--manifest-save-threshold=3';
        my $strTestPoint;

        # Create the archive info file
        $oHostBackup->stanzaCreate('create required data for stanza', {strOptionalParam => '--no-' . cfgOptionName(CFGOPT_ONLINE)});

        # Create a link to postgresql.conf
        storageTest()->pathCreate($oHostDbMaster->dbPath() . '/pg_config', {strMode => '0700', bCreateParent => true});
        testFileCreate(
            $oHostDbMaster->dbPath() . '/pg_config/postgresql.conf', "listen_addresses = *\n", $lTime - 100);
        testLinkCreate($oHostDbMaster->dbPath() . '/pg_config/postgresql.conf.link', './postgresql.conf');

        $oHostDbMaster->manifestLinkCreate(\%oManifest, MANIFEST_TARGET_PGDATA, 'postgresql.conf',
                                              '../pg_config/postgresql.conf', true);

        # Create a link to pg_hba.conf
        testFileCreate(
            $oHostDbMaster->dbPath() . '/pg_config/pg_hba.conf', "CONTENTS\n", $lTime - 100);
        testLinkCreate($oHostDbMaster->dbPath() . '/pg_config/pg_hba.conf.link', './pg_hba.conf');

        $oHostDbMaster->manifestLinkCreate(\%oManifest, MANIFEST_TARGET_PGDATA, 'pg_hba.conf',
                                              '../pg_config/pg_hba.conf', true);

        # This link will cause errors because it points to the same location as above
        $oHostDbMaster->manifestLinkCreate(\%oManifest, MANIFEST_TARGET_PGDATA, 'pg_config_bad',
                                              '../../db/pg_config');

        my $strFullBackup = $oHostBackup->backup(
            $strType, 'error on identical link destinations',
            {oExpectedManifest => \%oManifest,  iExpectedExitStatus => ERROR_LINK_DESTINATION});

        # Remove failing link
        $oHostDbMaster->manifestLinkRemove(\%oManifest, MANIFEST_TARGET_PGDATA, 'pg_config_bad');

        # This link will fail because it points to a link
        $oHostDbMaster->manifestLinkCreate(\%oManifest, MANIFEST_TARGET_PGDATA, 'postgresql.conf.bad',
                                              '../pg_config/postgresql.conf.link');

        # Fail because two links point to the same place
        $strFullBackup = $oHostBackup->backup(
            $strType, 'error on link to a link',
            {oExpectedManifest => \%oManifest, iExpectedExitStatus => ERROR_LINK_DESTINATION});

        # Remove failing link
        $oHostDbMaster->manifestLinkRemove(\%oManifest, MANIFEST_TARGET_PGDATA, 'postgresql.conf.bad');

        # Create stat directory link and file
        storageTest()->pathCreate($oHostDbMaster->dbPath() . '/pg_stat', {strMode => '0700', bCreateParent => true});
        $oHostDbMaster->manifestLinkCreate(\%oManifest, MANIFEST_TARGET_PGDATA, 'pg_stat', '../pg_stat');
        $oHostDbMaster->manifestFileCreate(\%oManifest, MANIFEST_TARGET_PGDATA . '/pg_stat', 'global.stat', 'stats',
                                              'e350d5ce0153f3e22d5db21cf2a4eff00f3ee877', $lTime - 100, undef, true);
        $oHostDbMaster->manifestPathCreate(\%oManifest, MANIFEST_TARGET_PGDATA, 'pg_clog');

        # Create file with special characters
        $oHostDbMaster->manifestFileCreate(
            \%oManifest, MANIFEST_TARGET_PGDATA, 'special-!_.*\'()&!@;:+,?', undef, undef, $lTime, undef, true);

        $oManifest{&MANIFEST_SECTION_BACKUP_OPTION}{&MANIFEST_KEY_PROCESS_MAX} = 1;

        $strFullBackup = $oHostBackup->backup(
            $strType, 'create pg_stat link, pg_clog dir',
            {oExpectedManifest => \%oManifest,
                strOptionalParam => $strOptionalParam .
                    # Pass ssh path to make sure it is used
                    ($bRemote ? ' --' . cfgOptionName(CFGOPT_CMD_SSH) . '=/usr/bin/ssh' : '') .
                    # Pass bogus ssh port to make sure it is passed through the protocol layer (it won't be used)
                    ($bRemote ? ' --' . cfgOptionName(CFGOPT_PG_PORT) . '=9999' : '') .
                    # Pass bogus socket path to make sure it is passed through the protocol layer (it won't be used)
                    ($bRemote ? ' --' . cfgOptionName(CFGOPT_PG_SOCKET_PATH) . '=/test_socket_path' : '') .
                    ' --' . cfgOptionName(CFGOPT_BUFFER_SIZE) . '=16384 --' . cfgOptionName(CFGOPT_CHECKSUM_PAGE) .
                    ' --' . cfgOptionName(CFGOPT_PROCESS_MAX) . '=1',
                strRepoType => $bS3 ? undef : CFGOPTVAL_REPO_TYPE_CIFS, strTest => $strTestPoint, fTestDelay => 0});

        $oManifest{&MANIFEST_SECTION_BACKUP_OPTION}{&MANIFEST_KEY_PROCESS_MAX} = $bS3 ? 2 : 1;
        $oManifest{&MANIFEST_SECTION_BACKUP_OPTION}{&MANIFEST_KEY_BUFFER_SIZE} = 4194304;

        # Add pipe to exclusions
        $oHostBackup->configUpdate(
            {(CFGDEF_SECTION_GLOBAL . ':backup') =>
                {cfgOptionName(CFGOPT_EXCLUDE) => ['postgresql.auto.conf', 'pg_log/', 'pg_log2', 'apipe']}});

        # Error on backup option to check logging
        #---------------------------------------------------------------------------------------------------------------------------
        if (!$bRemote)
        {
            $oHostBackup->backup(
                $strType, 'invalid cmd line',
                {oExpectedManifest => \%oManifest, strStanza => BOGUS, iExpectedExitStatus => ERROR_OPTION_REQUIRED});
        }

        # Stop operations and make sure the correct error occurs
        #---------------------------------------------------------------------------------------------------------------------------
        if (!$bS3)
        {
            # Test global stop
            $oHostDbMaster->stop({bForce => true});

            $oHostBackup->backup(
                $strType, 'global stop',
                {oExpectedManifest => \%oManifest, iExpectedExitStatus => ERROR_STOP});

            # Test stanza stop
            $oHostDbMaster->stop({strStanza => $oHostDbMaster->stanza()});

            # This time a warning should be generated
            $oHostDbMaster->stop({strStanza => $oHostDbMaster->stanza()});

            $oHostBackup->backup(
                $strType, 'stanza stop',
                {oExpectedManifest => \%oManifest, iExpectedExitStatus => ERROR_STOP});

            $oHostDbMaster->start({strStanza => $self->stanza()});
            $oHostDbMaster->start();

            # This time a warning should be generated
            $oHostDbMaster->start();
        }

        # Resume Full Backup
        #---------------------------------------------------------------------------------------------------------------------------
        $strType = CFGOPTVAL_BACKUP_TYPE_FULL;

        # These files should never be backed up (this requires the next backup to do --force)
        testFileCreate($oHostDbMaster->dbBasePath() . '/' . DB_FILE_POSTMASTERPID, 'JUNK');
        testFileCreate($oHostDbMaster->dbBasePath() . '/' . DB_FILE_BACKUPLABELOLD, 'JUNK');
        testFileCreate($oHostDbMaster->dbBasePath() . '/' . DB_FILE_RECOVERYCONF, 'JUNK');
        testFileCreate($oHostDbMaster->dbBasePath() . '/' . DB_FILE_RECOVERYDONE, 'JUNK');

        # Create files in root tblspc paths that should not be copied or deleted.
        # This will be checked later after a --force restore.
        my $strDoNotDeleteFile = $oHostDbMaster->tablespacePath(1, 2) . '/donotdelete.txt';
        storageTest()->pathCreate(dirname($strDoNotDeleteFile), {strMode => '0700', bCreateParent => true});
        testFileCreate($strDoNotDeleteFile, 'DONOTDELETE-1-2');

        storageTest()->pathCreate($oHostDbMaster->tablespacePath(1), {strMode => '0700', bCreateParent => true});
        testFileCreate($oHostDbMaster->tablespacePath(1) . '/donotdelete.txt', 'DONOTDELETE-1');
        storageTest()->pathCreate($oHostDbMaster->tablespacePath(2), {strMode => '0700', bCreateParent => true});
        testFileCreate($oHostDbMaster->tablespacePath(2) . '/donotdelete.txt', 'DONOTDELETE-2');
        storageTest()->pathCreate($oHostDbMaster->tablespacePath(2, 2), {strMode => '0700', bCreateParent => true});
        testFileCreate($oHostDbMaster->tablespacePath(2, 2) . '/donotdelete.txt', 'DONOTDELETE-2-2');
        storageTest()->pathCreate($oHostDbMaster->tablespacePath(11), {strMode => '0700', bCreateParent => true});

        # Resume by copying the valid full backup over the last aborted full backup if it exists, or by creating a new path
        my $strResumeBackup = (storageRepo()->list(
            STORAGE_REPO_BACKUP, {strExpression => backupRegExpGet(true, true, true), strSortOrder => 'reverse'}))[0];
        my $strResumePath = storageRepo()->pathGet('backup/' . $self->stanza() . '/' .
            ($strResumeBackup ne $strFullBackup ? $strResumeBackup : backupLabel(storageRepo(), $strType, undef, time())));

        forceStorageRemove(storageRepo(), $strResumePath, {bRecurse => true});
        forceStorageMove(storageRepo(), 'backup/' . $self->stanza() . "/${strFullBackup}", $strResumePath);

        # Set ownership on base directory to bogus values
        if (!$bRemote)
        {
            $oHostDbMaster->executeSimple('chown 7777:7777 ' . $oHostDbMaster->dbBasePath(), undef, 'root');
            $oHostDbMaster->executeSimple('chmod 777 ' . $oHostDbMaster->dbBasePath(), undef, 'root');
            $oManifest{&MANIFEST_SECTION_TARGET_PATH}{&MANIFEST_TARGET_PGDATA}{&MANIFEST_SUBKEY_USER} = INI_FALSE;
            $oManifest{&MANIFEST_SECTION_TARGET_PATH}{&MANIFEST_TARGET_PGDATA}{&MANIFEST_SUBKEY_GROUP} = INI_FALSE;
            $oManifest{&MANIFEST_SECTION_TARGET_PATH}{&MANIFEST_TARGET_PGDATA}{&MANIFEST_SUBKEY_MODE} = '0777';
        }

        $oHostBackup->manifestMunge(
            basename($strResumePath),
            {&MANIFEST_SECTION_TARGET_FILE =>
                {(&MANIFEST_TARGET_PGDATA . '/' . &DB_FILE_PGVERSION) => {&MANIFEST_SUBKEY_CHECKSUM => undef}}},
            false);

        # Remove the main manifest so the backup appears aborted
        forceStorageRemove(storageRepo(), "${strResumePath}/" . FILE_MANIFEST);

        # Create a temp file in backup temp root to be sure it's deleted correctly
        my $strTempFile = "${strResumePath}/file.tmp";

        if ($bS3)
        {
            storageRepo()->put($strTempFile, "TEMP");
        }
        else
        {
            executeTest("touch ${strTempFile}", {bRemote => $bRemote});
        }

        # Add zero-sized file
        $oHostDbMaster->manifestFileCreate(\%oManifest, MANIFEST_TARGET_PGDATA, 'zero_from_start', undef,
                                              undef, $lTime, undef, true);

        # Add files for testing backups when time changes but content doesn't, and when content changes but time and size don't
        $oHostDbMaster->manifestFileCreate(
            \%oManifest, MANIFEST_TARGET_PGDATA, 'changetime.txt', 'SIZE', '88087292ed82e26f3eb824d0bffc05ccf7a30f8d', $lTime,
            undef, true);
        $oHostDbMaster->manifestFileCreate(
            \%oManifest, MANIFEST_TARGET_PGDATA, 'changecontent.txt', 'CONTENT', '238a131a3e8eb98d1fc5b27d882ca40b7618fd2a', $lTime,
            undef, true);

        $strFullBackup = $oHostBackup->backup(
            $strType, 'resume',
            {oExpectedManifest => \%oManifest,
                strOptionalParam => '--force --' . cfgOptionName(CFGOPT_CHECKSUM_PAGE) . ($bDeltaBackup ? ' --delta' : '')});

        # Remove postmaster.pid so restore will succeed (the rest will be cleaned up by the delta)
        storageDb->remove($oHostDbMaster->dbBasePath() . '/' . DB_FILE_POSTMASTERPID);

        # Misconfigure repo-path and check errors
        #---------------------------------------------------------------------------------------------------------------------------
        $oHostBackup->backup(
            $strType, 'invalid repo',
            {oExpectedManifest => \%oManifest, strOptionalParam => '--' . cfgOptionName(CFGOPT_REPO_PATH) . '=/bogus_path',
                iExpectedExitStatus => ERROR_FILE_MISSING});

        # Restore - tests various mode, extra files/paths, missing files/paths
        #---------------------------------------------------------------------------------------------------------------------------
        # Munge permissions/modes on files that will be fixed by the restore
        if (!$bRemote)
        {
            $oHostDbMaster->executeSimple(
                "chown :7777 " . $oHostDbMaster->dbBasePath() . '/base/1/' . DB_FILE_PGVERSION, undef, 'root');
            $oHostDbMaster->executeSimple(
                "chmod 600 " . $oHostDbMaster->dbBasePath() . '/base/1/' . DB_FILE_PGVERSION, undef, 'root');
        }

        # Create a path and file that are not in the manifest
        $oHostDbMaster->dbPathCreate(\%oManifest, MANIFEST_TARGET_PGDATA, 'deleteme');
        $oHostDbMaster->dbFileCreate(\%oManifest, MANIFEST_TARGET_PGDATA, 'deleteme/deleteme.txt', 'DELETEME');

        # Change path mode
        $oHostDbMaster->dbPathMode(\%oManifest, MANIFEST_TARGET_PGDATA, 'base', '0777');

        # Remove a path
        $oHostDbMaster->dbPathRemove(\%oManifest, MANIFEST_TARGET_PGDATA, 'pg_clog');

        # Remove a file
        $oHostDbMaster->dbFileRemove(\%oManifest, MANIFEST_TARGET_PGDATA, 'base/16384/17000');

        # Restore will set invalid user and group to root since the base path user/group are also invalid
        if (!$bRemote)
        {
            $oManifest{&MANIFEST_SECTION_TARGET_PATH}{&MANIFEST_TARGET_PGDATA}{&MANIFEST_SUBKEY_USER} = 'root';
            $oManifest{&MANIFEST_SECTION_TARGET_PATH}{&MANIFEST_TARGET_PGDATA}{&MANIFEST_SUBKEY_GROUP} = 'root';

            $oManifest{&MANIFEST_SECTION_TARGET_FILE}{MANIFEST_TARGET_PGDATA . '/base/1/' . DB_FILE_PGVERSION}
                {&MANIFEST_SUBKEY_USER} = 'root';
            $oManifest{&MANIFEST_SECTION_TARGET_FILE}{MANIFEST_TARGET_PGDATA . '/base/16384/' . DB_FILE_PGVERSION}
                {&MANIFEST_SUBKEY_GROUP} = 'root';
        }

        $oHostDbMaster->restore(
            'add and delete files', $strFullBackup,
            {rhExpectedManifest => \%oManifest, bDelta => true, strUser => !$bRemote ? 'root' : undef,
                strOptionalParam => ' --link-all' . ($bRemote ? ' --cmd-ssh=/usr/bin/ssh' : '')});

        # Run again to fix permissions
        if (!$bRemote)
        {
            # Reset the base path user and group for the next restore so files will be reset to the base path user/group
            $oHostDbMaster->executeSimple(
                'chown ' . TEST_USER . ':' . TEST_GROUP . ' ' . $oHostDbMaster->dbBasePath(), undef, 'root');

            $oHostBackup->manifestMunge(
                $strFullBackup,
                {&MANIFEST_SECTION_TARGET_PATH =>
                    {&MANIFEST_TARGET_PGDATA =>
                        {&MANIFEST_SUBKEY_USER => undef, &MANIFEST_SUBKEY_GROUP => undef}}},
                false);

            delete($oManifest{&MANIFEST_SECTION_TARGET_PATH}{&MANIFEST_TARGET_PGDATA}{&MANIFEST_SUBKEY_USER});
            delete($oManifest{&MANIFEST_SECTION_TARGET_PATH}{&MANIFEST_TARGET_PGDATA}{&MANIFEST_SUBKEY_GROUP});

            delete(
                $oManifest{&MANIFEST_SECTION_TARGET_FILE}{MANIFEST_TARGET_PGDATA . '/base/1/' . DB_FILE_PGVERSION}
                  {&MANIFEST_SUBKEY_USER});
            delete(
                $oManifest{&MANIFEST_SECTION_TARGET_FILE}{MANIFEST_TARGET_PGDATA . '/base/16384/' . DB_FILE_PGVERSION}
                {&MANIFEST_SUBKEY_GROUP});

            $oHostDbMaster->restore(
                'fix permissions', $strFullBackup,
                {rhExpectedManifest => \%oManifest, bDelta => true, strUser => 'root',
                    strOptionalParam => ' --link-all --log-level-console=detail'});

            # Fix and remove files that are now owned by root
            $oHostBackup->executeSimple('chown -R ' . TEST_USER . ':' . TEST_GROUP . ' ' . $oHostBackup->logPath(), undef, 'root');
            $oHostDbMaster->executeSimple('rm -rf ' . $oHostDbMaster->lockPath() . '/*', undef, 'root');
        }

        # Change an existing link to the wrong directory
        $oHostDbMaster->dbFileRemove(\%oManifest, MANIFEST_TARGET_PGDATA, 'pg_stat');
        $oHostDbMaster->dbLinkCreate(\%oManifest, MANIFEST_TARGET_PGDATA, 'pg_stat', '../wrong');

        $oHostDbMaster->restore(
            'fix broken symlink', $strFullBackup,
            {rhExpectedManifest => \%oManifest, bDelta => true,
                strOptionalParam => ' --link-all' . ($bRemote ? ' --compress-level-network=0' : '')});

        # Test operations not running on their usual host
        if ($bRemote && !$bS3)
        {
            $oHostBackup->restore(
                'restore errors on backup host', $strFullBackup,
                {rhExpectedManifest => \%oManifest, strUser => TEST_USER, iExpectedExitStatus => ERROR_HOST_INVALID,
                    strOptionalParam => "--log-level-console=warn"});

            my $strBackupHostDbPath = $oHostBackup->testPath() . '/db';
            executeTest("mkdir -p ${strBackupHostDbPath}");

            $oHostBackup->restore(
                'on backup host', $strFullBackup,
                {rhExpectedManifest => \%oManifest, strUser => TEST_USER,
                    strOptionalParam => "--reset-pg1-host --pg1-path=${strBackupHostDbPath}"});

            $oHostDbMaster->backup(
                $strType, 'backup errors on db host',
                {oExpectedManifest => \%oManifest, iExpectedExitStatus => ERROR_HOST_INVALID,
                    strOptionalParam => "--log-level-console=warn"});
        }

        # Additional restore tests that don't need to be performed for every permutation
        if (!$bRemote)
        {
            # This time manually restore all links
            $oHostDbMaster->restore(
                'restore all links by mapping', $strFullBackup,
                {rhExpectedManifest => \%oManifest, bDelta => true,
                    strOptionalParam =>
                        '--link-map=pg_stat=../pg_stat --link-map=postgresql.conf=../pg_config/postgresql.conf' .
                            ' --link-map=pg_hba.conf=../pg_config/pg_hba.conf'});

            # Error when links overlap
            $oHostDbMaster->restore(
                'restore all links by mapping', $strFullBackup,
                {rhExpectedManifest => \%oManifest, bDelta => true, iExpectedExitStatus => ERROR_LINK_DESTINATION,
                    strOptionalParam =>
                        '--log-level-console=warn --link-map=pg_stat=../pg_stat ' .
                        '--link-map=postgresql.conf=../pg_stat/postgresql.conf'});

            # Error when links still exist on non-delta restore
            executeTest('rm -rf ' . $oHostDbMaster->dbBasePath() . "/*");

            $oHostDbMaster->restore(
                'error on existing linked file', $strFullBackup,
                {rhExpectedManifest => \%oManifest, iExpectedExitStatus => ERROR_FILE_EXISTS,
                    strOptionalParam => '--log-level-console=warn --link-all'});

            executeTest('rm ' . $oHostDbMaster->dbPath() . '/pg_config/pg_hba.conf');

            $oHostDbMaster->restore(
                'error on existing linked path', $strFullBackup,
                {rhExpectedManifest => \%oManifest, iExpectedExitStatus => ERROR_PATH_NOT_EMPTY,
                    strOptionalParam => '--log-level-console=warn --link-all'});

            executeTest('rm -rf ' . $oHostDbMaster->dbPath() . "/pg_stat/*");

            # Error when postmaster.pid is present
            executeTest('touch ' . $oHostDbMaster->dbBasePath() . qw(/) . DB_FILE_POSTMASTERPID);

            $oHostDbMaster->restore(
                'error on postmaster.pid exists', $strFullBackup,
                {rhExpectedManifest => \%oManifest, iExpectedExitStatus => ERROR_POSTMASTER_RUNNING,
                    strOptionalParam => '--log-level-console=warn'});

            executeTest('rm ' . $oHostDbMaster->dbBasePath() . qw(/) . DB_FILE_POSTMASTERPID);

            # Now a combination of remapping
            # testFileCreate(
            #     $oHostDbMaster->dbPath() . '/pg_config/pg_hba.conf', "CONTENTS2\n", $lTime - 100);

            $oHostDbMaster->dbFileCreate(\%oManifest, MANIFEST_TARGET_PGDATA, 'backup.manifest', '');

            $oHostDbMaster->restore(
                'restore all links --link-all and mapping', $strFullBackup,
                {rhExpectedManifest => \%oManifest, bDelta => true,
                    strOptionalParam => '--link-map=pg_stat=../pg_stat --link-all'});
        }

        # Restore - test errors when $PGDATA cannot be verified
        #---------------------------------------------------------------------------------------------------------------------------
        # Remove PG_VERSION
        $oHostDbMaster->dbFileRemove(\%oManifest, MANIFEST_TARGET_PGDATA, DB_FILE_PGVERSION);

        # Attempt the restore
        $oHostDbMaster->restore(
            'fail on missing ' . DB_FILE_PGVERSION, $strFullBackup,
            {rhExpectedManifest => \%oManifest, bDelta => true, bForce => true, iExpectedExitStatus => ERROR_PATH_NOT_EMPTY});

        # Write a backup.manifest file to make $PGDATA valid
        testFileCreate($oHostDbMaster->dbBasePath() . '/backup.manifest', 'BOGUS');

        # Munge the user to make sure it gets reset on the next run
        $oHostBackup->manifestMunge(
            $strFullBackup,
            {&MANIFEST_SECTION_TARGET_FILE =>
                {&MANIFEST_FILE_PGCONTROL => {&MANIFEST_SUBKEY_USER => 'bogus', &MANIFEST_SUBKEY_GROUP => 'bogus'}}},
            false);

        # Restore succeeds
        $oHostDbMaster->manifestLinkMap(\%oManifest, MANIFEST_TARGET_PGDATA . '/pg_stat');
        $oHostDbMaster->manifestLinkMap(\%oManifest, MANIFEST_TARGET_PGDATA . '/postgresql.conf');
        $oHostDbMaster->manifestLinkMap(\%oManifest, MANIFEST_TARGET_PGDATA . '/pg_hba.conf');

        $oHostDbMaster->restore(
            'restore succeeds with backup.manifest file', $strFullBackup,
            {rhExpectedManifest => \%oManifest, bDelta => true, bForce => true});

        # No longer need pg_hba.conf since it is no longer a link and doesn't provide additional coverage
        $oHostDbMaster->manifestFileRemove(\%oManifest, MANIFEST_TARGET_PGDATA, 'pg_hba.conf');

        # Various broken info tests
        #---------------------------------------------------------------------------------------------------------------------------
        $strType = CFGOPTVAL_BACKUP_TYPE_INCR;
        $oHostDbMaster->manifestReference(\%oManifest, $strFullBackup);

        # Break the database version
        $oHostBackup->infoMunge(
            storageRepo()->pathGet(STORAGE_REPO_BACKUP . qw{/} . FILE_BACKUP_INFO),
            {&INFO_BACKUP_SECTION_DB => {&INFO_BACKUP_KEY_DB_VERSION => '8.0'},
             &INFO_BACKUP_SECTION_DB_HISTORY => {"1" => {&INFO_BACKUP_KEY_DB_VERSION => '8.0'}}});

        $oHostBackup->backup(
            $strType, 'invalid database version',
            {oExpectedManifest => \%oManifest, iExpectedExitStatus => ERROR_BACKUP_MISMATCH});

        # Break the database system id
        $oHostBackup->infoMunge(
            storageRepo()->pathGet(STORAGE_REPO_BACKUP . qw{/} . FILE_BACKUP_INFO),
            {&INFO_BACKUP_SECTION_DB => {&INFO_BACKUP_KEY_SYSTEM_ID => 6999999999999999999},
             &INFO_BACKUP_SECTION_DB_HISTORY => {"1" => {&INFO_BACKUP_KEY_SYSTEM_ID => 6999999999999999999}}});

        $oHostBackup->backup(
            $strType, 'invalid system id',
            {oExpectedManifest => \%oManifest, iExpectedExitStatus => ERROR_BACKUP_MISMATCH});

        # Restore the file to its original condition
        $oHostBackup->infoRestore(storageRepo()->pathGet(STORAGE_REPO_BACKUP . qw{/} . FILE_BACKUP_INFO));

        # Test broken tablespace configuration
        #---------------------------------------------------------------------------------------------------------------------------
        $strType = CFGOPTVAL_BACKUP_TYPE_INCR;
        my $strTblSpcPath = $oHostDbMaster->dbBasePath() . '/' . DB_PATH_PGTBLSPC;

        # Create a directory in pg_tablespace
        storageTest()->pathCreate("${strTblSpcPath}/path", {strMode => '0700', bCreateParent => true});

        $oHostBackup->backup(
            $strType, 'invalid path in ' . DB_PATH_PGTBLSPC,
            {oExpectedManifest => \%oManifest, iExpectedExitStatus => ERROR_LINK_EXPECTED});

        testPathRemove("${strTblSpcPath}/path");

        if (!$bRemote)
        {
            # Create a relative link in PGDATA
            testLinkCreate("${strTblSpcPath}/99999", '../');

            $oHostBackup->backup(
                $strType, 'invalid relative tablespace is ../',
                {oExpectedManifest => \%oManifest, iExpectedExitStatus => ERROR_LINK_DESTINATION});

            testFileRemove("${strTblSpcPath}/99999");

            testLinkCreate("${strTblSpcPath}/99999", '..');

            $oHostBackup->backup(
                $strType, 'invalid relative tablespace is ..',
                {oExpectedManifest => \%oManifest, iExpectedExitStatus => ERROR_LINK_DESTINATION});

            testFileRemove("${strTblSpcPath}/99999");

            testLinkCreate("${strTblSpcPath}/99999", '../../base/');

            $oHostBackup->backup(
                $strType, 'invalid relative tablespace is ../../$PGDATA',
                {oExpectedManifest => \%oManifest, iExpectedExitStatus => ERROR_LINK_DESTINATION});

            testFileRemove("${strTblSpcPath}/99999");

            testLinkCreate("${strTblSpcPath}/99999", '../../base');

            $oHostBackup->backup(
                $strType, 'invalid relative tablespace is ../../$PGDATA',
                {oExpectedManifest => \%oManifest, iExpectedExitStatus => ERROR_LINK_DESTINATION});

            testFileRemove("${strTblSpcPath}/99999");

            # Create a link to a link
            testLinkCreate($oHostDbMaster->dbPath() . "/intermediate_link", $oHostDbMaster->dbPath() . '/tablespace/ts1');
            testLinkCreate("${strTblSpcPath}/99999", $oHostDbMaster->dbPath() . "/intermediate_link");

            $oHostBackup->backup(
                $strType, 'tablespace link references a link',
                {oExpectedManifest => \%oManifest, iExpectedExitStatus => ERROR_LINK_DESTINATION});

            testFileRemove($oHostDbMaster->dbPath() . "/intermediate_link");
            testFileRemove("${strTblSpcPath}/99999");
        }

        # Create a relative link in PGDATA
        testLinkCreate("${strTblSpcPath}/99999", '../invalid_tblspc');

        $oHostBackup->backup(
            $strType, 'invalid relative tablespace in $PGDATA',
            {oExpectedManifest => \%oManifest, iExpectedExitStatus => ERROR_LINK_DESTINATION});

        testFileRemove("${strTblSpcPath}/99999");

        # Create tablespace with same initial dir name as $PGDATA
        if (!$bRemote)
        {
            testLinkCreate("${strTblSpcPath}/99999", $oHostDbMaster->dbBasePath() . '_tbs');

            $oHostBackup->backup(
                $strType, '$PGDATA is a substring of valid tblspc excluding / (file missing err expected)',
                {oExpectedManifest => \%oManifest, iExpectedExitStatus => ERROR_FILE_OPEN});

            testFileRemove("${strTblSpcPath}/99999");
        }

        # Create tablespace in PGDATA
        testLinkCreate("${strTblSpcPath}/99999", $oHostDbMaster->dbBasePath() . '/invalid_tblspc');

        $oHostBackup->backup(
            $strType, 'invalid tablespace in $PGDATA',
            {oExpectedManifest => \%oManifest, iExpectedExitStatus => ERROR_LINK_DESTINATION});

        testFileRemove("${strTblSpcPath}/99999");

        # Incr backup
        #---------------------------------------------------------------------------------------------------------------------------
        $strType = CFGOPTVAL_BACKUP_TYPE_INCR;

        # Add tablespace 1
        $oHostDbMaster->manifestTablespaceCreate(\%oManifest, 1);
        $oHostDbMaster->manifestPathCreate(\%oManifest, MANIFEST_TARGET_PGTBLSPC . '/1', '16384');

        $oHostDbMaster->manifestFileCreate(
            \%oManifest, MANIFEST_TARGET_PGTBLSPC . '/1', '16384/tablespace1.txt', 'TBLSPCB',
            '14c44cef6287269b08d41de489fd492bb9fc795d', $lTime - 100, undef, undef, false);
        $oHostDbMaster->manifestFileCreate(\%oManifest, MANIFEST_TARGET_PGDATA, 'badchecksum.txt', 'BADCHECKSUM',
                                              'f927212cd08d11a42a666b2f04235398e9ceeb51', $lTime, undef, true);
        $oHostDbMaster->manifestFileCreate(
            \%oManifest, MANIFEST_TARGET_PGDATA, 'changesize.txt', 'SIZE', '88087292ed82e26f3eb824d0bffc05ccf7a30f8d', $lTime,
            undef, true);
        $oHostDbMaster->manifestFileCreate(
            \%oManifest, MANIFEST_TARGET_PGDATA, 'zerosize.txt', '', undef, $lTime - 100, undef, true);

        # Create temp dir and file that will be ignored
        if (!$bRemote)
        {
            $oHostDbMaster->dbPathCreate(\%oManifest, MANIFEST_TARGET_PGTBLSPC . '/1', DB_FILE_PREFIX_TMP);
            $oHostDbMaster->dbFileCreate(
                \%oManifest, MANIFEST_TARGET_PGTBLSPC . '/1', DB_FILE_PREFIX_TMP . '/' . DB_FILE_PREFIX_TMP . '.1', 'IGNORE');
        }

        my $strBackup = $oHostBackup->backup(
            $strType, 'add tablespace 1', {oExpectedManifest => \%oManifest, strOptionalParam => '--test'});

        # Resume Incr Backup
        #---------------------------------------------------------------------------------------------------------------------------
        $strType = CFGOPTVAL_BACKUP_TYPE_INCR;

        # Create resumable backup from last backup
        $strResumePath =
            storageRepo()->pathGet('backup/' . $self->stanza() . '/' .
            backupLabel(storageRepo(), $strType, substr($strBackup, 0, 16), time()));

        forceStorageRemove(storageRepo(), $strResumePath);
        forceStorageMove(storageRepo(), 'backup/' . $self->stanza() . "/${strBackup}", $strResumePath);

        # Munge manifest so the resumed file in the repo appears to be bad
        if ($bEncrypt || $bRemote)
        {
            $oHostBackup->manifestMunge(
                basename($strResumePath),
                {&MANIFEST_SECTION_TARGET_FILE =>
                    {(&MANIFEST_TARGET_PGDATA . '/badchecksum.txt') => {&MANIFEST_SUBKEY_CHECKSUM => BOGUS}}},
                false);
        }
        # Change contents of resumed file without changing size so it will throw a nasty error about the repo having been corrupted
        else
        {
            storageRepo()->put("${strResumePath}/pg_data/badchecksum.txt", 'BDDCHECKSUM');
        }

        # Change contents/size of a db file to make sure it recopies (and does not resume)
        $oHostDbMaster->manifestFileCreate(
            \%oManifest, MANIFEST_TARGET_PGDATA, 'changesize.txt', 'SIZE+MORE', '3905d5be2ec8d67f41435dab5e0dcda3ae47455d', $lTime,
            undef, true);

        # Change contents/time of a db file to make sure it recopies (and does not resume)
        $oHostDbMaster->manifestFileCreate(
            \%oManifest, MANIFEST_TARGET_PGTBLSPC . '/1', '16384/tablespace1.txt', 'TBLSPC1',
            'd85de07d6421d90aa9191c11c889bfde43680f0f', $lTime, undef, undef, false);

        # Remove the main manifest so the backup appears aborted
        forceStorageRemove(storageRepo(), "${strResumePath}/" . FILE_MANIFEST);

        # Add tablespace 2
        $oHostDbMaster->manifestTablespaceCreate(\%oManifest, 2);
        $oHostDbMaster->manifestPathCreate(\%oManifest, MANIFEST_TARGET_PGTBLSPC . '/2', '32768');

        $oHostDbMaster->manifestFileCreate(
            \%oManifest, MANIFEST_TARGET_PGTBLSPC . '/2', '32768/tablespace2.txt', 'TBLSPC2',
            'dc7f76e43c46101b47acc55ae4d593a9e6983578', $lTime, undef, undef, false);

        # Make sure pg_internal.init is ignored in tablespaces
        $oHostDbMaster->dbFileCreate(\%oManifest, MANIFEST_TARGET_PGTBLSPC . '/2', '32768/' . DB_FILE_PGINTERNALINIT, 'IGNORE');

        # Also create tablespace 11 to be sure it does not conflict with path of tablespace 1
        $oHostDbMaster->manifestTablespaceCreate(\%oManifest, 11);

        # Change only the time to be in the past on a valid file and update the timestamp in the expected manifest
        utime($lTime - 100, $lTime - 100, $oHostDbMaster->dbBasePath() . '/changetime.txt')
            or confess &log(ERROR, "unable to set time for file ".$oHostDbMaster->dbBasePath() . '/changetime.txt');
        $oManifest{&MANIFEST_SECTION_TARGET_FILE}{'pg_data/changetime.txt'}{&MANIFEST_SUBKEY_TIMESTAMP} = $lTime - 100;

        # Change the content of the changecontent file to be the same size but leave the timestamp the same on the file
        storageDb()->put($oHostDbMaster->dbBasePath() . '/changecontent.txt', 'CHGCONT');
        utime($lTime, $lTime, $oHostDbMaster->dbBasePath() . '/changecontent.txt')
            or confess &log(ERROR, "unable to set time for file ".$oHostDbMaster->dbBasePath() . '/changecontent.txt');

        # The changecontent & changetime files have conditions that will force the delta option to be turned on which should result
        # in the reference of changecontent to be removed but the reference to changetime to stay since the checksum wouldn't change
        $oManifest{&MANIFEST_SECTION_TARGET_FILE}{'pg_data/changecontent.txt'}{&MANIFEST_SUBKEY_CHECKSUM} =
            "a094d94583e209556d03c3c5da33131a065f1689";
        delete($oManifest{&MANIFEST_SECTION_TARGET_FILE}{'pg_data/changecontent.txt'}{&MANIFEST_SUBKEY_REFERENCE});
        $oManifest{&MANIFEST_SECTION_TARGET_FILE}{'pg_data/changetime.txt'}{&MANIFEST_SUBKEY_TIMESTAMP} = $lTime - 100;

        $oManifest{&MANIFEST_SECTION_BACKUP_OPTION}{&MANIFEST_KEY_PROCESS_MAX} = 1;

        $strBackup = $oHostBackup->backup(
            $strType, 'resume and add tablespace 2',
            {oExpectedManifest => \%oManifest,
                strOptionalParam => '--' . cfgOptionName(CFGOPT_PROCESS_MAX) . '=1' . ($bDeltaBackup ? ' --delta' : '')});

        $oManifest{&MANIFEST_SECTION_BACKUP_OPTION}{&MANIFEST_KEY_PROCESS_MAX} = $bS3 ? 2 : 1;

        if (!$bRemote)
        {
            # Remove the size-changed test file to avoid expect log churn
            $oHostDbMaster->manifestFileRemove(\%oManifest, MANIFEST_TARGET_PGDATA, 'changesize.txt');
        }

        # Resume Diff Backup
        #---------------------------------------------------------------------------------------------------------------------------
        $strType = CFGOPTVAL_BACKUP_TYPE_DIFF;

        # Drop tablespace 11
        $oHostDbMaster->manifestTablespaceDrop(\%oManifest, 11);

        # Create resumable backup from last backup
        $strResumePath = storageRepo()->pathGet('backup/' . $self->stanza() . "/${strBackup}");

        # Remove the main manifest from the last backup so the backup appears aborted
        forceStorageRemove(storageRepo(), "${strResumePath}/" . FILE_MANIFEST);

        # The aborted backup is of a different type so is not resumable and is removed. A differential is created.
        $oManifest{&MANIFEST_SECTION_BACKUP_OPTION}{&MANIFEST_KEY_PROCESS_MAX} = 1;

        $strBackup = $oHostBackup->backup(
            $strType, 'cannot resume - new diff',
            {oExpectedManifest => \%oManifest,
                strOptionalParam => '--' . cfgOptionName(CFGOPT_PROCESS_MAX) . '=1' .
                ($bDeltaBackup ? ' --delta' : '')});

        $oManifest{&MANIFEST_SECTION_BACKUP_OPTION}{&MANIFEST_KEY_PROCESS_MAX} = $bS3 ? 2 : 1;

        # Resume Diff Backup
        #---------------------------------------------------------------------------------------------------------------------------
        $strType = CFGOPTVAL_BACKUP_TYPE_DIFF;

        # Create resumable backup from last backup
        $strResumePath = storageRepo()->pathGet('backup/' . $self->stanza() . "/${strBackup}");

        # Remove the main manifest so the backup appears aborted
        forceStorageRemove(storageRepo(), "${strResumePath}/" . FILE_MANIFEST);

        # The aborted backup is of the same type so it is resumable but passing --no-resume. Pass --delta same as before to avoid
        # expect log churn and to test restore with a --delta manifest.
        $oManifest{&MANIFEST_SECTION_BACKUP_OPTION}{&MANIFEST_KEY_PROCESS_MAX} = 1;

        $strBackup = $oHostBackup->backup(
            $strType, 'cannot resume - disabled / no repo link',
            {oExpectedManifest => \%oManifest,
                strOptionalParam => '--no-resume --' . cfgOptionName(CFGOPT_PROCESS_MAX) . '=1' .
                ($bDeltaBackup ? ' --delta' : '')});

        $oManifest{&MANIFEST_SECTION_BACKUP_OPTION}{&MANIFEST_KEY_PROCESS_MAX} = $bS3 ? 2 : 1;

        # Restore
        #---------------------------------------------------------------------------------------------------------------------------
        # Fail on used path
        $oHostDbMaster->restore(
            'fail on used path', $strBackup,
            {rhExpectedManifest => \%oManifest, iExpectedExitStatus => ERROR_PATH_NOT_EMPTY});

        # Remap the base and tablespace paths
        my %oRemapHash;
        $oRemapHash{&MANIFEST_TARGET_PGDATA} = $oHostDbMaster->dbBasePath(2);
        storageTest()->pathCreate($oHostDbMaster->dbBasePath(2), {strMode => '0700', bCreateParent => true});
        $oRemapHash{&MANIFEST_TARGET_PGTBLSPC . '/1'} = $oHostDbMaster->tablespacePath(1, 2);
        $oRemapHash{&MANIFEST_TARGET_PGTBLSPC . '/2'} = $oHostDbMaster->tablespacePath(2, 2);

        # At this point the $PG_DATA permissions have been reset to 0700
        if (!$bRemote)
        {
            $oManifest{&MANIFEST_SECTION_TARGET_PATH}{&MANIFEST_TARGET_PGDATA}{&MANIFEST_SUBKEY_MODE} = '0777';
            $oManifest{&MANIFEST_SECTION_TARGET_PATH}{&MANIFEST_TARGET_PGTBLSPC}{&MANIFEST_SUBKEY_MODE} = '0777';
        }

        $oHostDbMaster->restore(
            'remap all paths', $strBackup, {rhExpectedManifest => \%oManifest, rhRemapHash => \%oRemapHash});

        # Restore (make sure file in root tablespace path is not deleted by --delta)
        #---------------------------------------------------------------------------------------------------------------------------
        $oHostDbMaster->restore(
            'ensure file in tblspc root remains after --delta', $strBackup,
            {rhExpectedManifest => \%oManifest, rhRemapHash => \%oRemapHash, bDelta => true});

        if (!-e $strDoNotDeleteFile)
        {
            confess "${strDoNotDeleteFile} was deleted by --delta";
        }

        # Incr Backup
        #---------------------------------------------------------------------------------------------------------------------------
        $strType = CFGOPTVAL_BACKUP_TYPE_INCR;
        $oHostDbMaster->manifestReference(\%oManifest, $strBackup);

        $oHostDbMaster->manifestFileCreate(
            \%oManifest, MANIFEST_TARGET_PGDATA, 'base/base2.txt', 'BASE2', '09b5e31766be1dba1ec27de82f975c1b6eea2a92', $lTime);

        $oHostDbMaster->manifestTablespaceDrop(\%oManifest, 1, 2);

        $oHostDbMaster->manifestFileCreate(
            \%oManifest, MANIFEST_TARGET_PGTBLSPC . '/2', '32768/tablespace2b.txt', 'TBLSPC2B',
            'e324463005236d83e6e54795dbddd20a74533bf3', $lTime, undef, undef, false);

        # Munge the version to make sure it gets corrected on the next run
        $oHostBackup->manifestMunge($strBackup, {&INI_SECTION_BACKREST => {&INI_KEY_VERSION => '0.00'}}, false);

        $oManifest{&MANIFEST_SECTION_BACKUP_OPTION}{&MANIFEST_KEY_PROCESS_MAX} = 1;

        $strBackup = $oHostBackup->backup(
            $strType, 'add files and remove tablespace 2',
            {oExpectedManifest => \%oManifest, strOptionalParam => '--' . cfgOptionName(CFGOPT_PROCESS_MAX) . '=1'});

        $oManifest{&MANIFEST_SECTION_BACKUP_OPTION}{&MANIFEST_KEY_PROCESS_MAX} = $bS3 ? 2 : 1;

        # Incr Backup
        #---------------------------------------------------------------------------------------------------------------------------
        $strType = CFGOPTVAL_BACKUP_TYPE_INCR;
        $oHostDbMaster->manifestReference(\%oManifest, $strBackup);

        # Delete the backup.info and make sure the backup fails.
        my $strBackupInfoFile = STORAGE_REPO_BACKUP . qw{/} . FILE_BACKUP_INFO;
        my $strBackupInfoCopyFile = STORAGE_REPO_BACKUP . qw{/} . FILE_BACKUP_INFO . INI_COPY_EXT;
        my $strBackupInfoOldFile = "${strBackupInfoFile}.old";
        my $strBackupInfoCopyOldFile = "${strBackupInfoCopyFile}.old";

        # Save the backup.info and copy files so they can be restored later
            forceStorageMove(storageRepo(), $strBackupInfoFile, $strBackupInfoOldFile, {bRecurse => false});
            forceStorageMove(storageRepo(), $strBackupInfoCopyFile, $strBackupInfoCopyOldFile, {bRecurse => false});

        $oHostDbMaster->manifestFileCreate(
            \%oManifest, MANIFEST_TARGET_PGDATA, 'base/16384/17000', 'BASEUPDT', '9a53d532e27785e681766c98516a5e93f096a501',
            $lTime, undef, undef, false);

        if (!$bRemote)
        {
            $strBackup =$oHostBackup->backup(
            $strType, 'update files - fail on missing backup.info',
            {oExpectedManifest => \%oManifest, iExpectedExitStatus => ERROR_FILE_MISSING});

            # Fail on attempt to create the stanza data since force was not used
            $oHostBackup->stanzaCreate('fail on backup directory missing backup.info',
                {iExpectedExitStatus => ERROR_FILE_MISSING, strOptionalParam => '--no-' . cfgOptionName(CFGOPT_ONLINE)});
        }

        # Copy backup info files back so testing can proceed
        forceStorageMove(storageRepo(), $strBackupInfoOldFile, $strBackupInfoFile, {bRecurse => false});
        forceStorageMove(storageRepo(), $strBackupInfoCopyOldFile, $strBackupInfoCopyFile, {bRecurse => false});

        # Perform the backup
        $strBackup =$oHostBackup->backup($strType, 'update files', {oExpectedManifest => \%oManifest});

        # Diff Backup
        #---------------------------------------------------------------------------------------------------------------------------
        $strType = CFGOPTVAL_BACKUP_TYPE_DIFF;
        $oHostDbMaster->manifestReference(\%oManifest, $strFullBackup, true);

        $oManifest{&MANIFEST_SECTION_BACKUP_OPTION}{&MANIFEST_KEY_PROCESS_MAX} = 1;

        $strBackup = $oHostBackup->backup(
            $strType, 'updates since last full', {oExpectedManifest => \%oManifest,
                strOptionalParam => '--' . cfgOptionName(CFGOPT_PROCESS_MAX) . '=1' . ($bDeltaBackup ? ' --delta' : '')});

        $oManifest{&MANIFEST_SECTION_BACKUP_OPTION}{&MANIFEST_KEY_PROCESS_MAX} = $bS3 ? 2 : 1;

        # Incr Backup
        #
        # Remove a file from the db and check that we get an error because there are no jobs to run.
        #---------------------------------------------------------------------------------------------------------------------------
<<<<<<< HEAD
        # !!! $strType = CFGOPTVAL_BACKUP_TYPE_INCR;
        # $oHostDbMaster->manifestReference(\%oManifest, $strBackup);
        #
        # # Enable compression to ensure a warning is raised
        # $oHostBackup->configUpdate({&CFGDEF_SECTION_GLOBAL => {cfgOptionName(CFGOPT_COMPRESS) => 'y'}});
        #
        # my $oBackupExecute = $oHostBackup->backupBegin(
        #     $strType, 'remove files - but won\'t affect manifest',
        #     {oExpectedManifest => \%oManifest, strTest => TEST_MANIFEST_BUILD, fTestDelay => 1});
        #
        # $oHostDbMaster->dbFileRemove(\%oManifest, MANIFEST_TARGET_PGDATA, 'base/16384/17000');

        # $strBackup = $oHostBackup->backupEnd($strType, $oBackupExecute, {oExpectedManifest => \%oManifest});
=======
        $strType = CFGOPTVAL_BACKUP_TYPE_INCR;
        $oHostDbMaster->manifestReference(\%oManifest, $strBackup);

        # Enable compression to ensure a warning is raised
        $oHostBackup->configUpdate({&CFGDEF_SECTION_GLOBAL => {cfgOptionName(CFGOPT_COMPRESS) => 'y'}});

        $oHostDbMaster->manifestFileRemove(\%oManifest, MANIFEST_TARGET_PGDATA, 'base/16384/17000');

        my $oBackupExecute = $oHostBackup->backup(
            $strType, 'remove files - but won\'t affect manifest',
            {oExpectedManifest => \%oManifest, iExpectedExitStatus => ERROR_FILE_MISSING});
>>>>>>> 9856fef5

        # Diff Backup
        #
        # Remove files and change tablespace2c.txt during the backup.  The changed file should have the new, larger size logged
        # in the manifest.
        #---------------------------------------------------------------------------------------------------------------------------
        # $oHostDbMaster->manifestReference(\%oManifest, $strFullBackup, true);

        # $strType = CFGOPTVAL_BACKUP_TYPE_DIFF;

<<<<<<< HEAD
        $oHostDbMaster->manifestFileRemove(\%oManifest, MANIFEST_TARGET_PGDATA, 'base/16384/17000');

        $oHostDbMaster->manifestFileRemove(\%oManifest, MANIFEST_TARGET_PGTBLSPC . '/2', '32768/tablespace2b.txt', true);
        $oHostDbMaster->manifestFileCreate(
            \%oManifest, MANIFEST_TARGET_PGTBLSPC . '/2', '32768/tablespace2c.txt', 'TBLSPC2C',
            'ad7df329ab97a1e7d35f1ff0351c079319121836', $lTime, undef, undef, false);

        # !!! # Enable hardlinks (except for s3) to ensure a warning is raised
        # if (!$bS3)
        # {
        #     $oHostBackup->configUpdate({&CFGDEF_SECTION_GLOBAL => {cfgOptionName(CFGOPT_REPO_HARDLINK) => 'y'}});
        # }
=======
        # Enable hardlinks (except for s3) to ensure a warning is raised
        if (!$bS3)
        {
            $oHostBackup->configUpdate({&CFGDEF_SECTION_GLOBAL => {cfgOptionName(CFGOPT_REPO_HARDLINK) => 'y'}});
        }

        $oManifest{&MANIFEST_SECTION_BACKUP_OPTION}{&MANIFEST_KEY_PROCESS_MAX} = 1;

        $oHostDbMaster->manifestFileRemove(\%oManifest, MANIFEST_TARGET_PGTBLSPC . '/2', '32768/tablespace2b.txt', true);
        $oHostDbMaster->manifestFileRemove(\%oManifest, MANIFEST_TARGET_PGDATA, 'base/base2.txt', true);
>>>>>>> 9856fef5

        # $oManifest{&MANIFEST_SECTION_BACKUP_OPTION}{&MANIFEST_KEY_PROCESS_MAX} = 1;
        #
        # $oBackupExecute = $oHostBackup->backupBegin(
        #     $strType, 'remove files during backup',
        #     {oExpectedManifest => \%oManifest, strTest => TEST_MANIFEST_BUILD, fTestDelay => 1,
        #         strOptionalParam => '--' . cfgOptionName(CFGOPT_PROCESS_MAX) . '=1' . ($bDeltaBackup ? ' --delta' : '')});
        #
        $oHostDbMaster->manifestFileCreate(
            \%oManifest, MANIFEST_TARGET_PGTBLSPC . '/2', '32768/tablespace2c.txt', 'TBLSPCBIGGER',
            'dfcb8679956b734706cf87259d50c88f83e80e66', $lTime, undef, undef, false);

<<<<<<< HEAD
        $oHostDbMaster->manifestFileRemove(\%oManifest, MANIFEST_TARGET_PGDATA, 'base/base2.txt', true);

        # $strBackup = $oHostBackup->backupEnd($strType, $oBackupExecute, {oExpectedManifest => \%oManifest});
=======
        $oBackupExecute = $oHostBackup->backup(
            $strType, 'remove files during backup',
            {oExpectedManifest => \%oManifest,
                strOptionalParam => '--' . cfgOptionName(CFGOPT_PROCESS_MAX) . '=1' . ($bDeltaBackup ? ' --delta' : '')});
>>>>>>> 9856fef5

        $oManifest{&MANIFEST_SECTION_BACKUP_OPTION}{&MANIFEST_KEY_PROCESS_MAX} = $bS3 ? 2 : 1;

        # Full Backup
        #---------------------------------------------------------------------------------------------------------------------------
        $strType = CFGOPTVAL_BACKUP_TYPE_FULL;

        # Enable compression
        $oHostBackup->configUpdate({&CFGDEF_SECTION_GLOBAL => {cfgOptionName(CFGOPT_COMPRESS) => 'y'}});
        $oManifest{&MANIFEST_SECTION_BACKUP_OPTION}{&MANIFEST_KEY_COMPRESS} = JSON::PP::true;

        # Enabled hardlinks
        if (!$bS3)
        {
            $oHostBackup->configUpdate({&CFGDEF_SECTION_GLOBAL => {cfgOptionName(CFGOPT_REPO_HARDLINK) => 'y'}});
            $oManifest{&MANIFEST_SECTION_BACKUP_OPTION}{&MANIFEST_KEY_HARDLINK} = JSON::PP::true;
            $oHostBackup->{bHardLink} = true;
        }

        $oHostDbMaster->manifestReference(\%oManifest);

        $oHostDbMaster->manifestFileCreate(
            \%oManifest, MANIFEST_TARGET_PGDATA, 'base/16384/17000', 'BASEUPDT2', '7579ada0808d7f98087a0a586d0df9de009cdc33',
            $lTime, undef, undef, false);

        $oManifest{&MANIFEST_SECTION_BACKUP_OPTION}{&MANIFEST_KEY_CHECKSUM_PAGE} = JSON::PP::false;

        $strFullBackup = $oHostBackup->backup(
            $strType, 'update file', {oExpectedManifest => \%oManifest});

        # Call expire
        #---------------------------------------------------------------------------------------------------------------------------
        $oHostBackup->expire({iRetentionFull => 1});

        # Diff Backup
        #---------------------------------------------------------------------------------------------------------------------------
        $strType = CFGOPTVAL_BACKUP_TYPE_DIFF;

        $oHostDbMaster->manifestReference(\%oManifest, $strFullBackup);

        $oHostDbMaster->manifestFileCreate(
            \%oManifest, MANIFEST_TARGET_PGDATA, 'base/base2.txt', 'BASE2UPDT', 'cafac3c59553f2cfde41ce2e62e7662295f108c0',
            $lTime, undef, undef, false);

        # Munge the prior manifest so that option-checksum-page is missing to be sure the logic works for backups before page
        # checksums were introduced
        $oHostBackup->manifestMunge(
            $strFullBackup, {&MANIFEST_SECTION_BACKUP_OPTION => {&MANIFEST_KEY_CHECKSUM_PAGE => undef}}, false);

        $strBackup = $oHostBackup->backup(
            $strType, 'add file',
            {oExpectedManifest => \%oManifest, strOptionalParam => '--' . cfgOptionName(CFGOPT_CHECKSUM_PAGE)});

        # Selective Restore
        #---------------------------------------------------------------------------------------------------------------------------
        # Remove mapping for tablespace 1
        delete($oRemapHash{&MANIFEST_TARGET_PGTBLSPC . '/1'});

        # Remove checksum to match zeroed files
        delete($oManifest{&MANIFEST_SECTION_TARGET_FILE}{'pg_data/base/32768/33000'}{&MANIFEST_SUBKEY_CHECKSUM});
        delete($oManifest{&MANIFEST_SECTION_TARGET_FILE}{'pg_data/base/32768/33001'}{&MANIFEST_SUBKEY_CHECKSUM});
        delete($oManifest{&MANIFEST_SECTION_TARGET_FILE}{'pg_tblspc/2/PG_9.4_201409291/32768/tablespace2.txt'}
                         {&MANIFEST_SUBKEY_CHECKSUM});
        delete($oManifest{&MANIFEST_SECTION_TARGET_FILE}{'pg_tblspc/2/PG_9.4_201409291/32768/tablespace2c.txt'}
                         {&MANIFEST_SUBKEY_CHECKSUM});

        $oHostDbMaster->restore(
            'selective restore 16384', cfgDefOptionDefault(CFGCMD_RESTORE, CFGOPT_SET),
            {rhExpectedManifest => \%oManifest, rhRemapHash => \%oRemapHash, bDelta => true,
                strOptionalParam => '--db-include=16384'});

        # Restore checksum values for next test
        $oManifest{&MANIFEST_SECTION_TARGET_FILE}{'pg_data/base/32768/33000'}{&MANIFEST_SUBKEY_CHECKSUM} =
            '7a16d165e4775f7c92e8cdf60c0af57313f0bf90';
        $oManifest{&MANIFEST_SECTION_TARGET_FILE}{'pg_data/base/32768/33001'}{&MANIFEST_SUBKEY_CHECKSUM} =
            '6bf316f11d28c28914ea9be92c00de9bea6d9a6b';
        $oManifest{&MANIFEST_SECTION_TARGET_FILE}{'pg_tblspc/2/PG_9.4_201409291/32768/tablespace2.txt'}
                  {&MANIFEST_SUBKEY_CHECKSUM} = 'dc7f76e43c46101b47acc55ae4d593a9e6983578';
        $oManifest{&MANIFEST_SECTION_TARGET_FILE}{'pg_tblspc/2/PG_9.4_201409291/32768/tablespace2c.txt'}
                  {&MANIFEST_SUBKEY_CHECKSUM} = 'dfcb8679956b734706cf87259d50c88f83e80e66';

        # Remove checksum to match zeroed file
        delete($oManifest{&MANIFEST_SECTION_TARGET_FILE}{'pg_data/base/16384/17000'}{&MANIFEST_SUBKEY_CHECKSUM});

        $oHostDbMaster->restore(
            'selective restore 32768', cfgDefOptionDefault(CFGCMD_RESTORE, CFGOPT_SET),
            {rhExpectedManifest => \%oManifest, rhRemapHash => \%oRemapHash, bDelta => true,
                strOptionalParam => '--db-include=32768'});

        $oManifest{&MANIFEST_SECTION_TARGET_FILE}{'pg_data/base/16384/17000'}{&MANIFEST_SUBKEY_CHECKSUM} =
            '7579ada0808d7f98087a0a586d0df9de009cdc33';

        $oHostDbMaster->restore(
            'error on invalid id', cfgDefOptionDefault(CFGCMD_RESTORE, CFGOPT_SET),
            {rhExpectedManifest => \%oManifest, rhRemapHash => \%oRemapHash, bDelta => true,
                iExpectedExitStatus => ERROR_DB_MISSING, strOptionalParam => '--log-level-console=warn --db-include=7777'});

        $oHostDbMaster->restore(
            'error on system id', cfgDefOptionDefault(CFGCMD_RESTORE, CFGOPT_SET),
            {rhExpectedManifest => \%oManifest, rhRemapHash => \%oRemapHash, bDelta => true,
                iExpectedExitStatus => ERROR_DB_INVALID, strOptionalParam => '--log-level-console=warn --db-include=1'});

        # Compact Restore
        #---------------------------------------------------------------------------------------------------------------------------
        executeTest('rm -rf ' . $oHostDbMaster->dbBasePath(2) . "/*");

        my $strDbPath = $oHostDbMaster->dbBasePath(2) . '/base';
        storageTest()->pathCreate($strDbPath, {strMode => '0700'});

        $oRemapHash{&MANIFEST_TARGET_PGDATA} = $strDbPath;
        delete($oRemapHash{&MANIFEST_TARGET_PGTBLSPC . '/2'});

        $oHostDbMaster->restore(
            'no tablespace remap', cfgDefOptionDefault(CFGCMD_RESTORE, CFGOPT_SET),
            {rhExpectedManifest => \%oManifest, rhRemapHash => \%oRemapHash, bTablespace => false,
                strOptionalParam => '--tablespace-map-all=../../tablespace'});

        $oManifest{&MANIFEST_SECTION_BACKUP_TARGET}{'pg_tblspc/2'}{&MANIFEST_SUBKEY_PATH} = '../../tablespace/ts2';
        $oManifest{&MANIFEST_SECTION_TARGET_LINK}{'pg_data/pg_tblspc/2'}{&MANIFEST_SUBKEY_DESTINATION} = '../../tablespace/ts2';

        # Dump out history path at the end to verify all history files are being recorded.  This test is only performed locally
        # because for some reason sort order is different when this command is executed via ssh (even though the content of the
        # directory is identical).
        #---------------------------------------------------------------------------------------------------------------------------
        if (!$bRemote && !$bS3)
        {
            executeTest('ls -1Rtr ' . storageRepo()->pathGet('backup/' . $self->stanza() . '/' . PATH_BACKUP_HISTORY),
                        {oLogTest => $self->expect(), bRemote => $bRemote});
        }

        # Test config file validation
        #---------------------------------------------------------------------------------------------------------------------------
        if ($bRemote)
        {
            # Save off config file and add an invalid option to the remote (DB master) and confirm no warning thrown
            executeTest("cp " . $oHostDbMaster->backrestConfig() . " " . $oHostDbMaster->backrestConfig() . ".save");
            $oHostDbMaster->executeSimple("echo " . BOGUS . "=" . BOGUS . " >> " . $oHostDbMaster->backrestConfig(), undef,
                'root');

            $strBackup = $oHostBackup->backup(
                $strType, 'config file not validated on remote', {oExpectedManifest => \%oManifest,
                    strOptionalParam => '--log-level-console=info'});

            $oHostDbMaster->executeSimple('rm '. $oHostDbMaster->backrestConfig(), undef, 'root');
            executeTest("mv " . $oHostDbMaster->backrestConfig() . ".save" . " " . $oHostDbMaster->backrestConfig());
        }
        else
        {
            # Save off config file and add an invalid option to the local backup host and confirm a warning is thrown
            executeTest("cp " . $oHostBackup->backrestConfig() . " " . $oHostBackup->backrestConfig() . ".save");
            $oHostBackup->executeSimple("echo " . BOGUS . "=" . BOGUS . " >> " . $oHostBackup->backrestConfig(), undef, 'root');

            $strBackup = $oHostBackup->backup(
                $strType, 'config file warning on local', {oExpectedManifest => \%oManifest,
                    strOptionalParam => '--log-level-console=info 2>&1'});

            $oHostBackup->executeSimple('rm '. $oHostBackup->backrestConfig(), undef, 'root');
            executeTest("mv " . $oHostBackup->backrestConfig() . ".save" . " " . $oHostBackup->backrestConfig());
        }

        # Test backup from standby warning that standby not configured so option reset
        #---------------------------------------------------------------------------------------------------------------------------
        if (!defined($oHostDbStandby))
        {
            $strBackup = $oHostBackup->backup(
                $strType, 'option backup-standby reset - backup performed from master', {oExpectedManifest => \%oManifest,
                    strOptionalParam => '--log-level-console=info --' . cfgOptionName(CFGOPT_BACKUP_STANDBY)});
        }
    }
}

1;<|MERGE_RESOLUTION|>--- conflicted
+++ resolved
@@ -1113,21 +1113,6 @@
         #
         # Remove a file from the db and check that we get an error because there are no jobs to run.
         #---------------------------------------------------------------------------------------------------------------------------
-<<<<<<< HEAD
-        # !!! $strType = CFGOPTVAL_BACKUP_TYPE_INCR;
-        # $oHostDbMaster->manifestReference(\%oManifest, $strBackup);
-        #
-        # # Enable compression to ensure a warning is raised
-        # $oHostBackup->configUpdate({&CFGDEF_SECTION_GLOBAL => {cfgOptionName(CFGOPT_COMPRESS) => 'y'}});
-        #
-        # my $oBackupExecute = $oHostBackup->backupBegin(
-        #     $strType, 'remove files - but won\'t affect manifest',
-        #     {oExpectedManifest => \%oManifest, strTest => TEST_MANIFEST_BUILD, fTestDelay => 1});
-        #
-        # $oHostDbMaster->dbFileRemove(\%oManifest, MANIFEST_TARGET_PGDATA, 'base/16384/17000');
-
-        # $strBackup = $oHostBackup->backupEnd($strType, $oBackupExecute, {oExpectedManifest => \%oManifest});
-=======
         $strType = CFGOPTVAL_BACKUP_TYPE_INCR;
         $oHostDbMaster->manifestReference(\%oManifest, $strBackup);
 
@@ -1139,31 +1124,16 @@
         my $oBackupExecute = $oHostBackup->backup(
             $strType, 'remove files - but won\'t affect manifest',
             {oExpectedManifest => \%oManifest, iExpectedExitStatus => ERROR_FILE_MISSING});
->>>>>>> 9856fef5
 
         # Diff Backup
         #
         # Remove files and change tablespace2c.txt during the backup.  The changed file should have the new, larger size logged
         # in the manifest.
         #---------------------------------------------------------------------------------------------------------------------------
-        # $oHostDbMaster->manifestReference(\%oManifest, $strFullBackup, true);
-
-        # $strType = CFGOPTVAL_BACKUP_TYPE_DIFF;
-
-<<<<<<< HEAD
-        $oHostDbMaster->manifestFileRemove(\%oManifest, MANIFEST_TARGET_PGDATA, 'base/16384/17000');
-
-        $oHostDbMaster->manifestFileRemove(\%oManifest, MANIFEST_TARGET_PGTBLSPC . '/2', '32768/tablespace2b.txt', true);
-        $oHostDbMaster->manifestFileCreate(
-            \%oManifest, MANIFEST_TARGET_PGTBLSPC . '/2', '32768/tablespace2c.txt', 'TBLSPC2C',
-            'ad7df329ab97a1e7d35f1ff0351c079319121836', $lTime, undef, undef, false);
-
-        # !!! # Enable hardlinks (except for s3) to ensure a warning is raised
-        # if (!$bS3)
-        # {
-        #     $oHostBackup->configUpdate({&CFGDEF_SECTION_GLOBAL => {cfgOptionName(CFGOPT_REPO_HARDLINK) => 'y'}});
-        # }
-=======
+        $oHostDbMaster->manifestReference(\%oManifest, $strFullBackup, true);
+
+        $strType = CFGOPTVAL_BACKUP_TYPE_DIFF;
+
         # Enable hardlinks (except for s3) to ensure a warning is raised
         if (!$bS3)
         {
@@ -1174,29 +1144,15 @@
 
         $oHostDbMaster->manifestFileRemove(\%oManifest, MANIFEST_TARGET_PGTBLSPC . '/2', '32768/tablespace2b.txt', true);
         $oHostDbMaster->manifestFileRemove(\%oManifest, MANIFEST_TARGET_PGDATA, 'base/base2.txt', true);
->>>>>>> 9856fef5
-
-        # $oManifest{&MANIFEST_SECTION_BACKUP_OPTION}{&MANIFEST_KEY_PROCESS_MAX} = 1;
-        #
-        # $oBackupExecute = $oHostBackup->backupBegin(
-        #     $strType, 'remove files during backup',
-        #     {oExpectedManifest => \%oManifest, strTest => TEST_MANIFEST_BUILD, fTestDelay => 1,
-        #         strOptionalParam => '--' . cfgOptionName(CFGOPT_PROCESS_MAX) . '=1' . ($bDeltaBackup ? ' --delta' : '')});
-        #
+
         $oHostDbMaster->manifestFileCreate(
             \%oManifest, MANIFEST_TARGET_PGTBLSPC . '/2', '32768/tablespace2c.txt', 'TBLSPCBIGGER',
             'dfcb8679956b734706cf87259d50c88f83e80e66', $lTime, undef, undef, false);
 
-<<<<<<< HEAD
-        $oHostDbMaster->manifestFileRemove(\%oManifest, MANIFEST_TARGET_PGDATA, 'base/base2.txt', true);
-
-        # $strBackup = $oHostBackup->backupEnd($strType, $oBackupExecute, {oExpectedManifest => \%oManifest});
-=======
         $oBackupExecute = $oHostBackup->backup(
             $strType, 'remove files during backup',
             {oExpectedManifest => \%oManifest,
                 strOptionalParam => '--' . cfgOptionName(CFGOPT_PROCESS_MAX) . '=1' . ($bDeltaBackup ? ' --delta' : '')});
->>>>>>> 9856fef5
 
         $oManifest{&MANIFEST_SECTION_BACKUP_OPTION}{&MANIFEST_KEY_PROCESS_MAX} = $bS3 ? 2 : 1;
 
@@ -1204,14 +1160,11 @@
         #---------------------------------------------------------------------------------------------------------------------------
         $strType = CFGOPTVAL_BACKUP_TYPE_FULL;
 
-        # Enable compression
-        $oHostBackup->configUpdate({&CFGDEF_SECTION_GLOBAL => {cfgOptionName(CFGOPT_COMPRESS) => 'y'}});
+        # Now the compression and hardlink changes will take effect
         $oManifest{&MANIFEST_SECTION_BACKUP_OPTION}{&MANIFEST_KEY_COMPRESS} = JSON::PP::true;
 
-        # Enabled hardlinks
         if (!$bS3)
         {
-            $oHostBackup->configUpdate({&CFGDEF_SECTION_GLOBAL => {cfgOptionName(CFGOPT_REPO_HARDLINK) => 'y'}});
             $oManifest{&MANIFEST_SECTION_BACKUP_OPTION}{&MANIFEST_KEY_HARDLINK} = JSON::PP::true;
             $oHostBackup->{bHardLink} = true;
         }
