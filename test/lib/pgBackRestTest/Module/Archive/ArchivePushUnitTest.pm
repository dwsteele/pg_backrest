--- conflicted
+++ resolved
@@ -169,11 +169,7 @@
         #---------------------------------------------------------------------------------------------------------------------------
         $self->testException(sub {archivePushCheck(
             $strWalSegment, PG_VERSION_94, WAL_VERSION_94_SYS_ID)},
-<<<<<<< HEAD
-            ERROR_ASSERT, "xFile is required in Storage::Local->hashSize");
-=======
             ERROR_ASSERT, "xFileExp is required in Storage::Local->hashSize");
->>>>>>> de7fc37f
 
         #---------------------------------------------------------------------------------------------------------------------------
         my $strHistoryFile = "00000001.history";
