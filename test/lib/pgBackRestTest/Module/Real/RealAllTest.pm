--- conflicted
+++ resolved
@@ -62,15 +62,9 @@
         {pg => PG_VERSION_95, repoDest =>     HOST_BACKUP, storage =>    S3, encrypt => false, compress =>  BZ2},
         {pg => PG_VERSION_96, repoDest =>     HOST_BACKUP, storage => POSIX, encrypt => false, compress => NONE},
         {pg => PG_VERSION_10, repoDest => HOST_DB_STANDBY, storage =>    S3, encrypt =>  true, compress =>   GZ},
-<<<<<<< HEAD
-        {pg => PG_VERSION_11, repoDest =>     HOST_BACKUP, storage => POSIX, encrypt => false, compress =>  ZST},
-        {pg => PG_VERSION_12, repoDest =>     HOST_BACKUP, storage => POSIX, encrypt => false, compress =>  LZ4},
-        {pg => PG_VERSION_13, repoDest => HOST_DB_STANDBY, storage => POSIX, encrypt => false, compress =>  ZST},
-=======
         {pg => PG_VERSION_11, repoDest =>     HOST_BACKUP, storage => AZURE, encrypt => false, compress =>  ZST},
-        {pg => PG_VERSION_12, repoDest => HOST_DB_STANDBY, storage =>    S3, encrypt =>  true, compress =>  LZ4},
-        {pg => PG_VERSION_13, repoDest =>     HOST_BACKUP, storage => AZURE, encrypt => false, compress =>  ZST},
->>>>>>> 3f4371d7
+        {pg => PG_VERSION_12, repoDest =>     HOST_BACKUP, storage =>    S3, encrypt =>  true, compress =>  LZ4},
+        {pg => PG_VERSION_13, repoDest => HOST_DB_STANDBY, storage => AZURE, encrypt => false, compress =>  ZST},
     )
     {
         # Only run tests for this pg version
