--- conflicted
+++ resolved
@@ -80,21 +80,13 @@
 
         # Use a specific VM and version of PostgreSQL for expect testing. This version will also be used to run tests that are not
         # version specific.
-<<<<<<< HEAD
-        my $bExpect = $self->vm() eq VM_EXPECT && $self->pgVersion() eq PG_VERSION_96;
-=======
         my $bExpectVersion = $self->vm() eq VM_EXPECT && $self->pgVersion() eq PG_VERSION_96;
->>>>>>> 50ff5d90
 
         # Increment the run, log, and decide whether this unit test should be run
         next if (!$self->begin(
             "bkp ${bHostBackup}, sby ${bHostStandby}, dst ${strBackupDestination}, cmp ${strCompressType}" .
                 ", storage ${strStorage}, enc ${bRepoEncrypt}",
-<<<<<<< HEAD
-            $bExpect));
-=======
             $bExpectVersion));
->>>>>>> 50ff5d90
 
         # Create hosts, file object, and config
         my ($oHostDbPrimary, $oHostDbStandby, $oHostBackup) = $self->setup(
@@ -204,18 +196,11 @@
             {strOptionalParam => ' --buffer-size=16384'});
 
         # Make a new backup with expire-auto disabled then run the expire command and compare backup numbers to ensure that expire
-<<<<<<< HEAD
-        # was really disabled. This test is not version specific so can be run on one version.
-        if ($bExpect)
-        {
-            my $oBackupInfo = new pgBackRestTest::Env::BackupInfo($oHostBackup->repoBackupPath());
-=======
         # was really disabled. This test is not version specific so is run on only the expect version.
         #---------------------------------------------------------------------------------------------------------------------------
         if ($bExpectVersion)
         {
             $oBackupInfo = new pgBackRestTest::Env::BackupInfo($oHostBackup->repoBackupPath());
->>>>>>> 50ff5d90
             push(my @backupLst1, $oBackupInfo->list());
 
             $strFullBackup = $oHostBackup->backup(
@@ -350,17 +335,10 @@
 
         # Execute stop and make sure the backup fails
         #---------------------------------------------------------------------------------------------------------------------------
-<<<<<<< HEAD
-        # Restart the cluster to check for any errors before continuing since the stop tests will definitely create errors and
-        # the logs will to be deleted to avoid causing issues further down the line. This test is not version specific so can be run
-        # on one version.
-        if ($bExpect)
-=======
         # Restart the cluster to check for any errors before continuing since the stop tests will definitely create errors and the
         # logs will to be deleted to avoid causing issues further down the line. This test is not version specific so is run on only
         # the expect version.
         if ($bExpectVersion)
->>>>>>> 50ff5d90
         {
             confess "test must be performed on posix storage" if $strStorage ne POSIX;
 
@@ -782,36 +760,10 @@
         #---------------------------------------------------------------------------------------------------------------------------
         $oHostDbPrimary->clusterStop();
 
-<<<<<<< HEAD
-        # Stanza-delete --force without access to pgbackrest on database host. This test is not version specific so can be run on
-        # one version.
-        #---------------------------------------------------------------------------------------------------------------------------
-        if ($bHostBackup && $bExpect)
-=======
-        # Test no-online backups
-        #---------------------------------------------------------------------------------------------------------------------------
-        # Create a postmaster.pid file so it appears that the server is running
-        storageTest()->put(
-            ($strBackupDestination eq HOST_DB_STANDBY ? $oHostDbStandby->dbBasePath() : $oHostDbPrimary->dbBasePath()) .
-                '/postmaster.pid', '99999');
-
-        # Incr backup - make sure a --no-online backup fails
-        #-----------------------------------------------------------------------------------------------------------------------
-        $oHostBackup->backup(
-            CFGOPTVAL_BACKUP_TYPE_INCR, 'fail on --no-online',
-            {iExpectedExitStatus => ERROR_PG_RUNNING, strOptionalParam => '--no-online' . $strBogusReset});
-
-        # Incr backup - allow --no-online backup to succeed with --force
-        #-----------------------------------------------------------------------------------------------------------------------
-        $oHostBackup->backup(
-            CFGOPTVAL_BACKUP_TYPE_INCR, 'succeed on --no-online with --force',
-            {strOptionalParam => '--no-online --force' . $strBogusReset});
-
         # Stanza-delete --force without access to pgbackrest on database host. This test is not version specific so is run on only
         # the expect version.
         #---------------------------------------------------------------------------------------------------------------------------
         if ($bExpectVersion)
->>>>>>> 50ff5d90
         {
             # Make sure this test has a backup host to work with
             confess "test must run with backup dst = " . HOST_BACKUP if !$bHostBackup;
