# **********************************************************************************************************************************
# Test Definition
#
# Contains definitions for all unit and integration tests.
#
# The definitions consist of modules and tests.  Modules group together tests that are related and allow common settings for all the
# tests.  Every module and test must have a name.  Tests must also have a total.  If this total does not match the actual number of
# runs in a test then an error will be thrown.
#
# Most options can be set for modules and tests (test option will override module option if both are set):
#     * db - determines if the test will be run against multiple db versions
#     * coverage - determines coverage for the test
#           full - the module/test provides full coverage for the code module
#           partial - the module/test provides partial coverage for the code module
#           noCode - the code module should not contain any coverable code.  If it does an error will be thrown.
#     * define - defines for C code (will also be applied to the test harness)
#     * define-test - defines for the test harness
#     * debugUnitSuppress - don't define DEBUG_UNIT for unit tests -- this is used to test unit test debugging macros
#     * perlReq - is Perl required for this C test?
#
# Some options are unique to tests:
#     * total - total runs in the test
#     * vm - VMs that the test will be run on
#     * include - modules to include directly into test.c (all files in coverage are automatically included)
#           This is useful when a module's internal data needs to be manipulated for testing but no coverage is added by the test.
# **********************************************************************************************************************************

# **********************************************************************************************************************************
# Unit tests
#
# Unit tests are assumed to be C tests unless they end in "-perl".
# **********************************************************************************************************************************
unit:

  # ********************************************************************************************************************************
  - name: common

    test:
      # ----------------------------------------------------------------------------------------------------------------------------
      - name: error
        total: 8
        define-test: -DNO_ERROR -DNO_LOG -DNO_STACK_TRACE -DNO_MEM_CONTEXT

        coverage:
          common/error: full
          common/error.auto: noCode

      # ----------------------------------------------------------------------------------------------------------------------------
      - name: assert-on
        total: 1
        define-test: -DNO_LOG -DNO_STACK_TRACE -DNO_MEM_CONTEXT

        coverage:
          common/assert: noCode

      # ----------------------------------------------------------------------------------------------------------------------------
      - name: assert-off
        total: 1
        define: -DNDEBUG
        define-test: -DNO_LOG -DNO_STACK_TRACE -DNO_MEM_CONTEXT
        debugUnitSuppress: true

        coverage:
          common/assert: noCode

      # ----------------------------------------------------------------------------------------------------------------------------
      - name: stack-trace
        total: 4
        define-test: -DNO_LOG -DNO_STACK_TRACE -DNO_MEM_CONTEXT

        coverage:
          common/stackTrace: full

      # ----------------------------------------------------------------------------------------------------------------------------
      - name: mem-context
        total: 7
        define-test: -DNO_MEM_CONTEXT -DNO_LOG

        coverage:
          common/memContext: full

      # ----------------------------------------------------------------------------------------------------------------------------
      - name: time
        total: 2
        define-test: -DNO_ERROR -DNO_LOG

        coverage:
          common/time: full

      # ----------------------------------------------------------------------------------------------------------------------------
      - name: fork
        total: 1
        define-test: -DNO_LOG

        coverage:
          common/fork: full

      # ----------------------------------------------------------------------------------------------------------------------------
      - name: log
        total: 5
        define-test: -DNO_LOG

        coverage:
          common/log: full

      # ----------------------------------------------------------------------------------------------------------------------------
      - name: debug-off
        total: 2
        define: -DNDEBUG
        define-test: -DNO_LOG
        debugUnitSuppress: true

        coverage:
          common/debug: full

      # ----------------------------------------------------------------------------------------------------------------------------
      - name: debug-on
        total: 4

        coverage:
          common/debug: full

      # ----------------------------------------------------------------------------------------------------------------------------
      - name: object
        total: 1

        coverage:
          common/object: noCode

      # ----------------------------------------------------------------------------------------------------------------------------
      - name: lock
        total: 2

        coverage:
          common/lock: full

      # ----------------------------------------------------------------------------------------------------------------------------
      - name: exit
        total: 3

        coverage:
          common/exit: full

      # ----------------------------------------------------------------------------------------------------------------------------
      - name: wait
        total: 1

        coverage:
          common/wait: full

      # ----------------------------------------------------------------------------------------------------------------------------
      - name: type-convert
        total: 9

        coverage:
          common/type/convert: full

      # ----------------------------------------------------------------------------------------------------------------------------
      - name: type-list
        total: 3

        coverage:
          common/type/list: full

      # ----------------------------------------------------------------------------------------------------------------------------
      - name: type-string
        total: 26

        coverage:
          common/type/string: full
          common/type/stringList: full

      # ----------------------------------------------------------------------------------------------------------------------------
      - name: type-buffer
        total: 6

        coverage:
          common/type/buffer: full

      # ----------------------------------------------------------------------------------------------------------------------------
      - name: type-variant
        total: 13

        coverage:
          common/type/variant: full
          common/type/variantList: full

      # ----------------------------------------------------------------------------------------------------------------------------
      - name: type-json
        total: 11

        coverage:
          common/type/json: full

      # ----------------------------------------------------------------------------------------------------------------------------
      - name: type-key-value
        total: 2

        coverage:
          common/type/keyValue: full

      # ----------------------------------------------------------------------------------------------------------------------------
      - name: type-xml
        total: 1

        coverage:
          common/type/xml: full

      # ----------------------------------------------------------------------------------------------------------------------------
      - name: io
        total: 4

        coverage:
          common/io/bufferRead: full
          common/io/bufferWrite: full
          common/io/filter/buffer: full
          common/io/filter/filter: full
          common/io/filter/group: full
          common/io/filter/sink: full
          common/io/filter/size: full
          common/io/handleRead: full
          common/io/handleWrite: full
          common/io/io: full
          common/io/read: full
          common/io/write: full

      # ----------------------------------------------------------------------------------------------------------------------------
      - name: io-tls
        total: 4

        coverage:
          common/io/tls/client: full

      # ----------------------------------------------------------------------------------------------------------------------------
      - name: io-http
        total: 5

        coverage:
          common/io/http/cache: full
          common/io/http/client: full
          common/io/http/common: full
          common/io/http/header: full
          common/io/http/query: full

      # ----------------------------------------------------------------------------------------------------------------------------
      - name: compress-gzip
        total: 4

        coverage:
          common/compress/gzip/common: full
          common/compress/gzip/compress: full
          common/compress/gzip/decompress: full

      # ----------------------------------------------------------------------------------------------------------------------------
      - name: crypto
        total: 3

        coverage:
          common/crypto/cipherBlock: full
          common/crypto/common: full
          common/crypto/hash: full

      # ----------------------------------------------------------------------------------------------------------------------------
      - name: exec
        total: 1

        coverage:
          common/exec: full

      # ----------------------------------------------------------------------------------------------------------------------------
      - name: encode
        total: 1

        coverage:
          common/encode: full
          common/encode/base64: full

      # ----------------------------------------------------------------------------------------------------------------------------
      - name: encode-perl
        total: 1

      # ----------------------------------------------------------------------------------------------------------------------------
      - name: reg-exp
        total: 3

        coverage:
          common/regExp: full

      # ----------------------------------------------------------------------------------------------------------------------------
      - name: ini
        total: 4

        coverage:
          common/ini: full

      # ----------------------------------------------------------------------------------------------------------------------------
      - name: ini-perl
        total: 10

      # ----------------------------------------------------------------------------------------------------------------------------
      - name: io-handle-perl
        total: 6

      # ----------------------------------------------------------------------------------------------------------------------------
      - name: io-buffered-perl
        total: 3

      # ----------------------------------------------------------------------------------------------------------------------------
      - name: io-process-perl
        total: 3

      # ----------------------------------------------------------------------------------------------------------------------------
      - name: log-perl
        total: 1

  # ********************************************************************************************************************************
  - name: postgres

    test:
      # ----------------------------------------------------------------------------------------------------------------------------
      - name: client
        total: 1

        coverage:
          postgres/client: full

      # ----------------------------------------------------------------------------------------------------------------------------
      - name: interface
        total: 6

        coverage:
          postgres/interface: full

      # ----------------------------------------------------------------------------------------------------------------------------
      - name: page-checksum
        total: 3

        coverage:
          postgres/pageChecksum: full

  # ********************************************************************************************************************************
  - name: perl

    test:
      # ----------------------------------------------------------------------------------------------------------------------------
      - name: config
        total: 1

        coverage:
          perl/config: full

      # ----------------------------------------------------------------------------------------------------------------------------
      - name: exec
        total: 4
        perlReq: true

        coverage:
          perl/exec: full

  # ********************************************************************************************************************************
  - name: config

    test:
      # ----------------------------------------------------------------------------------------------------------------------------
      - name: define
        total: 2

        coverage:
          config/define: full
          config/define.auto: noCode

      # ----------------------------------------------------------------------------------------------------------------------------
      - name: config
        total: 4

        coverage:
          config/config: full
          config/config.auto: noCode

      # ----------------------------------------------------------------------------------------------------------------------------
      - name: parse
        total: 4

        coverage:
          config/parse: full
          config/parse.auto: noCode

      # ----------------------------------------------------------------------------------------------------------------------------
      - name: load
        total: 4

        coverage:
          config/load: full

      # ----------------------------------------------------------------------------------------------------------------------------
      - name: exec
        total: 1

        coverage:
          config/exec: full

      # ----------------------------------------------------------------------------------------------------------------------------
      - name: protocol
        total: 1

        coverage:
          config/protocol: full

  # ********************************************************************************************************************************
  - name: storage

    test:
      # ----------------------------------------------------------------------------------------------------------------------------
      - name: perl
        total: 13

        coverage:
          Storage/Storage: partial

      # ----------------------------------------------------------------------------------------------------------------------------
      - name: helper-perl
        total: 3

      # ----------------------------------------------------------------------------------------------------------------------------
      - name: cifs
        total: 1

        coverage:
          storage/cifs/storage: full
          storage/posix/storage: full
          storage/helper: full

        include:
          - storage/storage

      # ----------------------------------------------------------------------------------------------------------------------------
      - name: posix
        total: 20

        coverage:
          storage/posix/read: full
          storage/posix/storage: full
          storage/posix/write: full
          storage/helper: full
          storage/read: full
          storage/storage: full
          storage/write: full

      # ----------------------------------------------------------------------------------------------------------------------------
      - name: remote
        total: 11
        perlReq: true

        coverage:
          storage/remote/read: full
          storage/remote/protocol: full
          storage/remote/storage: full
          storage/remote/write: full
          storage/helper: full
          storage/storage: full

        include:
          - storage/read
          - storage/write

      # ----------------------------------------------------------------------------------------------------------------------------
      - name: s3
        total: 3

        coverage:
          storage/s3/read: full
          storage/s3/storage: full
          storage/s3/write: full
          storage/helper: full
          storage/storage: full

  # ********************************************************************************************************************************
  - name: protocol

    test:
      # ----------------------------------------------------------------------------------------------------------------------------
      - name: common-minion-perl
        total: 1

      # ----------------------------------------------------------------------------------------------------------------------------
      - name: helper-perl
        total: 2

      # ----------------------------------------------------------------------------------------------------------------------------
      - name: protocol
        total: 8
        perlReq: true

        coverage:
          protocol/client: full
          protocol/command: full
          protocol/helper: full
          protocol/parallel: full
          protocol/parallelJob: full
          protocol/server: full

  # ********************************************************************************************************************************
  - name: info

    test:
      # ----------------------------------------------------------------------------------------------------------------------------
      - name: info
        total: 2

        coverage:
          info/info: full

      # ----------------------------------------------------------------------------------------------------------------------------
      - name: info-pg
        total: 1

        coverage:
          info/infoPg: full

      # ----------------------------------------------------------------------------------------------------------------------------
      - name: info-archive
        total: 2

        coverage:
          info/infoArchive: full

      # ----------------------------------------------------------------------------------------------------------------------------
      - name: info-archive-perl
        total: 4

      # ----------------------------------------------------------------------------------------------------------------------------
      - name: info-backup
        total: 2

        coverage:
          info/infoBackup: full

      # ----------------------------------------------------------------------------------------------------------------------------
      - name: info-backup-perl
        total: 3

  # ********************************************************************************************************************************
  - name: db

    test:
      # ----------------------------------------------------------------------------------------------------------------------------
      - name: db
        total: 2
        perlReq: true

        coverage:
          db/db: full
          db/helper: full
          db/protocol: full

  # ********************************************************************************************************************************
  - name: command

    test:
      # ----------------------------------------------------------------------------------------------------------------------------
      - name: archive-common
        total: 8

        coverage:
          command/archive/common: full

      # ----------------------------------------------------------------------------------------------------------------------------
      - name: archive-common-perl
        total: 4

      # ----------------------------------------------------------------------------------------------------------------------------
      - name: archive-get
        total: 5
        perlReq: true

        coverage:
          command/archive/get/file: full
          command/archive/get/get: full
          command/archive/get/protocol: full

      # ----------------------------------------------------------------------------------------------------------------------------
      - name: archive-get-perl
        total: 1

      # ----------------------------------------------------------------------------------------------------------------------------
      - name: archive-push
        total: 4
        perlReq: true

        coverage:
          command/archive/push/file: full
          command/archive/push/protocol: full
          command/archive/push/push: full

      # ----------------------------------------------------------------------------------------------------------------------------
      - name: backup-common
        total: 2

        coverage:
          command/backup/common: full
          command/backup/pageChecksum: full

      # ----------------------------------------------------------------------------------------------------------------------------
      - name: backup
        total: 3

        coverage:
          command/backup/file: full
          command/backup/protocol: full

        include:
          - storage/storage

      # ----------------------------------------------------------------------------------------------------------------------------
      - name: check
        total: 1

        coverage:
          command/check/check: full

      # ----------------------------------------------------------------------------------------------------------------------------
      - name: command
        total: 1

        coverage:
          command/command: full

      # ----------------------------------------------------------------------------------------------------------------------------
      - name: control
        total: 3

        coverage:
          command/control/common: full
<<<<<<< HEAD
          command/control/start: full
          command/control/stop: full
=======
>>>>>>> efc62c90

      # ----------------------------------------------------------------------------------------------------------------------------
      - name: expire
        total: 7

        coverage:
          command/expire/expire: full

      # ----------------------------------------------------------------------------------------------------------------------------
      - name: help
        total: 4

        coverage:
          command/help/help: full

      # ----------------------------------------------------------------------------------------------------------------------------
      - name: info
        total: 3

        coverage:
          command/info/info: full

      # ----------------------------------------------------------------------------------------------------------------------------
      - name: local
        total: 1

        coverage:
          command/local/local: full

      # ----------------------------------------------------------------------------------------------------------------------------
      - name: remote
        total: 1

        coverage:
          command/remote/remote: full

      # ----------------------------------------------------------------------------------------------------------------------------
      - name: restore
        total: 1

        coverage:
          command/restore/file: full
          command/restore/protocol: full

      # ----------------------------------------------------------------------------------------------------------------------------
      - name: storage
        total: 1

        coverage:
          command/storage/list: full

  # ********************************************************************************************************************************
  - name: backup

    test:
      # ----------------------------------------------------------------------------------------------------------------------------
      - name: unit-perl
        total: 4

      # ----------------------------------------------------------------------------------------------------------------------------
      - name: file-unit-perl
        total: 2

  # ********************************************************************************************************************************
  - name: manifest

    test:
      # ----------------------------------------------------------------------------------------------------------------------------
      - name: all-perl
        total: 11

  # ********************************************************************************************************************************
  - name: stanza

    test:
      # ----------------------------------------------------------------------------------------------------------------------------
      - name: all-perl
        total: 9

# **********************************************************************************************************************************
# Integration tests
#
# Integration tests are not run in a container.  They are expected to create their own containers since most integration runs will
# create more than one.  For this reason each run is executed individually.
# **********************************************************************************************************************************
integration:

  # ********************************************************************************************************************************
  - name: mock

    test:
      # ----------------------------------------------------------------------------------------------------------------------------
      - name: stanza
        total: 2

      # ----------------------------------------------------------------------------------------------------------------------------
      - name: expire
        total: 2

      # ----------------------------------------------------------------------------------------------------------------------------
      - name: archive
        total: 2

      # ----------------------------------------------------------------------------------------------------------------------------
      - name: archive-stop
        total: 2

      # ----------------------------------------------------------------------------------------------------------------------------
      - name: all
        total: 2

  # ********************************************************************************************************************************
  - name: real
    db: true

    test:
      # ----------------------------------------------------------------------------------------------------------------------------
      - name: all
        total: 6

# **********************************************************************************************************************************
# Performance tests
#
# Performance tests run in a single container but are more like integration tests than unit tests since they call the pgbackrest
# executable directly.
# **********************************************************************************************************************************
performance:

  # ********************************************************************************************************************************
  - name: performance

    test:
      # ----------------------------------------------------------------------------------------------------------------------------
      - name: archive
        total: 1<|MERGE_RESOLUTION|>--- conflicted
+++ resolved
@@ -631,11 +631,8 @@
 
         coverage:
           command/control/common: full
-<<<<<<< HEAD
           command/control/start: full
           command/control/stop: full
-=======
->>>>>>> efc62c90
 
       # ----------------------------------------------------------------------------------------------------------------------------
       - name: expire
