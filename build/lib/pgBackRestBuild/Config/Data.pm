--- conflicted
+++ resolved
@@ -1176,10 +1176,7 @@
         [
             'none',
             'gz',
-<<<<<<< HEAD
             'lz4',
-=======
->>>>>>> 88eee6f9
         ],
         &CFGDEF_COMMAND => CFGOPT_COMPRESS,
     },
