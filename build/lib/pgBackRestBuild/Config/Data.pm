--- conflicted
+++ resolved
@@ -1274,7 +1274,6 @@
         },
     },
 
-<<<<<<< HEAD
     &CFGOPT_DRYRUN =>
     {
        &CFGDEF_TYPE    => CFGDEF_TYPE_BOOLEAN,
@@ -1285,9 +1284,7 @@
       },
     },
 
-=======
     # Option is deprecated and should not be referenced outside of cfgLoadUpdateOption().
->>>>>>> 79cfd3ae
     &CFGOPT_COMPRESS =>
     {
         &CFGDEF_SECTION => CFGDEF_SECTION_GLOBAL,
