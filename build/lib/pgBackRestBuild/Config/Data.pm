####################################################################################################################################
# Configuration Definition Data
#
# Contains the defines for options: which commands the option can/cannot be specified, for which commands it is required, default
# settings, types, ranges, whether the option is negatable, whether it has dependencies, etc. The initial section is the global
# section meaning the defines defined there apply to all commands listed for the option.
#
# CFGDEF_INHERIT:
#     Inherit all definitions for the referenced option.  Any definitions can be overridden.
#
# CFGDEF_COMMAND:
#     List of commands the option can be used with this option.  An empty hash signifies that the command does not deviate from the
#     option defaults.  Otherwise, overrides can be specified.
#
# NOTE: If the option (A) has a dependency on another option (B) then the CFGCMD_ must also be specified in the other option
#         (B), else it will still error on the option (A).
#
# CFGDEF_REQUIRED:
#   In global section:
#       true - if the option does not have a default, then setting CFGDEF_REQUIRED in the global section means all commands
#              listed in CFGDEF_COMMAND require the user to set it.
#       false - no commands listed require it as an option but it can be set. This can be overridden for individual commands by
#               setting CFGDEF_REQUIRED in the CFGDEF_COMMAND section.
#   In CFGDEF_COMMAND section:
#       true - the option must be set somehow for the command, either by default (CFGDEF_DEFAULT) or by the user.
#           &CFGCMD_CHECK =>
#           {
#               &CFGDEF_REQUIRED => true
#           },
#       false - mainly used for overriding the CFGDEF_REQUIRED in the global section.
#
# CFGDEF_DEFAULT:
#   Sets a default for the option for all commands if listed in the global section, or for specific commands if listed in the
#   CFGDEF_COMMAND section. All boolean types require a default.
#
# CFGDEF_NEGATE:
#   The option can be negated with "no" e.g. --no-compress.  This applies to options that are only valid on the command line (i.e.
#   no config section defined) and if not specifically defined, the default is false.  All config file boolean options are
#   automatically negatable.
#
# CFGDEF_RESET:
#   The option can be reset to default even if the default is undefined.
#
# CFGDEF_DEPEND:
#   Specify the dependencies this option has on another option. All commands listed for this option must also be listed in the
#   dependent option(s).
#   CFGDEF_DEPEND_LIST further defines the allowable settings for the depended option.
#
# CFGDEF_ALLOW_LIST:
#   Lists the allowable settings for the option.
#
# CFGDEF_INTERNAL:
#   Option is used by the command internally but is not exposed in the documentation.  This is useful for commands that need to know
#   where they are running by looking at other options in the config.  Also good for test options.
####################################################################################################################################
package pgBackRestBuild::Config::Data;

use strict;
use warnings FATAL => qw(all);
use Carp qw(confess);

use Cwd qw(abs_path);
use Exporter qw(import);
    our @EXPORT = qw();
use File::Basename qw(dirname basename);
use Getopt::Long qw(GetOptions);
use Storable qw(dclone);

use pgBackRestDoc::Common::Exception;
use pgBackRestDoc::Common::Log;
use pgBackRestDoc::ProjectInfo;

use pgBackRestTest::Common::Wait;

####################################################################################################################################
# Command constants - commands that are allowed in the exe
####################################################################################################################################
use constant CFGCMD_ARCHIVE_GET                                     => 'archive-get';
use constant CFGCMD_ARCHIVE_PUSH                                    => 'archive-push';
use constant CFGCMD_BACKUP                                          => 'backup';
    push @EXPORT, qw(CFGCMD_BACKUP);
use constant CFGCMD_CHECK                                           => 'check';
use constant CFGCMD_EXPIRE                                          => 'expire';
use constant CFGCMD_HELP                                            => 'help';
    push @EXPORT, qw(CFGCMD_HELP);
use constant CFGCMD_INFO                                            => 'info';
    push @EXPORT, qw(CFGCMD_INFO);
use constant CFGCMD_REPO_CREATE                                     => 'repo-create';
use constant CFGCMD_REPO_GET                                        => 'repo-get';
use constant CFGCMD_REPO_LS                                         => 'repo-ls';
use constant CFGCMD_REPO_PUT                                        => 'repo-put';
use constant CFGCMD_REPO_RM                                         => 'repo-rm';
use constant CFGCMD_RESTORE                                         => 'restore';
use constant CFGCMD_STANZA_CREATE                                   => 'stanza-create';
use constant CFGCMD_STANZA_DELETE                                   => 'stanza-delete';
use constant CFGCMD_STANZA_UPGRADE                                  => 'stanza-upgrade';
use constant CFGCMD_START                                           => 'start';
use constant CFGCMD_STOP                                            => 'stop';
use constant CFGCMD_VERSION                                         => 'version';

####################################################################################################################################
# Option constants - options that are allowed for commands
####################################################################################################################################

# Command-line only options
#-----------------------------------------------------------------------------------------------------------------------------------
use constant CFGOPT_CONFIG                                          => 'config';
    push @EXPORT, qw(CFGOPT_CONFIG);
use constant CFGOPT_CONFIG_PATH                                     => 'config-path';
use constant CFGOPT_CONFIG_INCLUDE_PATH                             => 'config-include-path';
use constant CFGOPT_DELTA                                           => 'delta';
use constant CFGOPT_DRYRUN                                          => 'dry-run';
use constant CFGOPT_FORCE                                           => 'force';
use constant CFGOPT_ONLINE                                          => 'online';
use constant CFGOPT_SET                                             => 'set';
use constant CFGOPT_STANZA                                          => 'stanza';
    push @EXPORT, qw(CFGOPT_STANZA);
use constant CFGOPT_TARGET                                          => 'target';
use constant CFGOPT_TARGET_EXCLUSIVE                                => 'target-exclusive';
use constant CFGOPT_TARGET_ACTION                                   => 'target-action';
use constant CFGOPT_TARGET_TIMELINE                                 => 'target-timeline';
use constant CFGOPT_TYPE                                            => 'type';
use constant CFGOPT_OUTPUT                                          => 'output';

# Command-line only local/remote options
#-----------------------------------------------------------------------------------------------------------------------------------
use constant CFGOPT_PROCESS                                         => 'process';
use constant CFGOPT_HOST_ID                                         => 'host-id';
use constant CFGOPT_REMOTE_TYPE                                     => 'remote-type';

# Command-line only storage options
#-----------------------------------------------------------------------------------------------------------------------------------
use constant CFGOPT_CIPHER_PASS                                     => 'cipher-pass';
use constant CFGOPT_FILTER                                          => 'filter';
use constant CFGOPT_IGNORE_MISSING                                  => 'ignore-missing';
use constant CFGOPT_RAW                                             => 'raw';
use constant CFGOPT_RECURSE                                         => 'recurse';
use constant CFGOPT_SORT                                            => 'sort';

# General options
#-----------------------------------------------------------------------------------------------------------------------------------
use constant CFGOPT_ARCHIVE_TIMEOUT                                 => 'archive-timeout';
use constant CFGOPT_BUFFER_SIZE                                     => 'buffer-size';
use constant CFGOPT_DB_TIMEOUT                                      => 'db-timeout';
use constant CFGOPT_COMPRESS                                        => 'compress';
use constant CFGOPT_COMPRESS_TYPE                                   => 'compress-type';
use constant CFGOPT_COMPRESS_LEVEL                                  => 'compress-level';
use constant CFGOPT_COMPRESS_LEVEL_NETWORK                          => 'compress-level-network';
use constant CFGOPT_IO_TIMEOUT                                      => 'io-timeout';
use constant CFGOPT_NEUTRAL_UMASK                                   => 'neutral-umask';
use constant CFGOPT_PROTOCOL_TIMEOUT                                => 'protocol-timeout';
use constant CFGOPT_PROCESS_MAX                                     => 'process-max';
use constant CFGOPT_SCK_BLOCK                                       => 'sck-block';
use constant CFGOPT_SCK_KEEP_ALIVE                                  => 'sck-keep-alive';
use constant CFGOPT_TCP_KEEP_ALIVE_COUNT                            => 'tcp-keep-alive-count';
use constant CFGOPT_TCP_KEEP_ALIVE_IDLE                             => 'tcp-keep-alive-idle';
use constant CFGOPT_TCP_KEEP_ALIVE_INTERVAL                         => 'tcp-keep-alive-interval';

# Commands
use constant CFGOPT_CMD_SSH                                         => 'cmd-ssh';

# Paths
use constant CFGOPT_LOCK_PATH                                       => 'lock-path';
    push @EXPORT, qw(CFGOPT_LOCK_PATH);
use constant CFGOPT_LOG_PATH                                        => 'log-path';
    push @EXPORT, qw(CFGOPT_LOG_PATH);
use constant CFGOPT_SPOOL_PATH                                      => 'spool-path';
    push @EXPORT, qw(CFGOPT_SPOOL_PATH);

# Logging
use constant CFGOPT_LOG_LEVEL_CONSOLE                               => 'log-level-console';
use constant CFGOPT_LOG_LEVEL_FILE                                  => 'log-level-file';
use constant CFGOPT_LOG_LEVEL_STDERR                                => 'log-level-stderr';
    push @EXPORT, qw(CFGOPT_LOG_LEVEL_STDERR);
use constant CFGOPT_LOG_SUBPROCESS                                  => 'log-subprocess';
use constant CFGOPT_LOG_TIMESTAMP                                   => 'log-timestamp';
    push @EXPORT, qw(CFGOPT_LOG_TIMESTAMP);

# Repository options
#-----------------------------------------------------------------------------------------------------------------------------------
# Determines how many repositories can be configured
use constant CFGDEF_INDEX_REPO                                      => 1;

# Prefix that must be used by all repo options that allow multiple configurations
use constant CFGDEF_PREFIX_REPO                                     => 'repo';

# Repository General
use constant CFGOPT_REPO_CIPHER_TYPE                                => CFGDEF_PREFIX_REPO . '-cipher-type';
use constant CFGOPT_REPO_CIPHER_PASS                                => CFGDEF_PREFIX_REPO . '-cipher-pass';
use constant CFGOPT_REPO_HARDLINK                                   => CFGDEF_PREFIX_REPO . '-hardlink';
use constant CFGOPT_REPO_PATH                                       => CFGDEF_PREFIX_REPO . '-path';
    push @EXPORT, qw(CFGOPT_REPO_PATH);
use constant CFGOPT_REPO_TYPE                                       => CFGDEF_PREFIX_REPO . '-type';

# Repository Retention
use constant CFGOPT_REPO_RETENTION_ARCHIVE                          => CFGDEF_PREFIX_REPO . '-retention-archive';
use constant CFGOPT_REPO_RETENTION_ARCHIVE_TYPE                     => CFGDEF_PREFIX_REPO . '-retention-archive-type';
use constant CFGOPT_REPO_RETENTION_DIFF                             => CFGDEF_PREFIX_REPO . '-retention-diff';
use constant CFGOPT_REPO_RETENTION_FULL                             => CFGDEF_PREFIX_REPO . '-retention-full';
<<<<<<< HEAD
=======
    push @EXPORT, qw(CFGOPT_REPO_RETENTION_FULL);
use constant CFGOPT_REPO_RETENTION_PERIOD                           => CFGDEF_PREFIX_REPO . '-retention-period';
    push @EXPORT, qw(CFGOPT_REPO_RETENTION_PERIOD);
>>>>>>> d81565ea

# Repository Host
use constant CFGOPT_REPO_HOST                                       => CFGDEF_PREFIX_REPO . '-host';
use constant CFGOPT_REPO_HOST_CMD                                   => CFGOPT_REPO_HOST . '-cmd';
    push @EXPORT, qw(CFGOPT_REPO_HOST_CMD);
use constant CFGOPT_REPO_HOST_CONFIG                                => CFGOPT_REPO_HOST . '-config';
use constant CFGOPT_REPO_HOST_CONFIG_INCLUDE_PATH                   => CFGOPT_REPO_HOST_CONFIG . '-include-path';
use constant CFGOPT_REPO_HOST_CONFIG_PATH                           => CFGOPT_REPO_HOST_CONFIG . '-path';
use constant CFGOPT_REPO_HOST_PORT                                  => CFGOPT_REPO_HOST . '-port';
use constant CFGOPT_REPO_HOST_USER                                  => CFGOPT_REPO_HOST . '-user';

# Repository S3
use constant CFGDEF_REPO_S3                                         => CFGDEF_PREFIX_REPO . '-s3';
use constant CFGOPT_REPO_S3_KEY                                     => CFGDEF_REPO_S3 . '-key';
use constant CFGOPT_REPO_S3_KEY_SECRET                              => CFGDEF_REPO_S3 . '-key-secret';
use constant CFGOPT_REPO_S3_BUCKET                                  => CFGDEF_REPO_S3 . '-bucket';
use constant CFGOPT_REPO_S3_CA_FILE                                 => CFGDEF_REPO_S3 . '-ca-file';
use constant CFGOPT_REPO_S3_CA_PATH                                 => CFGDEF_REPO_S3 . '-ca-path';
use constant CFGOPT_REPO_S3_ENDPOINT                                => CFGDEF_REPO_S3 . '-endpoint';
use constant CFGOPT_REPO_S3_HOST                                    => CFGDEF_REPO_S3 . '-host';
use constant CFGOPT_REPO_S3_PORT                                    => CFGDEF_REPO_S3 . '-port';
use constant CFGOPT_REPO_S3_REGION                                  => CFGDEF_REPO_S3 . '-region';
use constant CFGOPT_REPO_S3_TOKEN                                   => CFGDEF_REPO_S3 . '-token';
use constant CFGOPT_REPO_S3_URI_STYLE                               => CFGDEF_REPO_S3 . '-uri-style';
use constant CFGOPT_REPO_S3_VERIFY_TLS                              => CFGDEF_REPO_S3 . '-verify-tls';

# Archive options
#-----------------------------------------------------------------------------------------------------------------------------------
use constant CFGOPT_ARCHIVE_ASYNC                                   => 'archive-async';
use constant CFGOPT_ARCHIVE_GET_QUEUE_MAX                           => 'archive-get-queue-max';
use constant CFGOPT_ARCHIVE_PUSH_QUEUE_MAX                          => 'archive-push-queue-max';

# Backup options
#-----------------------------------------------------------------------------------------------------------------------------------
use constant CFGOPT_ARCHIVE_CHECK                                   => 'archive-check';
use constant CFGOPT_ARCHIVE_COPY                                    => 'archive-copy';
use constant CFGOPT_BACKUP_STANDBY                                  => 'backup-standby';
use constant CFGOPT_CHECKSUM_PAGE                                   => 'checksum-page';
use constant CFGOPT_EXCLUDE                                         => 'exclude';
use constant CFGOPT_MANIFEST_SAVE_THRESHOLD                         => 'manifest-save-threshold';
use constant CFGOPT_RESUME                                          => 'resume';
use constant CFGOPT_START_FAST                                      => 'start-fast';
use constant CFGOPT_STOP_AUTO                                       => 'stop-auto';

# Restore options
#-----------------------------------------------------------------------------------------------------------------------------------
use constant CFGOPT_DB_INCLUDE                                      => 'db-include';
use constant CFGOPT_LINK_ALL                                        => 'link-all';
use constant CFGOPT_LINK_MAP                                        => 'link-map';
use constant CFGOPT_TABLESPACE_MAP_ALL                              => 'tablespace-map-all';
use constant CFGOPT_TABLESPACE_MAP                                  => 'tablespace-map';
use constant CFGOPT_RECOVERY_OPTION                                 => 'recovery-option';

# Stanza options
#-----------------------------------------------------------------------------------------------------------------------------------
# Determines how many databases can be configured
use constant CFGDEF_INDEX_PG                                        => 8;
    push @EXPORT, qw(CFGDEF_INDEX_PG);

# Prefix that must be used by all db options that allow multiple configurations
use constant CFGDEF_PREFIX_PG                                       => 'pg';
    push @EXPORT, qw(CFGDEF_PREFIX_PG);

use constant CFGOPT_PG_HOST                                         => CFGDEF_PREFIX_PG . '-host';
use constant CFGOPT_PG_HOST_CMD                                     => CFGOPT_PG_HOST . '-cmd';
    push @EXPORT, qw(CFGOPT_PG_HOST_CMD);
use constant CFGOPT_PG_HOST_CONFIG                                  => CFGOPT_PG_HOST . '-config';
use constant CFGOPT_PG_HOST_CONFIG_INCLUDE_PATH                     => CFGOPT_PG_HOST_CONFIG . '-include-path';
use constant CFGOPT_PG_HOST_CONFIG_PATH                             => CFGOPT_PG_HOST_CONFIG . '-path';
use constant CFGOPT_PG_HOST_PORT                                    => CFGOPT_PG_HOST . '-port';
use constant CFGOPT_PG_HOST_USER                                    => CFGOPT_PG_HOST . '-user';

use constant CFGOPT_PG_PATH                                         => CFGDEF_PREFIX_PG . '-path';
use constant CFGOPT_PG_PORT                                         => CFGDEF_PREFIX_PG . '-port';
use constant CFGOPT_PG_SOCKET_PATH                                  => CFGDEF_PREFIX_PG . '-socket-path';
use constant CFGOPT_PG_USER                                         => CFGDEF_PREFIX_PG . '-user';

####################################################################################################################################
# Option values - for options that have a specific list of allowed values
####################################################################################################################################

# Storage types
#-----------------------------------------------------------------------------------------------------------------------------------
use constant CFGOPTVAL_STORAGE_TYPE_PG                              => 'pg';
use constant CFGOPTVAL_STORAGE_TYPE_REPO                            => 'repo';

# Backup type
#-----------------------------------------------------------------------------------------------------------------------------------
use constant CFGOPTVAL_BACKUP_TYPE_FULL                             => 'full';
use constant CFGOPTVAL_BACKUP_TYPE_DIFF                             => 'diff';
use constant CFGOPTVAL_BACKUP_TYPE_INCR                             => 'incr';

# Repo type
#-----------------------------------------------------------------------------------------------------------------------------------
use constant CFGOPTVAL_REPO_TYPE_CIFS                               => 'cifs';
use constant CFGOPTVAL_REPO_TYPE_POSIX                              => 'posix';
use constant CFGOPTVAL_REPO_TYPE_S3                                 => 's3';

# Repo encryption type
#-----------------------------------------------------------------------------------------------------------------------------------
use constant CFGOPTVAL_REPO_CIPHER_TYPE_NONE                        => 'none';
use constant CFGOPTVAL_REPO_CIPHER_TYPE_AES_256_CBC                 => 'aes-256-cbc';

# Repo S3 URI style
#-----------------------------------------------------------------------------------------------------------------------------------
use constant CFGOPTVAL_REPO_S3_URI_STYLE_HOST                       => 'host';
use constant CFGOPTVAL_REPO_S3_URI_STYLE_PATH                       => 'path';

# Info output
#-----------------------------------------------------------------------------------------------------------------------------------
use constant CFGOPTVAL_OUTPUT_TEXT                                  => 'text';
use constant CFGOPTVAL_OUTPUT_JSON                                  => 'json';

# Restore type
#-----------------------------------------------------------------------------------------------------------------------------------
use constant CFGOPTVAL_RESTORE_TYPE_NAME                            => 'name';
use constant CFGOPTVAL_RESTORE_TYPE_TIME                            => 'time';
use constant CFGOPTVAL_RESTORE_TYPE_XID                             => 'xid';
use constant CFGOPTVAL_RESTORE_TYPE_PRESERVE                        => 'preserve';
use constant CFGOPTVAL_RESTORE_TYPE_NONE                            => 'none';
use constant CFGOPTVAL_RESTORE_TYPE_IMMEDIATE                       => 'immediate';
use constant CFGOPTVAL_RESTORE_TYPE_DEFAULT                         => 'default';
use constant CFGOPTVAL_RESTORE_TYPE_STANDBY                         => 'standby';

# Restore target action
#-----------------------------------------------------------------------------------------------------------------------------------
use constant CFGOPTVAL_RESTORE_TARGET_ACTION_PAUSE                  => 'pause';
use constant CFGOPTVAL_RESTORE_TARGET_ACTION_PROMOTE                => 'promote';
use constant CFGOPTVAL_RESTORE_TARGET_ACTION_SHUTDOWN               => 'shutdown';

####################################################################################################################################
# Option defaults - only defined here when the default is used in more than one place
####################################################################################################################################
use constant CFGDEF_DEFAULT_BUFFER_SIZE_MIN                         => 16384;

use constant CFGDEF_DEFAULT_COMPRESS_LEVEL_MIN                      => 0;
use constant CFGDEF_DEFAULT_COMPRESS_LEVEL_MAX                      => 9;

use constant CFGDEF_DEFAULT_CONFIG_PATH                             => '/etc/' . PROJECT_EXE;
use constant CFGDEF_DEFAULT_CONFIG                                  => CFGDEF_DEFAULT_CONFIG_PATH . '/' . PROJECT_CONF;
use constant CFGDEF_DEFAULT_CONFIG_INCLUDE_PATH                     => CFGDEF_DEFAULT_CONFIG_PATH . '/conf.d';

use constant CFGDEF_DEFAULT_DB_TIMEOUT                              => 1800;
use constant CFGDEF_DEFAULT_DB_TIMEOUT_MIN                          => WAIT_TIME_MINIMUM;
use constant CFGDEF_DEFAULT_DB_TIMEOUT_MAX                          => 86400 * 7;

use constant CFGDEF_DEFAULT_PROTOCOL_PORT_MIN                       => 0;
use constant CFGDEF_DEFAULT_PROTOCOL_PORT_MAX                       => 65535;

use constant CFGDEF_DEFAULT_RETENTION_MIN                           => 1;
use constant CFGDEF_DEFAULT_RETENTION_MAX                           => 9999999;

####################################################################################################################################
# Option definition constants - defines, types, sections, etc.
####################################################################################################################################

# Command defines
#-----------------------------------------------------------------------------------------------------------------------------------
# Does this command log to a file?  This is the default behavior, but it can be overridden in code by calling logFileInit().  The
# default is true.
use constant CFGDEF_LOG_FILE                                        => 'log-file';
    push @EXPORT, qw(CFGDEF_LOG_FILE);

# Defines the log level to use for default messages that are output for every command.  For example, the log message that lists all
# the options passed is usually output at the info level, but that might not be appropriate for some commands, such as info.  Allow
# the log level to be lowered so these common messages will not be emitted where they might be distracting.
use constant CFGDEF_LOG_LEVEL_DEFAULT                               => 'log-level-default';
    push @EXPORT, qw(CFGDEF_LOG_LEVEL_DEFAULT);

# Does the command require a lock?  This doesn't mean a lock can't be taken explicitly later, just controls whether a lock will be
# acquired as soon at the command starts.
use constant CFGDEF_LOCK_REQUIRED                                   => 'lock-required';
    push @EXPORT, qw(CFGDEF_LOCK_REQUIRED);

# Does the command require a lock on the remote?  The lock will only be acquired for process id 0.
use constant CFGDEF_LOCK_REMOTE_REQUIRED                            => 'lock-remote-required';
    push @EXPORT, qw(CFGDEF_LOCK_REMOTE_REQUIRED);

# What type of lock is required?
use constant CFGDEF_LOCK_TYPE                                       => 'lock-type';
    push @EXPORT, qw(CFGDEF_LOCK_TYPE);

use constant CFGDEF_LOCK_TYPE_ARCHIVE                               => 'archive';
    push @EXPORT, qw(CFGDEF_LOCK_TYPE_ARCHIVE);
use constant CFGDEF_LOCK_TYPE_BACKUP                                => 'backup';
    push @EXPORT, qw(CFGDEF_LOCK_TYPE_BACKUP);
use constant CFGDEF_LOCK_TYPE_ALL                                   => 'all';
    push @EXPORT, qw(CFGDEF_LOCK_TYPE_ALL);
use constant CFGDEF_LOCK_TYPE_NONE                                  => 'none';
    push @EXPORT, qw(CFGDEF_LOCK_TYPE_NONE);

# Does the command allow parameters?  If not then the config parser will automatically error out if parameters are detected.  If so,
# then the command is responsible for ensuring that the parameters are valid.
use constant CFGDEF_PARAMETER_ALLOWED                               => 'parameter-allowed';
    push @EXPORT, qw(CFGDEF_PARAMETER_ALLOWED);

# Option defines
#-----------------------------------------------------------------------------------------------------------------------------------
use constant CFGDEF_ALLOW_LIST                                      => 'allow-list';
    push @EXPORT, qw(CFGDEF_ALLOW_LIST);
use constant CFGDEF_ALLOW_RANGE                                     => 'allow-range';
    push @EXPORT, qw(CFGDEF_ALLOW_RANGE);
use constant CFGDEF_DEFAULT                                         => 'default';
    push @EXPORT, qw(CFGDEF_DEFAULT);
use constant CFGDEF_DEPEND                                          => 'depend';
    push @EXPORT, qw(CFGDEF_DEPEND);
use constant CFGDEF_DEPEND_OPTION                                   => 'depend-option';
    push @EXPORT, qw(CFGDEF_DEPEND_OPTION);
use constant CFGDEF_DEPEND_LIST                                     => 'depend-list';
    push @EXPORT, qw(CFGDEF_DEPEND_LIST);
use constant CFGDEF_INDEX                                           => 'index';
    push @EXPORT, qw(CFGDEF_INDEX);
use constant CFGDEF_INDEX_TOTAL                                     => 'indexTotal';
    push @EXPORT, qw(CFGDEF_INDEX_TOTAL);
use constant CFGDEF_INHERIT                                         => 'inherit';
    push @EXPORT, qw(CFGDEF_INHERIT);
use constant CFGDEF_INTERNAL                                        => 'internal';
    push @EXPORT, qw(CFGDEF_INTERNAL);
use constant CFGDEF_NAME_ALT                                        => 'name-alt';
    push @EXPORT, qw(CFGDEF_NAME_ALT);
use constant CFGDEF_NEGATE                                          => 'negate';
    push @EXPORT, qw(CFGDEF_NEGATE);
use constant CFGDEF_PREFIX                                          => 'prefix';
    push @EXPORT, qw(CFGDEF_PREFIX);
use constant CFGDEF_COMMAND                                         => 'command';
    push @EXPORT, qw(CFGDEF_COMMAND);
use constant CFGDEF_REQUIRED                                        => 'required';
    push @EXPORT, qw(CFGDEF_REQUIRED);
use constant CFGDEF_RESET                                           => 'reset';
    push @EXPORT, qw(CFGDEF_RESET);
use constant CFGDEF_SECTION                                         => 'section';
    push @EXPORT, qw(CFGDEF_SECTION);
use constant CFGDEF_SECURE                                          => 'secure';
    push @EXPORT, qw(CFGDEF_SECURE);
use constant CFGDEF_TYPE                                            => 'type';
    push @EXPORT, qw(CFGDEF_TYPE);

# Option types
#-----------------------------------------------------------------------------------------------------------------------------------
use constant CFGDEF_TYPE_BOOLEAN                                    => 'boolean';
    push @EXPORT, qw(CFGDEF_TYPE_BOOLEAN);
use constant CFGDEF_TYPE_FLOAT                                      => 'float';
    push @EXPORT, qw(CFGDEF_TYPE_FLOAT);
use constant CFGDEF_TYPE_HASH                                       => 'hash';
    push @EXPORT, qw(CFGDEF_TYPE_HASH);
use constant CFGDEF_TYPE_INTEGER                                    => 'integer';
    push @EXPORT, qw(CFGDEF_TYPE_INTEGER);
use constant CFGDEF_TYPE_LIST                                       => 'list';
    push @EXPORT, qw(CFGDEF_TYPE_LIST);
use constant CFGDEF_TYPE_PATH                                       => 'path';
    push @EXPORT, qw(CFGDEF_TYPE_PATH);
use constant CFGDEF_TYPE_STRING                                     => 'string';
    push @EXPORT, qw(CFGDEF_TYPE_STRING);
use constant CFGDEF_TYPE_SIZE                                       => 'size';
    push @EXPORT, qw(CFGDEF_TYPE_SIZE);

# Option config sections
#-----------------------------------------------------------------------------------------------------------------------------------
use constant CFGDEF_SECTION_GLOBAL                                  => 'global';
    push @EXPORT, qw(CFGDEF_SECTION_GLOBAL);
use constant CFGDEF_SECTION_STANZA                                  => 'stanza';
    push @EXPORT, qw(CFGDEF_SECTION_STANZA);

####################################################################################################################################
# Command definition data
####################################################################################################################################
my $rhCommandDefine =
{
    &CFGCMD_ARCHIVE_GET =>
    {
        &CFGDEF_LOG_FILE => false,
        &CFGDEF_LOCK_TYPE => CFGDEF_LOCK_TYPE_ARCHIVE,
        &CFGDEF_PARAMETER_ALLOWED => true,
    },

    &CFGCMD_ARCHIVE_PUSH =>
    {
        &CFGDEF_LOG_FILE => false,
        &CFGDEF_LOCK_REMOTE_REQUIRED => true,
        &CFGDEF_LOCK_TYPE => CFGDEF_LOCK_TYPE_ARCHIVE,
        &CFGDEF_PARAMETER_ALLOWED => true,
    },

    &CFGCMD_BACKUP =>
    {
        &CFGDEF_LOCK_REQUIRED => true,
        &CFGDEF_LOCK_REMOTE_REQUIRED => true,
        &CFGDEF_LOCK_TYPE => CFGDEF_LOCK_TYPE_BACKUP,
    },

    &CFGCMD_CHECK =>
    {
        &CFGDEF_LOG_FILE => false,
    },

    &CFGCMD_EXPIRE =>
    {
        &CFGDEF_LOCK_REQUIRED => true,
        &CFGDEF_LOCK_TYPE => CFGDEF_LOCK_TYPE_BACKUP,
    },

    &CFGCMD_HELP =>
    {
        &CFGDEF_LOG_FILE => false,
        &CFGDEF_LOG_LEVEL_DEFAULT => DEBUG,
        &CFGDEF_PARAMETER_ALLOWED => true,
    },

    &CFGCMD_INFO =>
    {
        &CFGDEF_LOG_FILE => false,
        &CFGDEF_LOG_LEVEL_DEFAULT => DEBUG,
    },

    &CFGCMD_REPO_CREATE =>
    {
        &CFGDEF_INTERNAL => true,
        &CFGDEF_LOG_FILE => false,
    },

    &CFGCMD_REPO_GET =>
    {
        &CFGDEF_INTERNAL => true,
        &CFGDEF_LOG_FILE => false,
        &CFGDEF_LOG_LEVEL_DEFAULT => DEBUG,
        &CFGDEF_PARAMETER_ALLOWED => true,
    },

    &CFGCMD_REPO_LS =>
    {
        &CFGDEF_INTERNAL => true,
        &CFGDEF_LOG_FILE => false,
        &CFGDEF_LOG_LEVEL_DEFAULT => DEBUG,
        &CFGDEF_PARAMETER_ALLOWED => true,
    },

    &CFGCMD_REPO_PUT =>
    {
        &CFGDEF_INTERNAL => true,
        &CFGDEF_LOG_FILE => false,
        &CFGDEF_LOG_LEVEL_DEFAULT => DEBUG,
        &CFGDEF_PARAMETER_ALLOWED => true,
    },

    &CFGCMD_REPO_RM =>
    {
        &CFGDEF_INTERNAL => true,
        &CFGDEF_LOG_FILE => false,
        &CFGDEF_LOG_LEVEL_DEFAULT => DEBUG,
        &CFGDEF_PARAMETER_ALLOWED => true,
    },

    &CFGCMD_RESTORE =>
    {
    },

    &CFGCMD_STANZA_CREATE =>
    {
        &CFGDEF_LOCK_REQUIRED => true,
        &CFGDEF_LOCK_TYPE => CFGDEF_LOCK_TYPE_ALL,
    },

    &CFGCMD_STANZA_DELETE =>
    {
        &CFGDEF_LOCK_REQUIRED => true,
        &CFGDEF_LOCK_TYPE => CFGDEF_LOCK_TYPE_ALL,
    },

    &CFGCMD_STANZA_UPGRADE =>
    {
        &CFGDEF_LOCK_REQUIRED => true,
        &CFGDEF_LOCK_TYPE => CFGDEF_LOCK_TYPE_ALL,
    },

    &CFGCMD_START =>
    {
    },

    &CFGCMD_STOP =>
    {
    },

    &CFGCMD_VERSION =>
    {
        &CFGDEF_LOG_FILE => false,
        &CFGDEF_LOG_LEVEL_DEFAULT => DEBUG,
    },
};

####################################################################################################################################
# Option definition data
####################################################################################################################################
my %hConfigDefine =
(
    # Command-line only options
    #-------------------------------------------------------------------------------------------------------------------------------
    &CFGOPT_CONFIG =>
    {
        &CFGDEF_TYPE => CFGDEF_TYPE_STRING,
        &CFGDEF_DEFAULT => CFGDEF_DEFAULT_CONFIG,
        &CFGDEF_NEGATE => true,
        &CFGDEF_COMMAND =>
        {
            &CFGCMD_ARCHIVE_GET => {},
            &CFGCMD_ARCHIVE_PUSH => {},
            &CFGCMD_BACKUP => {},
            &CFGCMD_CHECK => {},
            &CFGCMD_EXPIRE => {},
            &CFGCMD_INFO => {},
            &CFGCMD_REPO_CREATE => {},
            &CFGCMD_REPO_GET => {},
            &CFGCMD_REPO_LS => {},
            &CFGCMD_REPO_PUT => {},
            &CFGCMD_REPO_RM => {},
            &CFGCMD_RESTORE => {},
            &CFGCMD_STANZA_CREATE => {},
            &CFGCMD_STANZA_DELETE => {},
            &CFGCMD_STANZA_UPGRADE => {},
            &CFGCMD_START => {},
            &CFGCMD_STOP => {},
        }
    },

    &CFGOPT_CONFIG_INCLUDE_PATH =>
    {
        &CFGDEF_TYPE => CFGDEF_TYPE_PATH,
        &CFGDEF_INHERIT => CFGOPT_CONFIG,
        &CFGDEF_DEFAULT => CFGDEF_DEFAULT_CONFIG_INCLUDE_PATH,
        &CFGDEF_NEGATE => false,
    },

    &CFGOPT_CONFIG_PATH =>
    {
        &CFGDEF_TYPE => CFGDEF_TYPE_PATH,
        &CFGDEF_INHERIT => CFGOPT_CONFIG,
        &CFGDEF_DEFAULT => CFGDEF_DEFAULT_CONFIG_PATH,
        &CFGDEF_NEGATE => false,
    },

    &CFGOPT_DRYRUN =>
    {
       &CFGDEF_TYPE    => CFGDEF_TYPE_BOOLEAN,
       &CFGDEF_DEFAULT => false,
       &CFGDEF_COMMAND =>
       {
         &CFGCMD_EXPIRE => {},
      },
    },

    &CFGOPT_FORCE =>
    {
        &CFGDEF_TYPE => CFGDEF_TYPE_BOOLEAN,
        &CFGDEF_COMMAND =>
        {
            &CFGCMD_BACKUP =>
            {
                &CFGDEF_DEFAULT => false,
                &CFGDEF_DEPEND =>
                {
                    &CFGDEF_DEPEND_OPTION => CFGOPT_ONLINE,
                    &CFGDEF_DEPEND_LIST => [false],
                },
            },

            &CFGCMD_RESTORE =>
            {
                &CFGDEF_DEFAULT => false,
            },

            &CFGCMD_STANZA_CREATE =>
            {
                &CFGDEF_DEFAULT => false,
                &CFGDEF_INTERNAL => true,
            },

            &CFGCMD_STANZA_DELETE =>
            {
                &CFGDEF_DEFAULT => false,
            },

            &CFGCMD_STOP =>
            {
                &CFGDEF_DEFAULT => false
            }
        }
    },

    &CFGOPT_ONLINE =>
    {
        &CFGDEF_TYPE => CFGDEF_TYPE_BOOLEAN,
        &CFGDEF_NEGATE => true,
        &CFGDEF_DEFAULT => true,
        &CFGDEF_COMMAND =>
        {
            &CFGCMD_BACKUP => {},
            &CFGCMD_STANZA_CREATE => {},
            &CFGCMD_STANZA_UPGRADE => {},
        }
    },

    &CFGOPT_SET =>
    {
        &CFGDEF_TYPE => CFGDEF_TYPE_STRING,
        &CFGDEF_COMMAND =>
        {
            &CFGCMD_INFO =>
            {
                &CFGDEF_REQUIRED => false,
                &CFGDEF_DEPEND =>
                {
                    &CFGDEF_DEPEND_OPTION => CFGOPT_STANZA,
                },
            },
            &CFGCMD_RESTORE =>
            {
                &CFGDEF_DEFAULT => 'latest',
            },
        }
    },

    &CFGOPT_STANZA =>
    {
        &CFGDEF_TYPE => CFGDEF_TYPE_STRING,
        &CFGDEF_COMMAND =>
        {
            &CFGCMD_ARCHIVE_GET => {},
            &CFGCMD_ARCHIVE_PUSH => {},
            &CFGCMD_BACKUP => {},
            &CFGCMD_CHECK => {},
            &CFGCMD_EXPIRE => {},
            &CFGCMD_INFO =>
            {
                &CFGDEF_REQUIRED => false
            },
            &CFGCMD_REPO_CREATE =>
            {
                &CFGDEF_REQUIRED => false
            },
            &CFGCMD_REPO_GET =>
            {
                &CFGDEF_REQUIRED => false
            },
            &CFGCMD_REPO_LS =>
            {
                &CFGDEF_REQUIRED => false
            },
            &CFGCMD_REPO_PUT =>
            {
                &CFGDEF_REQUIRED => false
            },
            &CFGCMD_REPO_RM =>
            {
                &CFGDEF_REQUIRED => false
            },
            &CFGCMD_RESTORE => {},
            &CFGCMD_STANZA_CREATE => {},
            &CFGCMD_STANZA_DELETE => {},
            &CFGCMD_STANZA_UPGRADE => {},
            &CFGCMD_START =>
            {
                &CFGDEF_REQUIRED => false
            },
            &CFGCMD_STOP =>
            {
                &CFGDEF_REQUIRED => false
            }
        }
    },

    &CFGOPT_TARGET =>
    {
        &CFGDEF_TYPE => CFGDEF_TYPE_STRING,
        &CFGDEF_COMMAND =>
        {
            &CFGCMD_RESTORE =>
            {
                &CFGDEF_DEPEND =>
                {
                    &CFGDEF_DEPEND_OPTION => CFGOPT_TYPE,
                    &CFGDEF_DEPEND_LIST =>
                    [
                        &CFGOPTVAL_RESTORE_TYPE_NAME,
                        &CFGOPTVAL_RESTORE_TYPE_TIME,
                        &CFGOPTVAL_RESTORE_TYPE_XID,
                    ],
                },
            },
        },
    },

    &CFGOPT_TARGET_EXCLUSIVE =>
    {
        &CFGDEF_TYPE => CFGDEF_TYPE_BOOLEAN,
        &CFGDEF_COMMAND =>
        {
            &CFGCMD_RESTORE =>
            {
                &CFGDEF_DEFAULT => false,
                &CFGDEF_DEPEND =>
                {
                    &CFGDEF_DEPEND_OPTION => CFGOPT_TYPE,
                    &CFGDEF_DEPEND_LIST =>
                    [
                        &CFGOPTVAL_RESTORE_TYPE_TIME,
                        &CFGOPTVAL_RESTORE_TYPE_XID,
                    ],
                },
            },
        },
    },

    &CFGOPT_TARGET_ACTION =>
    {
        &CFGDEF_TYPE => CFGDEF_TYPE_STRING,
        &CFGDEF_COMMAND =>
        {
            &CFGCMD_RESTORE =>
            {
                &CFGDEF_DEFAULT => CFGOPTVAL_RESTORE_TARGET_ACTION_PAUSE,

                &CFGDEF_ALLOW_LIST =>
                [
                    &CFGOPTVAL_RESTORE_TARGET_ACTION_PAUSE,
                    &CFGOPTVAL_RESTORE_TARGET_ACTION_PROMOTE,
                    &CFGOPTVAL_RESTORE_TARGET_ACTION_SHUTDOWN,
                ],

                &CFGDEF_DEPEND =>
                {
                    &CFGDEF_DEPEND_OPTION => CFGOPT_TYPE,
                    &CFGDEF_DEPEND_LIST =>
                    [
                        &CFGOPTVAL_RESTORE_TYPE_IMMEDIATE,
                        &CFGOPTVAL_RESTORE_TYPE_NAME,
                        &CFGOPTVAL_RESTORE_TYPE_TIME,
                        &CFGOPTVAL_RESTORE_TYPE_XID,
                    ],
                },
            },
        },
    },

    &CFGOPT_TARGET_TIMELINE =>
    {
        &CFGDEF_TYPE => CFGDEF_TYPE_STRING,
        &CFGDEF_COMMAND =>
        {
            &CFGCMD_RESTORE =>
            {
                &CFGDEF_REQUIRED => false,
                &CFGDEF_DEPEND =>
                {
                    &CFGDEF_DEPEND_OPTION => CFGOPT_TYPE,
                    &CFGDEF_DEPEND_LIST =>
                    [
                        &CFGOPTVAL_RESTORE_TYPE_DEFAULT,
                        &CFGOPTVAL_RESTORE_TYPE_NAME,
                        &CFGOPTVAL_RESTORE_TYPE_STANDBY,
                        &CFGOPTVAL_RESTORE_TYPE_TIME,
                        &CFGOPTVAL_RESTORE_TYPE_XID,
                    ],
                },
            },
        },
    },

    &CFGOPT_TYPE =>
    {
        &CFGDEF_TYPE => CFGDEF_TYPE_STRING,
        &CFGDEF_COMMAND =>
        {
            &CFGCMD_BACKUP =>
            {
                &CFGDEF_DEFAULT => CFGOPTVAL_BACKUP_TYPE_INCR,
                &CFGDEF_ALLOW_LIST =>
                [
                    &CFGOPTVAL_BACKUP_TYPE_FULL,
                    &CFGOPTVAL_BACKUP_TYPE_DIFF,
                    &CFGOPTVAL_BACKUP_TYPE_INCR,
                ]
            },

            &CFGCMD_RESTORE =>
            {
                &CFGDEF_DEFAULT => CFGOPTVAL_RESTORE_TYPE_DEFAULT,
                &CFGDEF_ALLOW_LIST =>
                [
                    &CFGOPTVAL_RESTORE_TYPE_NAME,
                    &CFGOPTVAL_RESTORE_TYPE_TIME,
                    &CFGOPTVAL_RESTORE_TYPE_XID,
                    &CFGOPTVAL_RESTORE_TYPE_PRESERVE,
                    &CFGOPTVAL_RESTORE_TYPE_NONE,
                    &CFGOPTVAL_RESTORE_TYPE_IMMEDIATE,
                    &CFGOPTVAL_RESTORE_TYPE_DEFAULT,
                    &CFGOPTVAL_RESTORE_TYPE_STANDBY,
                ]
            }
        }
    },

    &CFGOPT_OUTPUT =>
    {
        &CFGDEF_TYPE => CFGDEF_TYPE_STRING,
        &CFGDEF_COMMAND =>
        {
            &CFGCMD_INFO =>
            {
                &CFGDEF_DEFAULT => CFGOPTVAL_OUTPUT_TEXT,
                &CFGDEF_ALLOW_LIST =>
                [
                    &CFGOPTVAL_OUTPUT_TEXT,
                    &CFGOPTVAL_OUTPUT_JSON,
                ]
            },

            &CFGCMD_REPO_LS =>
            {
                &CFGDEF_DEFAULT => CFGOPTVAL_OUTPUT_TEXT,
                &CFGDEF_ALLOW_LIST =>
                [
                    &CFGOPTVAL_OUTPUT_TEXT,
                    &CFGOPTVAL_OUTPUT_JSON,
                ]
            }
        }
    },

    # Command-line only local/remote options
    #-------------------------------------------------------------------------------------------------------------------------------
    &CFGOPT_HOST_ID =>
    {
        &CFGDEF_TYPE => CFGDEF_TYPE_INTEGER,
        &CFGDEF_REQUIRED => false,
        &CFGDEF_INTERNAL => true,
        &CFGDEF_ALLOW_RANGE => [1, CFGDEF_INDEX_PG > CFGDEF_INDEX_REPO ? CFGDEF_INDEX_PG : CFGDEF_INDEX_REPO],
        &CFGDEF_COMMAND =>
        {
            &CFGCMD_ARCHIVE_GET => {},
            &CFGCMD_ARCHIVE_PUSH => {},
            &CFGCMD_BACKUP => {},
            &CFGCMD_RESTORE => {},
        },
    },

    &CFGOPT_PROCESS =>
    {
        &CFGDEF_TYPE => CFGDEF_TYPE_INTEGER,
        &CFGDEF_REQUIRED => false,
        &CFGDEF_INTERNAL => true,
        &CFGDEF_ALLOW_RANGE => [0, 1024],
        &CFGDEF_COMMAND =>
        {
            &CFGCMD_ARCHIVE_GET => {},
            &CFGCMD_ARCHIVE_PUSH => {},
            &CFGCMD_BACKUP => {},
            &CFGCMD_CHECK => {},
            &CFGCMD_INFO => {},
            &CFGCMD_REPO_CREATE => {},
            &CFGCMD_REPO_GET => {},
            &CFGCMD_REPO_LS => {},
            &CFGCMD_REPO_PUT => {},
            &CFGCMD_REPO_RM => {},
            &CFGCMD_RESTORE => {},
            &CFGCMD_STANZA_CREATE => {},
            &CFGCMD_STANZA_DELETE => {},
            &CFGCMD_STANZA_UPGRADE => {},
        },
    },

    &CFGOPT_REMOTE_TYPE =>
    {
        &CFGDEF_TYPE => CFGDEF_TYPE_STRING,
        &CFGDEF_REQUIRED => false,
        &CFGDEF_INTERNAL => true,
        &CFGDEF_ALLOW_LIST =>
        [
            &CFGOPTVAL_STORAGE_TYPE_PG,
            &CFGOPTVAL_STORAGE_TYPE_REPO,
        ],
        &CFGDEF_COMMAND =>
        {
            &CFGCMD_ARCHIVE_GET => {},
            &CFGCMD_ARCHIVE_PUSH => {},
            &CFGCMD_BACKUP => {},
            &CFGCMD_CHECK => {},
            &CFGCMD_INFO => {},
            &CFGCMD_REPO_CREATE => {},
            &CFGCMD_REPO_GET => {},
            &CFGCMD_REPO_LS => {},
            &CFGCMD_REPO_PUT => {},
            &CFGCMD_REPO_RM => {},
            &CFGCMD_RESTORE => {},
            &CFGCMD_STANZA_CREATE => {},
            &CFGCMD_STANZA_DELETE => {},
            &CFGCMD_STANZA_UPGRADE => {},
        },
    },

    # Command-line only storage options
    #-------------------------------------------------------------------------------------------------------------------------------
    &CFGOPT_CIPHER_PASS =>
    {
        &CFGDEF_TYPE => CFGDEF_TYPE_STRING,
        &CFGDEF_INTERNAL => true,
        &CFGDEF_REQUIRED => false,
        &CFGDEF_COMMAND =>
        {
            &CFGCMD_REPO_GET => {},
            &CFGCMD_REPO_PUT => {},
        }
    },

    &CFGOPT_FILTER =>
    {
        &CFGDEF_TYPE => CFGDEF_TYPE_STRING,
        &CFGDEF_REQUIRED => false,
        &CFGDEF_COMMAND =>
        {
            &CFGCMD_REPO_LS => {},
        }
    },

    &CFGOPT_IGNORE_MISSING =>
    {
        &CFGDEF_TYPE => CFGDEF_TYPE_BOOLEAN,
        &CFGDEF_DEFAULT => false,
        &CFGDEF_COMMAND =>
        {
            &CFGCMD_REPO_GET => {},
        }
    },

    &CFGOPT_RAW =>
    {
        &CFGDEF_TYPE => CFGDEF_TYPE_BOOLEAN,
        &CFGDEF_DEFAULT => false,
        &CFGDEF_COMMAND =>
        {
            &CFGCMD_REPO_GET => {},
            &CFGCMD_REPO_PUT => {},
        }
    },

    &CFGOPT_RECURSE =>
    {
        &CFGDEF_TYPE => CFGDEF_TYPE_BOOLEAN,
        &CFGDEF_DEFAULT => false,
        &CFGDEF_COMMAND =>
        {
            &CFGCMD_REPO_LS => {},
            &CFGCMD_REPO_RM => {},
        }
    },

    &CFGOPT_SORT =>
    {
        &CFGDEF_TYPE => CFGDEF_TYPE_STRING,
        &CFGDEF_DEFAULT => 'asc',
        &CFGDEF_ALLOW_LIST =>
        [
            'none',
            'asc',
            'desc',
        ],
        &CFGDEF_COMMAND =>
        {
            &CFGCMD_REPO_LS => {},
        }
    },

    # General options
    #-------------------------------------------------------------------------------------------------------------------------------
    &CFGOPT_ARCHIVE_TIMEOUT =>
    {
        &CFGDEF_SECTION => CFGDEF_SECTION_GLOBAL,
        &CFGDEF_TYPE => CFGDEF_TYPE_FLOAT,
        &CFGDEF_DEFAULT => 60,
        &CFGDEF_ALLOW_RANGE => [WAIT_TIME_MINIMUM, 86400],
        &CFGDEF_COMMAND =>
        {
            &CFGCMD_ARCHIVE_GET => {},
            &CFGCMD_ARCHIVE_PUSH => {},
            &CFGCMD_BACKUP => {},
            &CFGCMD_CHECK => {},
        },
    },

    &CFGOPT_BUFFER_SIZE =>
    {
        &CFGDEF_SECTION => CFGDEF_SECTION_GLOBAL,
        &CFGDEF_TYPE => CFGDEF_TYPE_SIZE,
        &CFGDEF_DEFAULT => 4194304,
        &CFGDEF_ALLOW_LIST =>
        [
            &CFGDEF_DEFAULT_BUFFER_SIZE_MIN,
            &CFGDEF_DEFAULT_BUFFER_SIZE_MIN * 2,
            &CFGDEF_DEFAULT_BUFFER_SIZE_MIN * 4,
            &CFGDEF_DEFAULT_BUFFER_SIZE_MIN * 8,
            &CFGDEF_DEFAULT_BUFFER_SIZE_MIN * 16,
            &CFGDEF_DEFAULT_BUFFER_SIZE_MIN * 32,
            &CFGDEF_DEFAULT_BUFFER_SIZE_MIN * 64,
            &CFGDEF_DEFAULT_BUFFER_SIZE_MIN * 128,
            &CFGDEF_DEFAULT_BUFFER_SIZE_MIN * 256,
            &CFGDEF_DEFAULT_BUFFER_SIZE_MIN * 512,
            &CFGDEF_DEFAULT_BUFFER_SIZE_MIN * 1024,
        ],
        &CFGDEF_COMMAND =>
        {
            &CFGCMD_ARCHIVE_GET => {},
            &CFGCMD_ARCHIVE_PUSH => {},
            &CFGCMD_BACKUP => {},
            &CFGCMD_CHECK => {},
            &CFGCMD_EXPIRE => {},
            &CFGCMD_INFO => {},
            &CFGCMD_REPO_CREATE => {},
            &CFGCMD_REPO_GET => {},
            &CFGCMD_REPO_LS => {},
            &CFGCMD_REPO_PUT => {},
            &CFGCMD_REPO_RM => {},
            &CFGCMD_RESTORE => {},
            &CFGCMD_STANZA_CREATE => {},
            &CFGCMD_STANZA_DELETE => {},
            &CFGCMD_STANZA_UPGRADE => {},
        }
    },

    &CFGOPT_SCK_BLOCK =>
    {
        &CFGDEF_SECTION => CFGDEF_SECTION_GLOBAL,
        &CFGDEF_INTERNAL => true,
        &CFGDEF_TYPE => CFGDEF_TYPE_BOOLEAN,
        &CFGDEF_DEFAULT => false,
        &CFGDEF_COMMAND => CFGOPT_BUFFER_SIZE,
    },

    &CFGOPT_SCK_KEEP_ALIVE =>
    {
        &CFGDEF_SECTION => CFGDEF_SECTION_GLOBAL,
        &CFGDEF_TYPE => CFGDEF_TYPE_BOOLEAN,
        &CFGDEF_DEFAULT => true,
        &CFGDEF_COMMAND => CFGOPT_BUFFER_SIZE,
    },

    &CFGOPT_TCP_KEEP_ALIVE_COUNT =>
    {
        &CFGDEF_SECTION => CFGDEF_SECTION_GLOBAL,
        &CFGDEF_TYPE => CFGDEF_TYPE_INTEGER,
        &CFGDEF_REQUIRED => false,
        &CFGDEF_COMMAND => CFGOPT_BUFFER_SIZE,
        &CFGDEF_ALLOW_RANGE => [1, 32],
        &CFGDEF_DEPEND =>
        {
            &CFGDEF_DEPEND_OPTION => CFGOPT_SCK_KEEP_ALIVE,
            &CFGDEF_DEPEND_LIST => [true],
        },
    },

    &CFGOPT_TCP_KEEP_ALIVE_IDLE =>
    {
        &CFGDEF_SECTION => CFGDEF_SECTION_GLOBAL,
        &CFGDEF_TYPE => CFGDEF_TYPE_INTEGER,
        &CFGDEF_REQUIRED => false,
        &CFGDEF_COMMAND => CFGOPT_BUFFER_SIZE,
        &CFGDEF_ALLOW_RANGE => [1, 3600],
        &CFGDEF_DEPEND => CFGOPT_TCP_KEEP_ALIVE_COUNT,
    },

    &CFGOPT_TCP_KEEP_ALIVE_INTERVAL =>
    {
        &CFGDEF_SECTION => CFGDEF_SECTION_GLOBAL,
        &CFGDEF_TYPE => CFGDEF_TYPE_INTEGER,
        &CFGDEF_REQUIRED => false,
        &CFGDEF_COMMAND => CFGOPT_BUFFER_SIZE,
        &CFGDEF_ALLOW_RANGE => [1, 900],
        &CFGDEF_DEPEND => CFGOPT_TCP_KEEP_ALIVE_COUNT,
    },

    &CFGOPT_DB_TIMEOUT =>
    {
        &CFGDEF_SECTION => CFGDEF_SECTION_GLOBAL,
        &CFGDEF_TYPE => CFGDEF_TYPE_FLOAT,
        &CFGDEF_DEFAULT => CFGDEF_DEFAULT_DB_TIMEOUT,
        &CFGDEF_ALLOW_RANGE => [CFGDEF_DEFAULT_DB_TIMEOUT_MIN, CFGDEF_DEFAULT_DB_TIMEOUT_MAX],
        &CFGDEF_COMMAND =>
        {
            &CFGCMD_ARCHIVE_GET => {},
            &CFGCMD_ARCHIVE_PUSH => {},
            &CFGCMD_BACKUP => {},
            &CFGCMD_CHECK => {},
            &CFGCMD_REPO_CREATE => {},
            &CFGCMD_REPO_GET => {},
            &CFGCMD_REPO_LS => {},
            &CFGCMD_REPO_PUT => {},
            &CFGCMD_REPO_RM => {},
            &CFGCMD_STANZA_CREATE => {},
            &CFGCMD_STANZA_DELETE => {},
            &CFGCMD_STANZA_UPGRADE => {},
        }
    },

    &CFGOPT_DELTA =>
    {
        &CFGDEF_SECTION => CFGDEF_SECTION_GLOBAL,
        &CFGDEF_TYPE => CFGDEF_TYPE_BOOLEAN,
        &CFGDEF_DEFAULT => false,
        &CFGDEF_COMMAND =>
        {
            &CFGCMD_BACKUP => {},
            &CFGCMD_RESTORE => {},
        },
    },

    # Option is deprecated and should not be referenced outside of cfgLoadUpdateOption().
    &CFGOPT_COMPRESS =>
    {
        &CFGDEF_SECTION => CFGDEF_SECTION_GLOBAL,
        &CFGDEF_TYPE => CFGDEF_TYPE_BOOLEAN,
        &CFGDEF_DEFAULT => true,
        &CFGDEF_COMMAND =>
        {
            &CFGCMD_ARCHIVE_PUSH => {},
            &CFGCMD_BACKUP => {},
        }
    },

    &CFGOPT_COMPRESS_TYPE =>
    {
        &CFGDEF_SECTION => CFGDEF_SECTION_GLOBAL,
        &CFGDEF_TYPE => CFGDEF_TYPE_STRING,
        &CFGDEF_DEFAULT => 'gz',
        &CFGDEF_ALLOW_LIST =>
        [
            'none',
            'gz',
            'lz4',
        ],
        &CFGDEF_COMMAND => CFGOPT_COMPRESS,
    },

    &CFGOPT_COMPRESS_LEVEL =>
    {
        &CFGDEF_SECTION => CFGDEF_SECTION_GLOBAL,
        &CFGDEF_TYPE => CFGDEF_TYPE_INTEGER,
        &CFGDEF_REQUIRED => false,
        &CFGDEF_ALLOW_RANGE => [CFGDEF_DEFAULT_COMPRESS_LEVEL_MIN, CFGDEF_DEFAULT_COMPRESS_LEVEL_MAX],
        &CFGDEF_COMMAND => CFGOPT_COMPRESS,
    },

    &CFGOPT_COMPRESS_LEVEL_NETWORK =>
    {
        &CFGDEF_SECTION => CFGDEF_SECTION_GLOBAL,
        &CFGDEF_TYPE => CFGDEF_TYPE_INTEGER,
        &CFGDEF_DEFAULT => 3,
        &CFGDEF_ALLOW_RANGE => [CFGDEF_DEFAULT_COMPRESS_LEVEL_MIN, CFGDEF_DEFAULT_COMPRESS_LEVEL_MAX],
        &CFGDEF_COMMAND =>
        {
            &CFGCMD_ARCHIVE_GET => {},
            &CFGCMD_ARCHIVE_PUSH => {},
            &CFGCMD_BACKUP => {},
            &CFGCMD_CHECK => {},
            &CFGCMD_INFO => {},
            &CFGCMD_REPO_GET => {},
            &CFGCMD_REPO_LS => {},
            &CFGCMD_REPO_PUT => {},
            &CFGCMD_RESTORE => {},
            &CFGCMD_STANZA_CREATE => {},
            &CFGCMD_STANZA_DELETE => {},
            &CFGCMD_STANZA_UPGRADE => {},
        }
    },

    &CFGOPT_NEUTRAL_UMASK =>
    {
        &CFGDEF_SECTION => CFGDEF_SECTION_GLOBAL,
        &CFGDEF_TYPE => CFGDEF_TYPE_BOOLEAN,
        &CFGDEF_DEFAULT => true,
        &CFGDEF_COMMAND =>
        {
            &CFGCMD_ARCHIVE_GET => {},
            &CFGCMD_ARCHIVE_PUSH => {},
            &CFGCMD_BACKUP => {},
            &CFGCMD_CHECK => {},
            &CFGCMD_EXPIRE => {},
            &CFGCMD_REPO_CREATE => {},
            &CFGCMD_REPO_GET => {},
            &CFGCMD_REPO_LS => {},
            &CFGCMD_REPO_PUT => {},
            &CFGCMD_REPO_RM => {},
            &CFGCMD_RESTORE => {},
            &CFGCMD_STANZA_CREATE => {},
            &CFGCMD_STANZA_DELETE => {},
            &CFGCMD_STANZA_UPGRADE => {},
            &CFGCMD_START => {},
            &CFGCMD_STOP => {},
        }
    },

    &CFGOPT_CMD_SSH =>
    {
        &CFGDEF_SECTION => CFGDEF_SECTION_GLOBAL,
        &CFGDEF_TYPE => CFGDEF_TYPE_STRING,
        &CFGDEF_DEFAULT => 'ssh',
        &CFGDEF_COMMAND =>
        {
            &CFGCMD_ARCHIVE_GET => {},
            &CFGCMD_ARCHIVE_PUSH => {},
            &CFGCMD_BACKUP => {},
            &CFGCMD_CHECK => {},
            &CFGCMD_EXPIRE => {},
            &CFGCMD_INFO => {},
            &CFGCMD_REPO_CREATE => {},
            &CFGCMD_REPO_GET => {},
            &CFGCMD_REPO_LS => {},
            &CFGCMD_REPO_PUT => {},
            &CFGCMD_REPO_RM => {},
            &CFGCMD_RESTORE => {},
            &CFGCMD_STANZA_CREATE => {},
            &CFGCMD_STANZA_DELETE => {},
            &CFGCMD_STANZA_UPGRADE => {},
            &CFGCMD_START => {},
            &CFGCMD_STOP => {},
        },
    },

    &CFGOPT_IO_TIMEOUT =>
    {
        &CFGDEF_SECTION => CFGDEF_SECTION_GLOBAL,
        &CFGDEF_TYPE => CFGDEF_TYPE_FLOAT,
        &CFGDEF_DEFAULT => 60,
        &CFGDEF_ALLOW_RANGE => [.1, 3600],
        &CFGDEF_COMMAND => CFGOPT_BUFFER_SIZE,
    },

    &CFGOPT_LOCK_PATH =>
    {
        &CFGDEF_SECTION => CFGDEF_SECTION_GLOBAL,
        &CFGDEF_TYPE => CFGDEF_TYPE_PATH,
        &CFGDEF_DEFAULT => '/tmp/' . PROJECT_EXE,
        &CFGDEF_COMMAND =>
        {
            &CFGCMD_ARCHIVE_GET => {},
            &CFGCMD_ARCHIVE_PUSH => {},
            &CFGCMD_BACKUP => {},
            &CFGCMD_EXPIRE => {},
            &CFGCMD_INFO => {},
            &CFGCMD_RESTORE => {},
            &CFGCMD_STANZA_CREATE => {},
            &CFGCMD_STANZA_DELETE => {},
            &CFGCMD_STANZA_UPGRADE => {},
            &CFGCMD_START => {},
            &CFGCMD_STOP => {},
        },
    },

    &CFGOPT_LOG_PATH =>
    {
        &CFGDEF_SECTION => CFGDEF_SECTION_GLOBAL,
        &CFGDEF_TYPE => CFGDEF_TYPE_PATH,
        &CFGDEF_DEFAULT => '/var/log/' . PROJECT_EXE,
        &CFGDEF_COMMAND =>
        {
            &CFGCMD_ARCHIVE_GET => {},
            &CFGCMD_ARCHIVE_PUSH => {},
            &CFGCMD_BACKUP => {},
            &CFGCMD_CHECK => {},
            &CFGCMD_EXPIRE => {},
            &CFGCMD_INFO => {},
            &CFGCMD_REPO_CREATE => {},
            &CFGCMD_REPO_GET => {},
            &CFGCMD_REPO_LS => {},
            &CFGCMD_REPO_PUT => {},
            &CFGCMD_REPO_RM => {},
            &CFGCMD_RESTORE => {},
            &CFGCMD_STANZA_CREATE => {},
            &CFGCMD_STANZA_DELETE => {},
            &CFGCMD_STANZA_UPGRADE => {},
            &CFGCMD_START => {},
            &CFGCMD_STOP => {},
        },
    },

    &CFGOPT_PROTOCOL_TIMEOUT =>
    {
        &CFGDEF_SECTION => CFGDEF_SECTION_GLOBAL,
        &CFGDEF_TYPE => CFGDEF_TYPE_FLOAT,
        &CFGDEF_DEFAULT => CFGDEF_DEFAULT_DB_TIMEOUT + 30,
        &CFGDEF_ALLOW_RANGE => [CFGDEF_DEFAULT_DB_TIMEOUT_MIN, CFGDEF_DEFAULT_DB_TIMEOUT_MAX],
        &CFGDEF_COMMAND =>
        {
            &CFGCMD_ARCHIVE_GET => {},
            &CFGCMD_ARCHIVE_PUSH => {},
            &CFGCMD_BACKUP => {},
            &CFGCMD_CHECK => {},
            &CFGCMD_INFO => {},
            &CFGCMD_REPO_CREATE => {},
            &CFGCMD_REPO_GET => {},
            &CFGCMD_REPO_LS => {},
            &CFGCMD_REPO_PUT => {},
            &CFGCMD_REPO_RM => {},
            &CFGCMD_RESTORE => {},
            &CFGCMD_STANZA_CREATE => {},
            &CFGCMD_STANZA_DELETE => {},
            &CFGCMD_STANZA_UPGRADE => {},
        }
    },

    # Repository options
    #-------------------------------------------------------------------------------------------------------------------------------
    &CFGOPT_REPO_CIPHER_PASS =>
    {
        &CFGDEF_SECTION => CFGDEF_SECTION_GLOBAL,
        &CFGDEF_TYPE => CFGDEF_TYPE_STRING,
        &CFGDEF_PREFIX => CFGDEF_PREFIX_REPO,
        &CFGDEF_INDEX_TOTAL => CFGDEF_INDEX_REPO,
        &CFGDEF_SECURE => true,
        &CFGDEF_REQUIRED => true,
        &CFGDEF_DEPEND =>
        {
            &CFGDEF_DEPEND_OPTION => CFGOPT_REPO_CIPHER_TYPE,
            &CFGDEF_DEPEND_LIST => [CFGOPTVAL_REPO_CIPHER_TYPE_AES_256_CBC],
        },
        &CFGDEF_NAME_ALT =>
        {
            'repo-cipher-pass' => {&CFGDEF_INDEX => 1, &CFGDEF_RESET => false},
        },
        &CFGDEF_COMMAND => CFGOPT_REPO_TYPE,
    },

    &CFGOPT_REPO_CIPHER_TYPE =>
    {
        &CFGDEF_SECTION => CFGDEF_SECTION_GLOBAL,
        &CFGDEF_TYPE => CFGDEF_TYPE_STRING,
        &CFGDEF_PREFIX => CFGDEF_PREFIX_REPO,
        &CFGDEF_INDEX_TOTAL => CFGDEF_INDEX_REPO,
        &CFGDEF_DEFAULT => CFGOPTVAL_REPO_CIPHER_TYPE_NONE,
        &CFGDEF_ALLOW_LIST =>
        [
            &CFGOPTVAL_REPO_CIPHER_TYPE_NONE,
            &CFGOPTVAL_REPO_CIPHER_TYPE_AES_256_CBC,
        ],
        &CFGDEF_NAME_ALT =>
        {
            'repo-cipher-type' => {&CFGDEF_INDEX => 1, &CFGDEF_RESET => false},
        },
        &CFGDEF_COMMAND => CFGOPT_REPO_TYPE,
    },

    &CFGOPT_REPO_HARDLINK =>
    {
        &CFGDEF_SECTION => CFGDEF_SECTION_GLOBAL,
        &CFGDEF_TYPE => CFGDEF_TYPE_BOOLEAN,
        &CFGDEF_PREFIX => CFGDEF_PREFIX_REPO,
        &CFGDEF_INDEX_TOTAL => CFGDEF_INDEX_REPO,
        &CFGDEF_NAME_ALT =>
        {
            'hardlink' => {&CFGDEF_INDEX => 1, &CFGDEF_RESET => false},
        },
        &CFGDEF_DEFAULT => false,
        &CFGDEF_COMMAND =>
        {
            &CFGCMD_BACKUP => {},
        },
    },

    &CFGOPT_REPO_HOST =>
    {
        &CFGDEF_SECTION => CFGDEF_SECTION_GLOBAL,
        &CFGDEF_TYPE => CFGDEF_TYPE_STRING,
        &CFGDEF_PREFIX => CFGDEF_PREFIX_REPO,
        &CFGDEF_INDEX_TOTAL => CFGDEF_INDEX_REPO,
        &CFGDEF_REQUIRED => false,
        &CFGDEF_NAME_ALT =>
        {
            'backup-host' => {&CFGDEF_INDEX => 1, &CFGDEF_RESET => false},
        },
        &CFGDEF_COMMAND =>
        {
            &CFGCMD_ARCHIVE_GET => {},
            &CFGCMD_ARCHIVE_PUSH => {},
            &CFGCMD_BACKUP =>
            {
                &CFGDEF_INTERNAL => true,
            },
            &CFGCMD_CHECK => {},
            &CFGCMD_EXPIRE =>
            {
                &CFGDEF_INTERNAL => true,
            },
            &CFGCMD_INFO => {},
            &CFGCMD_REPO_CREATE => {},
            &CFGCMD_REPO_GET => {},
            &CFGCMD_REPO_LS => {},
            &CFGCMD_REPO_PUT => {},
            &CFGCMD_REPO_RM => {},
            &CFGCMD_RESTORE => {},
            &CFGCMD_STANZA_CREATE =>
            {
                &CFGDEF_INTERNAL => true,
            },
            &CFGCMD_STANZA_DELETE =>
            {
                &CFGDEF_INTERNAL => true,
            },
            &CFGCMD_STANZA_UPGRADE =>
            {
                &CFGDEF_INTERNAL => true,
            },
            &CFGCMD_START => {},
            &CFGCMD_STOP => {},
        },
    },

    &CFGOPT_REPO_HOST_CMD =>
    {
        &CFGDEF_SECTION => CFGDEF_SECTION_GLOBAL,
        &CFGDEF_TYPE => CFGDEF_TYPE_STRING,
        &CFGDEF_PREFIX => CFGDEF_PREFIX_REPO,
        &CFGDEF_INDEX_TOTAL => CFGDEF_INDEX_REPO,
        &CFGDEF_REQUIRED => false,
        &CFGDEF_NAME_ALT =>
        {
            'backup-cmd' => {&CFGDEF_INDEX => 1, &CFGDEF_RESET => false},
        },
        &CFGDEF_COMMAND =>
        {
            &CFGCMD_ARCHIVE_GET => {},
            &CFGCMD_ARCHIVE_PUSH => {},
            &CFGCMD_CHECK => {},
            &CFGCMD_INFO => {},
            &CFGCMD_REPO_CREATE => {},
            &CFGCMD_REPO_GET => {},
            &CFGCMD_REPO_LS => {},
            &CFGCMD_REPO_PUT => {},
            &CFGCMD_REPO_RM => {},
            &CFGCMD_RESTORE => {},
            &CFGCMD_START => {},
            &CFGCMD_STOP => {},
        },
        &CFGDEF_DEPEND =>
        {
            &CFGDEF_DEPEND_OPTION => CFGOPT_REPO_HOST
        },
    },

    &CFGOPT_REPO_HOST_CONFIG =>
    {
        &CFGDEF_SECTION => CFGDEF_SECTION_GLOBAL,
        &CFGDEF_TYPE => CFGDEF_TYPE_STRING,
        &CFGDEF_PREFIX => CFGDEF_PREFIX_REPO,
        &CFGDEF_INDEX_TOTAL => CFGDEF_INDEX_REPO,
        &CFGDEF_DEFAULT => CFGDEF_DEFAULT_CONFIG,
        &CFGDEF_NAME_ALT =>
        {
            'backup-config' => {&CFGDEF_INDEX => 1, &CFGDEF_RESET => false},
        },
        &CFGDEF_COMMAND => CFGOPT_REPO_HOST_CMD,
        &CFGDEF_DEPEND =>
        {
            &CFGDEF_DEPEND_OPTION => CFGOPT_REPO_HOST
        },
    },

    &CFGOPT_REPO_HOST_CONFIG_PATH =>
    {
        &CFGDEF_TYPE => CFGDEF_TYPE_PATH,
        &CFGDEF_INHERIT => CFGOPT_REPO_HOST_CONFIG,
        &CFGDEF_DEFAULT => CFGDEF_DEFAULT_CONFIG_PATH,
    },

    &CFGOPT_REPO_HOST_CONFIG_INCLUDE_PATH =>
    {
        &CFGDEF_TYPE => CFGDEF_TYPE_PATH,
        &CFGDEF_INHERIT => CFGOPT_REPO_HOST_CONFIG,
        &CFGDEF_DEFAULT => CFGDEF_DEFAULT_CONFIG_INCLUDE_PATH,
    },

    &CFGOPT_REPO_HOST_PORT =>
    {
        &CFGDEF_SECTION => CFGDEF_SECTION_GLOBAL,
        &CFGDEF_TYPE => CFGDEF_TYPE_INTEGER,
        &CFGDEF_PREFIX => CFGDEF_PREFIX_REPO,
        &CFGDEF_INDEX_TOTAL => CFGDEF_INDEX_REPO,
        &CFGDEF_ALLOW_RANGE => [CFGDEF_DEFAULT_PROTOCOL_PORT_MIN, CFGDEF_DEFAULT_PROTOCOL_PORT_MAX],
        &CFGDEF_REQUIRED => false,
        &CFGDEF_NAME_ALT =>
        {
            'backup-ssh-port' => {&CFGDEF_INDEX => 1, &CFGDEF_RESET => false},
        },
        &CFGDEF_COMMAND => CFGOPT_REPO_HOST_CMD,
        &CFGDEF_DEPEND =>
        {
            &CFGDEF_DEPEND_OPTION => CFGOPT_REPO_HOST
        }
    },

    &CFGOPT_REPO_HOST_USER =>
    {
        &CFGDEF_SECTION => CFGDEF_SECTION_GLOBAL,
        &CFGDEF_TYPE => CFGDEF_TYPE_STRING,
        &CFGDEF_PREFIX => CFGDEF_PREFIX_REPO,
        &CFGDEF_INDEX_TOTAL => CFGDEF_INDEX_REPO,
        &CFGDEF_DEFAULT => PROJECT_EXE,
        &CFGDEF_NAME_ALT =>
        {
            'backup-user' => {&CFGDEF_INDEX => 1, &CFGDEF_RESET => false},
        },
        &CFGDEF_COMMAND => CFGOPT_REPO_HOST_CMD,
        &CFGDEF_REQUIRED => false,
        &CFGDEF_DEPEND =>
        {
            &CFGDEF_DEPEND_OPTION => CFGOPT_REPO_HOST
        }
    },

    &CFGOPT_REPO_PATH =>
    {
        &CFGDEF_SECTION => CFGDEF_SECTION_GLOBAL,
        &CFGDEF_TYPE => CFGDEF_TYPE_PATH,
        &CFGDEF_PREFIX => CFGDEF_PREFIX_REPO,
        &CFGDEF_INDEX_TOTAL => CFGDEF_INDEX_REPO,
        &CFGDEF_DEFAULT => '/var/lib/' . PROJECT_EXE,
        &CFGDEF_NAME_ALT =>
        {
            'repo-path' => {&CFGDEF_INDEX => 1, &CFGDEF_RESET => false},
        },
        &CFGDEF_COMMAND => CFGOPT_REPO_TYPE,
    },

    &CFGOPT_REPO_RETENTION_ARCHIVE =>
    {
        &CFGDEF_SECTION => CFGDEF_SECTION_GLOBAL,
        &CFGDEF_TYPE => CFGDEF_TYPE_INTEGER,
        &CFGDEF_PREFIX => CFGDEF_PREFIX_REPO,
        &CFGDEF_INDEX_TOTAL => CFGDEF_INDEX_REPO,
        &CFGDEF_REQUIRED => false,
        &CFGDEF_ALLOW_RANGE => [CFGDEF_DEFAULT_RETENTION_MIN, CFGDEF_DEFAULT_RETENTION_MAX],
        &CFGDEF_NAME_ALT =>
        {
            'retention-archive' => {&CFGDEF_INDEX => 1, &CFGDEF_RESET => false},
        },
        &CFGDEF_COMMAND =>
        {
            &CFGCMD_BACKUP => {},
            &CFGCMD_EXPIRE => {},
        }
    },

    &CFGOPT_REPO_RETENTION_ARCHIVE_TYPE =>
    {
        &CFGDEF_SECTION => CFGDEF_SECTION_GLOBAL,
        &CFGDEF_TYPE => CFGDEF_TYPE_STRING,
        &CFGDEF_PREFIX => CFGDEF_PREFIX_REPO,
        &CFGDEF_INDEX_TOTAL => CFGDEF_INDEX_REPO,
        &CFGDEF_DEFAULT => CFGOPTVAL_BACKUP_TYPE_FULL,
        &CFGDEF_COMMAND =>
        {
            &CFGCMD_BACKUP => {},
            &CFGCMD_EXPIRE => {},
        },
        &CFGDEF_NAME_ALT =>
        {
            'retention-archive-type' => {&CFGDEF_INDEX => 1, &CFGDEF_RESET => false},
        },
        &CFGDEF_ALLOW_LIST =>
        [
            &CFGOPTVAL_BACKUP_TYPE_FULL,
            &CFGOPTVAL_BACKUP_TYPE_DIFF,
            &CFGOPTVAL_BACKUP_TYPE_INCR,
        ]
    },

    &CFGOPT_REPO_RETENTION_DIFF =>
    {
        &CFGDEF_SECTION => CFGDEF_SECTION_GLOBAL,
        &CFGDEF_TYPE => CFGDEF_TYPE_INTEGER,
        &CFGDEF_PREFIX => CFGDEF_PREFIX_REPO,
        &CFGDEF_INDEX_TOTAL => CFGDEF_INDEX_REPO,
        &CFGDEF_REQUIRED => false,
        &CFGDEF_ALLOW_RANGE => [CFGDEF_DEFAULT_RETENTION_MIN, CFGDEF_DEFAULT_RETENTION_MAX],
        &CFGDEF_NAME_ALT =>
        {
            'retention-diff' => {&CFGDEF_INDEX => 1, &CFGDEF_RESET => false},
        },
        &CFGDEF_COMMAND =>
        {
            &CFGCMD_BACKUP => {},
            &CFGCMD_EXPIRE => {},
        }
    },

    &CFGOPT_REPO_RETENTION_FULL =>
    {
        &CFGDEF_SECTION => CFGDEF_SECTION_GLOBAL,
        &CFGDEF_TYPE => CFGDEF_TYPE_INTEGER,
        &CFGDEF_PREFIX => CFGDEF_PREFIX_REPO,
        &CFGDEF_INDEX_TOTAL => CFGDEF_INDEX_REPO,
        &CFGDEF_REQUIRED => false,
        &CFGDEF_ALLOW_RANGE => [CFGDEF_DEFAULT_RETENTION_MIN, CFGDEF_DEFAULT_RETENTION_MAX],
        &CFGDEF_NAME_ALT =>
        {
            'retention-full' => {&CFGDEF_INDEX => 1, &CFGDEF_RESET => false},
        },
        &CFGDEF_COMMAND =>
        {
            &CFGCMD_BACKUP => {},
            &CFGCMD_EXPIRE => {},
        }
    },

    &CFGOPT_REPO_RETENTION_PERIOD =>
    {
        &CFGDEF_SECTION => CFGDEF_SECTION_GLOBAL,
        &CFGDEF_TYPE => CFGDEF_TYPE_INTEGER,
        &CFGDEF_PREFIX => CFGDEF_PREFIX_REPO,
        &CFGDEF_INDEX_TOTAL => CFGDEF_INDEX_REPO,
        &CFGDEF_REQUIRED => false,
        &CFGDEF_ALLOW_RANGE => [CFGDEF_DEFAULT_RETENTION_MIN, CFGDEF_DEFAULT_RETENTION_MAX], ### TODO Determine proper interval ?
        &CFGDEF_NAME_ALT =>
        {
            'retention-period' => {&CFGDEF_INDEX => 1, &CFGDEF_RESET => false},
        },
        &CFGDEF_COMMAND =>
        {
            &CFGCMD_BACKUP => {},
            &CFGCMD_EXPIRE => {},
        }
    },

    &CFGOPT_REPO_S3_BUCKET =>
    {
        &CFGDEF_TYPE => CFGDEF_TYPE_STRING,
        &CFGDEF_PREFIX => CFGDEF_PREFIX_REPO,
        &CFGDEF_INDEX_TOTAL => CFGDEF_INDEX_REPO,
        &CFGDEF_SECTION => CFGDEF_SECTION_GLOBAL,
        &CFGDEF_DEPEND =>
        {
            &CFGDEF_DEPEND_OPTION => CFGOPT_REPO_TYPE,
            &CFGDEF_DEPEND_LIST => [CFGOPTVAL_REPO_TYPE_S3],
        },
        &CFGDEF_NAME_ALT =>
        {
            'repo-s3-bucket' => {&CFGDEF_INDEX => 1, &CFGDEF_RESET => false},
        },
        &CFGDEF_COMMAND => CFGOPT_REPO_TYPE,
    },

    &CFGOPT_REPO_S3_CA_FILE =>
    {
        &CFGDEF_INHERIT => CFGOPT_REPO_S3_HOST,
        &CFGDEF_NAME_ALT =>
        {
            'repo-s3-ca-file' => {&CFGDEF_INDEX => 1, &CFGDEF_RESET => false},
        },
    },

    &CFGOPT_REPO_S3_CA_PATH =>
    {
        &CFGDEF_TYPE => CFGDEF_TYPE_PATH,
        &CFGDEF_INHERIT => CFGOPT_REPO_S3_HOST,
        &CFGDEF_NAME_ALT =>
        {
            'repo-s3-ca-path' => {&CFGDEF_INDEX => 1, &CFGDEF_RESET => false},
        },
    },

    &CFGOPT_REPO_S3_KEY =>
    {
        &CFGDEF_SECTION => CFGDEF_SECTION_GLOBAL,
        &CFGDEF_TYPE => CFGDEF_TYPE_STRING,
        &CFGDEF_PREFIX => CFGDEF_PREFIX_REPO,
        &CFGDEF_INDEX_TOTAL => CFGDEF_INDEX_REPO,
        &CFGDEF_SECURE => true,
        &CFGDEF_REQUIRED => true,
        &CFGDEF_DEPEND =>
        {
            &CFGDEF_DEPEND_OPTION => CFGOPT_REPO_TYPE,
            &CFGDEF_DEPEND_LIST => [CFGOPTVAL_REPO_TYPE_S3],
        },
        &CFGDEF_NAME_ALT =>
        {
            'repo-s3-key' => {&CFGDEF_INDEX => 1, &CFGDEF_RESET => false},
        },
        &CFGDEF_COMMAND =>
        {
            &CFGCMD_ARCHIVE_GET => {},
            &CFGCMD_ARCHIVE_PUSH => {},
            &CFGCMD_BACKUP => {},
            &CFGCMD_CHECK => {},
            &CFGCMD_EXPIRE => {},
            &CFGCMD_INFO => {},
            &CFGCMD_REPO_CREATE => {},
            &CFGCMD_REPO_GET => {},
            &CFGCMD_REPO_LS => {},
            &CFGCMD_REPO_PUT => {},
            &CFGCMD_REPO_RM => {},
            &CFGCMD_RESTORE => {},
            &CFGCMD_STANZA_CREATE => {},
            &CFGCMD_STANZA_DELETE => {},
            &CFGCMD_STANZA_UPGRADE => {},
            &CFGCMD_START => {},
            &CFGCMD_STOP => {},
        },
    },

    &CFGOPT_REPO_S3_KEY_SECRET =>
    {
        &CFGDEF_INHERIT => CFGOPT_REPO_S3_KEY,
        &CFGDEF_NAME_ALT =>
        {
            'repo-s3-key-secret' => {&CFGDEF_INDEX => 1, &CFGDEF_RESET => false},
        },
    },

    &CFGOPT_REPO_S3_ENDPOINT =>
    {
        &CFGDEF_INHERIT => CFGOPT_REPO_S3_BUCKET,
        &CFGDEF_NAME_ALT =>
        {
            'repo-s3-endpoint' => {&CFGDEF_INDEX => 1, &CFGDEF_RESET => false},
        },
    },

    &CFGOPT_REPO_S3_HOST =>
    {
        &CFGDEF_SECTION => CFGDEF_SECTION_GLOBAL,
        &CFGDEF_TYPE => CFGDEF_TYPE_STRING,
        &CFGDEF_PREFIX => CFGDEF_PREFIX_REPO,
        &CFGDEF_INDEX_TOTAL => CFGDEF_INDEX_REPO,
        &CFGDEF_REQUIRED => false,
        &CFGDEF_DEPEND => CFGOPT_REPO_S3_BUCKET,
        &CFGDEF_NAME_ALT =>
        {
            'repo-s3-host' => {&CFGDEF_INDEX => 1, &CFGDEF_RESET => false},
        },
        &CFGDEF_COMMAND => CFGOPT_REPO_TYPE,
    },

    &CFGOPT_REPO_S3_PORT =>
    {
        &CFGDEF_SECTION => CFGDEF_SECTION_GLOBAL,
        &CFGDEF_TYPE => CFGDEF_TYPE_INTEGER,
        &CFGDEF_PREFIX => CFGDEF_PREFIX_REPO,
        &CFGDEF_INDEX_TOTAL => CFGDEF_INDEX_REPO,
        &CFGDEF_DEFAULT => 443,
        &CFGDEF_ALLOW_RANGE => [1, 65535],
        &CFGDEF_DEPEND => CFGOPT_REPO_S3_BUCKET,
        &CFGDEF_COMMAND => CFGOPT_REPO_TYPE,
    },

    &CFGOPT_REPO_S3_REGION,
    {
        &CFGDEF_INHERIT => CFGOPT_REPO_S3_BUCKET,
        &CFGDEF_NAME_ALT =>
        {
            'repo-s3-region' => {&CFGDEF_INDEX => 1, &CFGDEF_RESET => false},
        },
    },

    &CFGOPT_REPO_S3_TOKEN =>
    {
        &CFGDEF_INHERIT => CFGOPT_REPO_S3_KEY,
        &CFGDEF_REQUIRED => false,
        &CFGDEF_COMMAND => CFGOPT_REPO_TYPE,
    },

    &CFGOPT_REPO_S3_URI_STYLE =>
    {
        &CFGDEF_SECTION => CFGDEF_SECTION_GLOBAL,
        &CFGDEF_TYPE => CFGDEF_TYPE_STRING,
        &CFGDEF_PREFIX => CFGDEF_PREFIX_REPO,
        &CFGDEF_INDEX_TOTAL => CFGDEF_INDEX_REPO,
        &CFGDEF_DEFAULT => CFGOPTVAL_REPO_S3_URI_STYLE_HOST,
        &CFGDEF_ALLOW_LIST =>
        [
            &CFGOPTVAL_REPO_S3_URI_STYLE_HOST,
            &CFGOPTVAL_REPO_S3_URI_STYLE_PATH,
        ],
        &CFGDEF_COMMAND => CFGOPT_REPO_TYPE,
        &CFGDEF_DEPEND => CFGOPT_REPO_S3_BUCKET,
    },

    &CFGOPT_REPO_S3_VERIFY_TLS =>
    {
        &CFGDEF_SECTION => CFGDEF_SECTION_GLOBAL,
        &CFGDEF_TYPE => CFGDEF_TYPE_BOOLEAN,
        &CFGDEF_PREFIX => CFGDEF_PREFIX_REPO,
        &CFGDEF_INDEX_TOTAL => CFGDEF_INDEX_REPO,
        &CFGDEF_DEFAULT => true,
        &CFGDEF_NAME_ALT =>
        {
            'repo-s3-verify-ssl' => {&CFGDEF_INDEX => 1, &CFGDEF_RESET => false},
            'repo?-s3-verify-ssl' => {&CFGDEF_INDEX => 1, &CFGDEF_RESET => false},
        },
        &CFGDEF_COMMAND => CFGOPT_REPO_TYPE,
        &CFGDEF_DEPEND => CFGOPT_REPO_S3_BUCKET,
    },

    &CFGOPT_REPO_TYPE =>
    {
        &CFGDEF_SECTION => CFGDEF_SECTION_GLOBAL,
        &CFGDEF_TYPE => CFGDEF_TYPE_STRING,
        &CFGDEF_PREFIX => CFGDEF_PREFIX_REPO,
        &CFGDEF_INDEX_TOTAL => CFGDEF_INDEX_REPO,
        &CFGDEF_DEFAULT => CFGOPTVAL_REPO_TYPE_POSIX,
        &CFGDEF_ALLOW_LIST =>
        [
            &CFGOPTVAL_REPO_TYPE_CIFS,
            &CFGOPTVAL_REPO_TYPE_POSIX,
            &CFGOPTVAL_REPO_TYPE_S3,
        ],
        &CFGDEF_NAME_ALT =>
        {
            'repo-type' => {&CFGDEF_INDEX => 1, &CFGDEF_RESET => false},
        },
        &CFGDEF_COMMAND =>
        {
            &CFGCMD_ARCHIVE_GET => {},
            &CFGCMD_ARCHIVE_PUSH => {},
            &CFGCMD_BACKUP => {},
            &CFGCMD_CHECK => {},
            &CFGCMD_EXPIRE => {},
            &CFGCMD_INFO => {},
            &CFGCMD_REPO_CREATE => {},
            &CFGCMD_REPO_GET => {},
            &CFGCMD_REPO_LS => {},
            &CFGCMD_REPO_PUT => {},
            &CFGCMD_REPO_RM => {},
            &CFGCMD_RESTORE => {},
            &CFGCMD_STANZA_CREATE => {},
            &CFGCMD_STANZA_DELETE => {},
            &CFGCMD_STANZA_UPGRADE => {},
            &CFGCMD_START => {},
            &CFGCMD_STOP => {},
        },
    },

    &CFGOPT_SPOOL_PATH =>
    {
        &CFGDEF_SECTION => CFGDEF_SECTION_GLOBAL,
        &CFGDEF_TYPE => CFGDEF_TYPE_PATH,
        &CFGDEF_DEFAULT => '/var/spool/' . PROJECT_EXE,
        &CFGDEF_COMMAND =>
        {
            &CFGCMD_ARCHIVE_GET =>
            {
                &CFGDEF_DEPEND =>
                {
                    &CFGDEF_DEPEND_OPTION => CFGOPT_ARCHIVE_ASYNC,
                    &CFGDEF_DEPEND_LIST => [true],
                },
            },
            &CFGCMD_ARCHIVE_PUSH =>
            {
                &CFGDEF_DEPEND =>
                {
                    &CFGDEF_DEPEND_OPTION => CFGOPT_ARCHIVE_ASYNC,
                    &CFGDEF_DEPEND_LIST => [true],
                },
            },
        },
    },

    &CFGOPT_PROCESS_MAX =>
    {
        &CFGDEF_SECTION => CFGDEF_SECTION_GLOBAL,
        &CFGDEF_TYPE => CFGDEF_TYPE_INTEGER,
        &CFGDEF_DEFAULT => 1,
        &CFGDEF_ALLOW_RANGE => [1, 999],
        &CFGDEF_COMMAND =>
        {
            &CFGCMD_ARCHIVE_GET => {},
            &CFGCMD_ARCHIVE_PUSH => {},
            &CFGCMD_BACKUP => {},
            &CFGCMD_RESTORE => {},
        }
    },

    # Logging options
    #-------------------------------------------------------------------------------------------------------------------------------
    &CFGOPT_LOG_LEVEL_CONSOLE =>
    {
        &CFGDEF_SECTION => CFGDEF_SECTION_GLOBAL,
        &CFGDEF_TYPE => CFGDEF_TYPE_STRING,
        &CFGDEF_DEFAULT => lc(WARN),
        &CFGDEF_ALLOW_LIST =>
        [
            lc(OFF),
            lc(ERROR),
            lc(WARN),
            lc(INFO),
            lc(DETAIL),
            lc(DEBUG),
            lc(TRACE),
        ],
        &CFGDEF_COMMAND =>
        {
            &CFGCMD_ARCHIVE_GET => {},
            &CFGCMD_ARCHIVE_PUSH => {},
            &CFGCMD_BACKUP => {},
            &CFGCMD_CHECK => {},
            &CFGCMD_EXPIRE => {},
            &CFGCMD_INFO => {},
            &CFGCMD_REPO_CREATE => {},
            &CFGCMD_REPO_GET => {},
            &CFGCMD_REPO_LS => {},
            &CFGCMD_REPO_PUT => {},
            &CFGCMD_REPO_RM => {},
            &CFGCMD_RESTORE => {},
            &CFGCMD_STANZA_CREATE => {},
            &CFGCMD_STANZA_DELETE => {},
            &CFGCMD_STANZA_UPGRADE => {},
            &CFGCMD_START => {},
            &CFGCMD_STOP => {},
        }
    },

    &CFGOPT_LOG_LEVEL_FILE =>
    {
        &CFGDEF_SECTION => CFGDEF_SECTION_GLOBAL,
        &CFGDEF_TYPE => CFGDEF_TYPE_STRING,
        &CFGDEF_DEFAULT => lc(INFO),
        &CFGDEF_ALLOW_LIST => CFGOPT_LOG_LEVEL_CONSOLE,
        &CFGDEF_COMMAND =>
        {
            &CFGCMD_ARCHIVE_GET => {},
            &CFGCMD_ARCHIVE_PUSH => {},
            &CFGCMD_BACKUP => {},
            &CFGCMD_CHECK => {},
            &CFGCMD_EXPIRE => {},
            &CFGCMD_INFO => {},
            &CFGCMD_REPO_CREATE => {},
            &CFGCMD_REPO_GET => {},
            &CFGCMD_REPO_LS => {},
            &CFGCMD_REPO_PUT => {},
            &CFGCMD_REPO_RM => {},
            &CFGCMD_RESTORE => {},
            &CFGCMD_STANZA_CREATE => {},
            &CFGCMD_STANZA_DELETE => {},
            &CFGCMD_STANZA_UPGRADE => {},
            &CFGCMD_START => {},
            &CFGCMD_STOP => {},
        }
    },

    &CFGOPT_LOG_LEVEL_STDERR =>
    {
        &CFGDEF_SECTION => CFGDEF_SECTION_GLOBAL,
        &CFGDEF_TYPE => CFGDEF_TYPE_STRING,
        &CFGDEF_DEFAULT => lc(WARN),
        &CFGDEF_ALLOW_LIST => CFGOPT_LOG_LEVEL_CONSOLE,
        &CFGDEF_COMMAND =>
        {
            &CFGCMD_ARCHIVE_GET => {},
            &CFGCMD_ARCHIVE_PUSH => {},
            &CFGCMD_BACKUP => {},
            &CFGCMD_CHECK => {},
            &CFGCMD_EXPIRE => {},
            &CFGCMD_INFO => {},
            &CFGCMD_REPO_CREATE => {},
            &CFGCMD_REPO_GET => {},
            &CFGCMD_REPO_LS => {},
            &CFGCMD_REPO_PUT => {},
            &CFGCMD_REPO_RM => {},
            &CFGCMD_RESTORE => {},
            &CFGCMD_STANZA_CREATE => {},
            &CFGCMD_STANZA_DELETE => {},
            &CFGCMD_STANZA_UPGRADE => {},
            &CFGCMD_START => {},
            &CFGCMD_STOP => {},
        }
    },

    &CFGOPT_LOG_SUBPROCESS =>
    {
        &CFGDEF_SECTION => CFGDEF_SECTION_GLOBAL,
        &CFGDEF_TYPE => CFGDEF_TYPE_BOOLEAN,
        &CFGDEF_DEFAULT => false,
        &CFGDEF_COMMAND =>
        {
            &CFGCMD_ARCHIVE_GET => {},
            &CFGCMD_ARCHIVE_PUSH => {},
            &CFGCMD_BACKUP => {},
            &CFGCMD_CHECK => {},
            &CFGCMD_EXPIRE => {},
            &CFGCMD_INFO => {},
            &CFGCMD_REPO_CREATE => {},
            &CFGCMD_REPO_GET => {},
            &CFGCMD_REPO_LS => {},
            &CFGCMD_REPO_PUT => {},
            &CFGCMD_REPO_RM => {},
            &CFGCMD_RESTORE => {},
            &CFGCMD_STANZA_CREATE => {},
            &CFGCMD_STANZA_DELETE => {},
            &CFGCMD_STANZA_UPGRADE => {},
            &CFGCMD_START => {},
            &CFGCMD_STOP => {},
        }
    },

    &CFGOPT_LOG_TIMESTAMP =>
    {
        &CFGDEF_SECTION => CFGDEF_SECTION_GLOBAL,
        &CFGDEF_TYPE => CFGDEF_TYPE_BOOLEAN,
        &CFGDEF_DEFAULT => true,
        &CFGDEF_COMMAND => CFGOPT_LOG_LEVEL_CONSOLE,
    },

    # Archive options
    #-------------------------------------------------------------------------------------------------------------------------------
    &CFGOPT_ARCHIVE_ASYNC =>
    {
        &CFGDEF_SECTION => CFGDEF_SECTION_GLOBAL,
        &CFGDEF_TYPE => CFGDEF_TYPE_BOOLEAN,
        &CFGDEF_DEFAULT => false,
        &CFGDEF_COMMAND =>
        {
            &CFGCMD_ARCHIVE_GET => {},
            &CFGCMD_ARCHIVE_PUSH => {},
        }
    },

    &CFGOPT_ARCHIVE_PUSH_QUEUE_MAX =>
    {
        &CFGDEF_SECTION => CFGDEF_SECTION_GLOBAL,
        &CFGDEF_TYPE => CFGDEF_TYPE_SIZE,
        &CFGDEF_REQUIRED => false,
        &CFGDEF_NAME_ALT =>
        {
            'archive-queue-max' => {},
        },
        &CFGDEF_ALLOW_RANGE => [0, 4 * 1024 * 1024 * 1024 * 1024 * 1024], # 0-4PB
        &CFGDEF_COMMAND =>
        {
            &CFGCMD_ARCHIVE_PUSH => {},
        },
    },

    &CFGOPT_ARCHIVE_GET_QUEUE_MAX =>
    {
        &CFGDEF_SECTION => CFGDEF_SECTION_GLOBAL,
        &CFGDEF_TYPE => CFGDEF_TYPE_SIZE,
        &CFGDEF_DEFAULT => 128 * 1024 * 1024, # 128MB
        &CFGDEF_ALLOW_RANGE => [0, 4 * 1024 * 1024 * 1024 * 1024 * 1024], # 0-4PB
        &CFGDEF_COMMAND =>
        {
            &CFGCMD_ARCHIVE_GET => {},
        },
    },

    # Backup options
    #-------------------------------------------------------------------------------------------------------------------------------
    &CFGOPT_ARCHIVE_CHECK =>
    {
        &CFGDEF_SECTION => CFGDEF_SECTION_GLOBAL,
        &CFGDEF_TYPE => CFGDEF_TYPE_BOOLEAN,
        &CFGDEF_DEFAULT => true,
        &CFGDEF_COMMAND =>
        {
            &CFGCMD_BACKUP =>
            {
                &CFGDEF_DEPEND =>
                {
                    &CFGDEF_DEPEND_OPTION => CFGOPT_ONLINE,
                    &CFGDEF_DEPEND_LIST => [true],
                },
            },
            &CFGCMD_CHECK => {},
        },
    },

    &CFGOPT_ARCHIVE_COPY =>
    {
        &CFGDEF_SECTION => CFGDEF_SECTION_GLOBAL,
        &CFGDEF_TYPE => CFGDEF_TYPE_BOOLEAN,
        &CFGDEF_DEFAULT => false,
        &CFGDEF_COMMAND =>
        {
            &CFGCMD_BACKUP =>
            {
                &CFGDEF_DEPEND =>
                {
                    &CFGDEF_DEPEND_OPTION => CFGOPT_ARCHIVE_CHECK,
                    &CFGDEF_DEPEND_LIST => [true],
                }
            }
        }
    },

    &CFGOPT_BACKUP_STANDBY =>
    {
        &CFGDEF_SECTION => CFGDEF_SECTION_GLOBAL,
        &CFGDEF_TYPE => CFGDEF_TYPE_BOOLEAN,
        &CFGDEF_DEFAULT => false,
        &CFGDEF_COMMAND =>
        {
            &CFGCMD_BACKUP => {},
            &CFGCMD_CHECK => {},
            &CFGCMD_STANZA_CREATE => {},
            &CFGCMD_STANZA_UPGRADE => {},
        },
    },

    &CFGOPT_CHECKSUM_PAGE =>
    {
        &CFGDEF_SECTION => CFGDEF_SECTION_GLOBAL,
        &CFGDEF_TYPE => CFGDEF_TYPE_BOOLEAN,
        &CFGDEF_REQUIRED => false,
        &CFGDEF_COMMAND =>
        {
            &CFGCMD_BACKUP => {},
        }
    },

    &CFGOPT_EXCLUDE =>
    {
        &CFGDEF_SECTION => CFGDEF_SECTION_GLOBAL,
        &CFGDEF_TYPE => CFGDEF_TYPE_LIST,
        &CFGDEF_REQUIRED => false,
        &CFGDEF_COMMAND =>
        {
            &CFGCMD_BACKUP => {},
        },
    },

    &CFGOPT_MANIFEST_SAVE_THRESHOLD =>
    {
        &CFGDEF_SECTION => CFGDEF_SECTION_GLOBAL,
        &CFGDEF_TYPE => CFGDEF_TYPE_SIZE,
        &CFGDEF_DEFAULT => 1 * 1024 * 1024 * 1024,
        &CFGDEF_ALLOW_RANGE => [1, 1024 * 1024 * 1024 * 1024],      # 1-1TB
        &CFGDEF_COMMAND =>
        {
            &CFGCMD_BACKUP => {},
        }
    },

    &CFGOPT_RESUME =>
    {
        &CFGDEF_SECTION => CFGDEF_SECTION_GLOBAL,
        &CFGDEF_TYPE => CFGDEF_TYPE_BOOLEAN,
        &CFGDEF_DEFAULT => true,
        &CFGDEF_COMMAND =>
        {
            &CFGCMD_BACKUP => {},
        }
    },

    &CFGOPT_START_FAST =>
    {
        &CFGDEF_SECTION => CFGDEF_SECTION_GLOBAL,
        &CFGDEF_TYPE => CFGDEF_TYPE_BOOLEAN,
        &CFGDEF_DEFAULT => false,
        &CFGDEF_COMMAND =>
        {
            &CFGCMD_BACKUP => {},
        }
    },

    &CFGOPT_STOP_AUTO =>
    {
        &CFGDEF_SECTION => CFGDEF_SECTION_GLOBAL,
        &CFGDEF_TYPE => CFGDEF_TYPE_BOOLEAN,
        &CFGDEF_DEFAULT => false,
        &CFGDEF_COMMAND =>
        {
            &CFGCMD_BACKUP => {},
        }
    },

    # Restore options
    #-------------------------------------------------------------------------------------------------------------------------------
    &CFGOPT_DB_INCLUDE =>
    {
        &CFGDEF_SECTION => CFGDEF_SECTION_GLOBAL,
        &CFGDEF_TYPE => CFGDEF_TYPE_LIST,
        &CFGDEF_REQUIRED => false,
        &CFGDEF_COMMAND =>
        {
            &CFGCMD_RESTORE => {},
        },
    },

    &CFGOPT_LINK_ALL =>
    {
        &CFGDEF_SECTION => CFGDEF_SECTION_GLOBAL,
        &CFGDEF_TYPE => CFGDEF_TYPE_BOOLEAN,
        &CFGDEF_DEFAULT => false,
        &CFGDEF_COMMAND =>
        {
            &CFGCMD_RESTORE => {},
        }
    },

    &CFGOPT_LINK_MAP =>
    {
        &CFGDEF_SECTION => CFGDEF_SECTION_GLOBAL,
        &CFGDEF_TYPE => CFGDEF_TYPE_HASH,
        &CFGDEF_REQUIRED => false,
        &CFGDEF_COMMAND =>
        {
            &CFGCMD_RESTORE => {},
        },
    },

    &CFGOPT_TABLESPACE_MAP_ALL =>
    {
        &CFGDEF_SECTION => CFGDEF_SECTION_GLOBAL,
        &CFGDEF_TYPE => CFGDEF_TYPE_STRING,
        &CFGDEF_REQUIRED => false,
        &CFGDEF_COMMAND =>
        {
            &CFGCMD_RESTORE => {},
        }
    },

    &CFGOPT_TABLESPACE_MAP =>
    {
        &CFGDEF_SECTION => CFGDEF_SECTION_GLOBAL,
        &CFGDEF_TYPE => CFGDEF_TYPE_HASH,
        &CFGDEF_REQUIRED => false,
        &CFGDEF_COMMAND =>
        {
            &CFGCMD_RESTORE => {},
        },
    },

    &CFGOPT_RECOVERY_OPTION =>
    {
        &CFGDEF_SECTION => CFGDEF_SECTION_GLOBAL,
        &CFGDEF_TYPE => CFGDEF_TYPE_HASH,
        &CFGDEF_REQUIRED => false,
        &CFGDEF_COMMAND =>
        {
            &CFGCMD_RESTORE => {},
        },
        &CFGDEF_DEPEND =>
        {
            &CFGDEF_DEPEND_OPTION => CFGOPT_TYPE,
            &CFGDEF_DEPEND_LIST =>
            [
                &CFGOPTVAL_RESTORE_TYPE_DEFAULT,
                &CFGOPTVAL_RESTORE_TYPE_IMMEDIATE,
                &CFGOPTVAL_RESTORE_TYPE_NAME,
                &CFGOPTVAL_RESTORE_TYPE_TIME,
                &CFGOPTVAL_RESTORE_TYPE_STANDBY,
                &CFGOPTVAL_RESTORE_TYPE_XID,
            ],
        },
    },

    # Stanza options
    #-------------------------------------------------------------------------------------------------------------------------------
    &CFGOPT_PG_HOST =>
    {
        &CFGDEF_SECTION => CFGDEF_SECTION_STANZA,
        &CFGDEF_TYPE => CFGDEF_TYPE_STRING,
        &CFGDEF_PREFIX => CFGDEF_PREFIX_PG,
        &CFGDEF_INDEX_TOTAL => CFGDEF_INDEX_PG,
        &CFGDEF_REQUIRED => false,
        &CFGDEF_NAME_ALT =>
        {
            'db-host' => {&CFGDEF_INDEX => 1, &CFGDEF_RESET => false},
            'db?-host' => {&CFGDEF_RESET => false},
        },
        &CFGDEF_COMMAND =>
        {
            &CFGCMD_ARCHIVE_GET =>
            {
                &CFGDEF_INTERNAL => true,
            },
            &CFGCMD_ARCHIVE_PUSH =>
            {
                &CFGDEF_INTERNAL => true,
            },
            &CFGCMD_BACKUP => {},
            &CFGCMD_CHECK => {},
            &CFGCMD_EXPIRE => {},
            &CFGCMD_RESTORE =>
            {
                &CFGDEF_INTERNAL => true,
            },
            &CFGCMD_STANZA_CREATE => {},
            &CFGCMD_STANZA_DELETE => {},
            &CFGCMD_STANZA_UPGRADE => {},
            &CFGCMD_START => {},
            &CFGCMD_STOP => {},
        },
    },

    &CFGOPT_PG_HOST_CMD =>
    {
        &CFGDEF_SECTION => CFGDEF_SECTION_STANZA,
        &CFGDEF_TYPE => CFGDEF_TYPE_STRING,
        &CFGDEF_PREFIX => CFGDEF_PREFIX_PG,
        &CFGDEF_INDEX_TOTAL => CFGDEF_INDEX_PG,
        &CFGDEF_REQUIRED => false,
        &CFGDEF_NAME_ALT =>
        {
            'db-cmd' => {&CFGDEF_INDEX => 1, &CFGDEF_RESET => false},
            'db?-cmd' => {&CFGDEF_RESET => false},
        },
        &CFGDEF_COMMAND =>
        {
            &CFGCMD_BACKUP => {},
            &CFGCMD_CHECK => {},
            &CFGCMD_EXPIRE => {},
            &CFGCMD_STANZA_CREATE => {},
            &CFGCMD_STANZA_DELETE => {},
            &CFGCMD_STANZA_UPGRADE => {},
            &CFGCMD_START => {},
            &CFGCMD_STOP => {},
        },
        &CFGDEF_DEPEND =>
        {
            &CFGDEF_DEPEND_OPTION => CFGOPT_PG_HOST
        },
    },

    &CFGOPT_PG_HOST_CONFIG =>
    {
        &CFGDEF_INHERIT => CFGOPT_PG_HOST_CMD,
        &CFGDEF_DEFAULT => CFGDEF_DEFAULT_CONFIG,
        &CFGDEF_REQUIRED => true,
        &CFGDEF_NAME_ALT =>
        {
            'db-config' => {&CFGDEF_INDEX => 1, &CFGDEF_RESET => false},
            'db?-config' => {&CFGDEF_RESET => false},
        },
    },

    &CFGOPT_PG_HOST_CONFIG_PATH =>
    {
        &CFGDEF_TYPE => CFGDEF_TYPE_PATH,
        &CFGDEF_INHERIT => CFGOPT_PG_HOST_CMD,
        &CFGDEF_DEFAULT => CFGDEF_DEFAULT_CONFIG_PATH,
    },

    &CFGOPT_PG_HOST_CONFIG_INCLUDE_PATH =>
    {
        &CFGDEF_TYPE => CFGDEF_TYPE_PATH,
        &CFGDEF_INHERIT => CFGOPT_PG_HOST_CMD,
        &CFGDEF_DEFAULT => CFGDEF_DEFAULT_CONFIG_INCLUDE_PATH,
    },

    &CFGOPT_PG_HOST_PORT =>
    {
        &CFGDEF_INHERIT => CFGOPT_PG_HOST_CMD,
        &CFGDEF_TYPE => CFGDEF_TYPE_INTEGER,
        &CFGDEF_REQUIRED => false,
        &CFGDEF_ALLOW_RANGE => [CFGDEF_DEFAULT_PROTOCOL_PORT_MIN, CFGDEF_DEFAULT_PROTOCOL_PORT_MAX],
        &CFGDEF_NAME_ALT =>
        {
            'db-ssh-port' => {&CFGDEF_INDEX => 1, &CFGDEF_RESET => false},
            'db?-ssh-port' => {&CFGDEF_RESET => false},
        },
    },

    &CFGOPT_PG_HOST_USER =>
    {
        &CFGDEF_INHERIT => CFGOPT_PG_HOST_CMD,
        &CFGDEF_DEFAULT => 'postgres',
        &CFGDEF_NAME_ALT =>
        {
            'db-user' => {&CFGDEF_INDEX => 1, &CFGDEF_RESET => false},
            'db?-user' => {&CFGDEF_RESET => false},
        },
        &CFGDEF_REQUIRED => false,
    },

    &CFGOPT_PG_PATH =>
    {
        &CFGDEF_SECTION => CFGDEF_SECTION_STANZA,
        &CFGDEF_TYPE => CFGDEF_TYPE_PATH,
        &CFGDEF_PREFIX => CFGDEF_PREFIX_PG,
        &CFGDEF_INDEX_TOTAL => CFGDEF_INDEX_PG,
        &CFGDEF_REQUIRED => true,
        &CFGDEF_NAME_ALT =>
        {
            'db-path' => {&CFGDEF_INDEX => 1, &CFGDEF_RESET => false},
            'db?-path' => {&CFGDEF_RESET => false},
        },
        &CFGDEF_COMMAND =>
        {
            &CFGCMD_ARCHIVE_GET =>
            {
                &CFGDEF_REQUIRED => false
            },
            &CFGCMD_ARCHIVE_PUSH =>
            {
                &CFGDEF_REQUIRED => false
            },
            &CFGCMD_BACKUP => {},
            &CFGCMD_CHECK => {},
            &CFGCMD_RESTORE => {},
            &CFGCMD_STANZA_CREATE => {},
            &CFGCMD_STANZA_DELETE => {},
            &CFGCMD_STANZA_UPGRADE => {},
        },
    },

    &CFGOPT_PG_PORT =>
    {
        &CFGDEF_SECTION => CFGDEF_SECTION_STANZA,
        &CFGDEF_TYPE => CFGDEF_TYPE_INTEGER,
        &CFGDEF_PREFIX => CFGDEF_PREFIX_PG,
        &CFGDEF_INDEX_TOTAL => CFGDEF_INDEX_PG,
        &CFGDEF_DEFAULT => 5432,
        &CFGDEF_ALLOW_RANGE => [CFGDEF_DEFAULT_PROTOCOL_PORT_MIN, CFGDEF_DEFAULT_PROTOCOL_PORT_MAX],
        &CFGDEF_NAME_ALT =>
        {
            'db-port' => {&CFGDEF_INDEX => 1, &CFGDEF_RESET => false},
            'db?-port' => {&CFGDEF_RESET => false},
        },
        &CFGDEF_COMMAND =>
        {
            &CFGCMD_BACKUP => {},
            &CFGCMD_CHECK => {},
            &CFGCMD_STANZA_CREATE => {},
            &CFGCMD_STANZA_DELETE => {},
            &CFGCMD_STANZA_UPGRADE => {},
        },
        &CFGDEF_DEPEND =>
        {
            &CFGDEF_DEPEND_OPTION => CFGOPT_PG_PATH
        },
    },

    &CFGOPT_PG_SOCKET_PATH =>
    {
        &CFGDEF_INHERIT => CFGOPT_PG_PORT,
        &CFGDEF_TYPE => CFGDEF_TYPE_PATH,
        &CFGDEF_DEFAULT => undef,
        &CFGDEF_REQUIRED => false,
        &CFGDEF_NAME_ALT =>
        {
            'db-socket-path' => {&CFGDEF_INDEX => 1, &CFGDEF_RESET => false},
            'db?-socket-path' => {&CFGDEF_RESET => false},
        },
    },

    &CFGOPT_PG_USER =>
    {
        &CFGDEF_SECTION => CFGDEF_SECTION_STANZA,
        &CFGDEF_TYPE => CFGDEF_TYPE_STRING,
        &CFGDEF_PREFIX => CFGDEF_PREFIX_PG,
        &CFGDEF_INDEX_TOTAL => CFGDEF_INDEX_PG,
        &CFGDEF_REQUIRED => false,
        &CFGDEF_COMMAND =>
        {
            &CFGCMD_BACKUP => {},
            &CFGCMD_CHECK => {},
            &CFGCMD_STANZA_CREATE => {},
            &CFGCMD_STANZA_DELETE => {},
            &CFGCMD_STANZA_UPGRADE => {},
        },
        &CFGDEF_DEPEND =>
        {
            &CFGDEF_DEPEND_OPTION => CFGOPT_PG_PATH
        },
    },
);

####################################################################################################################################
# Process command define defaults
####################################################################################################################################
foreach my $strCommand (sort(keys(%{$rhCommandDefine})))
{
    # Commands are external by default
    if (!defined($rhCommandDefine->{$strCommand}{&CFGDEF_INTERNAL}))
    {
        $rhCommandDefine->{$strCommand}{&CFGDEF_INTERNAL} = false;
    }

    # Log files are created by default
    if (!defined($rhCommandDefine->{$strCommand}{&CFGDEF_LOG_FILE}))
    {
        $rhCommandDefine->{$strCommand}{&CFGDEF_LOG_FILE} = true;
    }

    # Default log level is INFO
    if (!defined($rhCommandDefine->{$strCommand}{&CFGDEF_LOG_LEVEL_DEFAULT}))
    {
        $rhCommandDefine->{$strCommand}{&CFGDEF_LOG_LEVEL_DEFAULT} = INFO;
    }

    # Default lock required is false
    if (!defined($rhCommandDefine->{$strCommand}{&CFGDEF_LOCK_REQUIRED}))
    {
        $rhCommandDefine->{$strCommand}{&CFGDEF_LOCK_REQUIRED} = false;
    }

    # Default lock remote required is false
    if (!defined($rhCommandDefine->{$strCommand}{&CFGDEF_LOCK_REMOTE_REQUIRED}))
    {
        $rhCommandDefine->{$strCommand}{&CFGDEF_LOCK_REMOTE_REQUIRED} = false;
    }

    # Lock type must be set if a lock is required
    if (!defined($rhCommandDefine->{$strCommand}{&CFGDEF_LOCK_TYPE}))
    {
        # Is a lock type required?
        if ($rhCommandDefine->{$strCommand}{&CFGDEF_LOCK_REQUIRED})
        {
            confess &log(ERROR, "lock type is required for command '${strCommand}'");
        }

        $rhCommandDefine->{$strCommand}{&CFGDEF_LOCK_TYPE} = CFGDEF_LOCK_TYPE_NONE;
    }
    else
    {
        if ($rhCommandDefine->{$strCommand}{&CFGDEF_LOCK_REQUIRED} &&
            $rhCommandDefine->{$strCommand}{&CFGDEF_LOCK_TYPE} eq CFGDEF_LOCK_TYPE_NONE)
        {
            confess &log(ERROR, "lock type is required for command '${strCommand}' and cannot be 'none'");
        }
    }

    # Default parameter allowed is false
    if (!defined($rhCommandDefine->{$strCommand}{&CFGDEF_PARAMETER_ALLOWED}))
    {
        $rhCommandDefine->{$strCommand}{&CFGDEF_PARAMETER_ALLOWED} = false;
    }
}

####################################################################################################################################
# Process option define defaults
####################################################################################################################################
foreach my $strKey (sort(keys(%hConfigDefine)))
{
    # Error if prefix and index total are not both defined
    if ((defined($hConfigDefine{$strKey}{&CFGDEF_PREFIX}) && !defined($hConfigDefine{$strKey}{&CFGDEF_INDEX_TOTAL})) ||
        (!defined($hConfigDefine{$strKey}{&CFGDEF_PREFIX}) && defined($hConfigDefine{$strKey}{&CFGDEF_INDEX_TOTAL})))
    {
        confess &log(ASSERT, "CFGDEF_PREFIX and CFGDEF_INDEX_TOTAL must both be defined (or neither) for option '${strKey}'");
    }

    # If the define is a scalar then copy the entire define from the referenced option
    if (defined($hConfigDefine{$strKey}{&CFGDEF_INHERIT}))
    {
        # Make a copy in case there are overrides that need to be applied after inheriting
        my $hConfigDefineOverride = dclone($hConfigDefine{$strKey});

        # Copy the option being inherited from
        $hConfigDefine{$strKey} = dclone($hConfigDefine{$hConfigDefine{$strKey}{&CFGDEF_INHERIT}});

        # No need to copy the inheritance key
        delete($hConfigDefine{$strKey}{&CFGDEF_INHERIT});

        # It makes no sense to inherit alt names - they must be specified for each option
        delete($hConfigDefine{$strKey}{&CFGDEF_NAME_ALT});

        # Apply overrides
        foreach my $strOptionDef (sort(keys(%{$hConfigDefineOverride})))
        {
            $hConfigDefine{$strKey}{$strOptionDef} = $hConfigDefineOverride->{$strOptionDef};
        }
    }

    # If the command section is a scalar then copy the section from the referenced option
    if (defined($hConfigDefine{$strKey}{&CFGDEF_COMMAND}) && !ref($hConfigDefine{$strKey}{&CFGDEF_COMMAND}))
    {
        $hConfigDefine{$strKey}{&CFGDEF_COMMAND} =
            dclone($hConfigDefine{$hConfigDefine{$strKey}{&CFGDEF_COMMAND}}{&CFGDEF_COMMAND});
    }

    # If the required section is a scalar then copy the section from the referenced option
    if (defined($hConfigDefine{$strKey}{&CFGDEF_DEPEND}) && !ref($hConfigDefine{$strKey}{&CFGDEF_DEPEND}))
    {
        $hConfigDefine{$strKey}{&CFGDEF_DEPEND} =
            dclone($hConfigDefine{$hConfigDefine{$strKey}{&CFGDEF_DEPEND}}{&CFGDEF_DEPEND});
    }

    # If the allow list is a scalar then copy the list from the referenced option
    if (defined($hConfigDefine{$strKey}{&CFGDEF_ALLOW_LIST}) && !ref($hConfigDefine{$strKey}{&CFGDEF_ALLOW_LIST}))
    {
        $hConfigDefine{$strKey}{&CFGDEF_ALLOW_LIST} =
            dclone($hConfigDefine{$hConfigDefine{$strKey}{&CFGDEF_ALLOW_LIST}}{&CFGDEF_ALLOW_LIST});
    }

    # Default type is string
    if (!defined($hConfigDefine{$strKey}{&CFGDEF_TYPE}))
    {
        &log(ASSERT, "type is required for option '${strKey}'");
    }

    # Default required is true
    if (!defined($hConfigDefine{$strKey}{&CFGDEF_REQUIRED}))
    {
        $hConfigDefine{$strKey}{&CFGDEF_REQUIRED} = true;
    }

    # Default internal is false
    if (!defined($hConfigDefine{$strKey}{&CFGDEF_INTERNAL}))
    {
        $hConfigDefine{$strKey}{&CFGDEF_INTERNAL} = false;
    }

    # Set index total for any option where it has not been explicitly defined
    if (!defined($hConfigDefine{$strKey}{&CFGDEF_INDEX_TOTAL}))
    {
        $hConfigDefine{$strKey}{&CFGDEF_INDEX_TOTAL} = 1;
    }

    # All boolean config options can be negated.  Boolean command-line options must be marked for negation individually.
    if ($hConfigDefine{$strKey}{&CFGDEF_TYPE} eq CFGDEF_TYPE_BOOLEAN && defined($hConfigDefine{$strKey}{&CFGDEF_SECTION}))
    {
        $hConfigDefine{$strKey}{&CFGDEF_NEGATE} = true;
    }

    # Default for negation is false
    if (!defined($hConfigDefine{$strKey}{&CFGDEF_NEGATE}))
    {
        $hConfigDefine{$strKey}{&CFGDEF_NEGATE} = false;
    }

    # All config options can be reset
    if (defined($hConfigDefine{$strKey}{&CFGDEF_SECTION}))
    {
        $hConfigDefine{$strKey}{&CFGDEF_RESET} = true;
    }
    elsif (!defined($hConfigDefine{$strKey}{&CFGDEF_RESET}))
    {
        $hConfigDefine{$strKey}{&CFGDEF_RESET} = false;
    }

    # By default options are not secure
    if (!defined($hConfigDefine{$strKey}{&CFGDEF_SECURE}))
    {
        $hConfigDefine{$strKey}{&CFGDEF_SECURE} = false;
    }

    # Set all indices to 1 by default - this defines how many copies of any option there can be
    if (!defined($hConfigDefine{$strKey}{&CFGDEF_INDEX_TOTAL}))
    {
        $hConfigDefine{$strKey}{&CFGDEF_INDEX_TOTAL} = 1;
    }

    # All int and float options must have an allow range
    if (($hConfigDefine{$strKey}{&CFGDEF_TYPE} eq CFGDEF_TYPE_INTEGER ||
         $hConfigDefine{$strKey}{&CFGDEF_TYPE} eq CFGDEF_TYPE_FLOAT ||
         $hConfigDefine{$strKey}{&CFGDEF_TYPE} eq CFGDEF_TYPE_SIZE) &&
         !(defined($hConfigDefine{$strKey}{&CFGDEF_ALLOW_RANGE}) || defined($hConfigDefine{$strKey}{&CFGDEF_ALLOW_LIST})))
    {
        confess &log(ASSERT, "int/float option '${strKey}' must have allow range or list");
    }

    # Ensure all commands are valid
    foreach my $strCommand (sort(keys(%{$hConfigDefine{$strKey}{&CFGDEF_COMMAND}})))
    {
        if (!defined($rhCommandDefine->{$strCommand}))
        {
            confess &log(ASSERT, "invalid command '${strCommand}'");
        }
    }
}

####################################################################################################################################
# Get option definition
####################################################################################################################################
sub cfgDefine
{
    return dclone(\%hConfigDefine);
}

push @EXPORT, qw(cfgDefine);

####################################################################################################################################
# Get command definition
####################################################################################################################################
sub cfgDefineCommand
{
    return dclone($rhCommandDefine);
}

push @EXPORT, qw(cfgDefineCommand);

####################################################################################################################################
# Get list of all commands
####################################################################################################################################
sub cfgDefineCommandList
{
    # Return sorted list
    return (sort(keys(%{$rhCommandDefine})));
}

push @EXPORT, qw(cfgDefineCommandList);

####################################################################################################################################
# Get list of all option types
####################################################################################################################################
sub cfgDefineOptionTypeList
{
    my $rhOptionTypeMap;

    # Get unique list of types
    foreach my $strOption (sort(keys(%hConfigDefine)))
    {
        my $strOptionType = $hConfigDefine{$strOption}{&CFGDEF_TYPE};

        if (!defined($rhOptionTypeMap->{$strOptionType}))
        {
            $rhOptionTypeMap->{$strOptionType} = true;
        }
    };

    # Return sorted list
    return (sort(keys(%{$rhOptionTypeMap})));
}

push @EXPORT, qw(cfgDefineOptionTypeList);

1;<|MERGE_RESOLUTION|>--- conflicted
+++ resolved
@@ -197,12 +197,7 @@
 use constant CFGOPT_REPO_RETENTION_ARCHIVE_TYPE                     => CFGDEF_PREFIX_REPO . '-retention-archive-type';
 use constant CFGOPT_REPO_RETENTION_DIFF                             => CFGDEF_PREFIX_REPO . '-retention-diff';
 use constant CFGOPT_REPO_RETENTION_FULL                             => CFGDEF_PREFIX_REPO . '-retention-full';
-<<<<<<< HEAD
-=======
-    push @EXPORT, qw(CFGOPT_REPO_RETENTION_FULL);
 use constant CFGOPT_REPO_RETENTION_PERIOD                           => CFGDEF_PREFIX_REPO . '-retention-period';
-    push @EXPORT, qw(CFGOPT_REPO_RETENTION_PERIOD);
->>>>>>> d81565ea
 
 # Repository Host
 use constant CFGOPT_REPO_HOST                                       => CFGDEF_PREFIX_REPO . '-host';
