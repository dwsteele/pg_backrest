####################################################################################################################################
# Configuration Definition Data
#
# Contains the defines for options: which commands the option can/cannot be specified, for which commands it is required, default
# settings, types, ranges, whether the option is negatable, whether it has dependencies, etc. The initial section is the global
# section meaning the defines defined there apply to all commands listed for the option.
#
# CFGDEF_INHERIT:
#     Inherit all definitions for the referenced option.  Any definitions can be overridden.
#
# CFGDEF_COMMAND:
#     List of commands the option can be used with this option.  An empty hash signifies that the command does not deviate from the
#     option defaults.  Otherwise, overrides can be specified.
#
# NOTE: If the option (A) has a dependency on another option (B) then the CFGCMD_ must also be specified in the other option
#         (B), else it will still error on the option (A).
#
# CFGDEF_COMMAND_ROLE:
#     1) Define the command roles for a command. CFGCMD_ROLE_DEFAULT is valid for all commands and is therefore added
#        programmatically.
#
#     2) Define the command roles for an option. If not defined, the option will be valid for all roles of all commands for which it
#        is valid. If command roles are defined for the option, then they override the roles for all commands for which the option
#        is valid. CFGCMD_ROLE_DEFAULT must be defined explicitly in this case. For example, if an option is only valid for the
#        default role and the async role for each command then CFGDEF_COMMAND_ROLE must list the CFGCMD_ROLE_DEFAULT and
#        CFGCMD_ROLE_ASYNC, meaning each command has a default role so the option is valid for that role and for commands that have
#        the async role, it is also valid for the async role of those commands.
#
#     3) Define the command roles for an option command override.  If not defined, the option will be valid for all roles of the
#        command or the roles specified by rule 2) above. CFGCMD_ROLE_DEFAULT must be defined explicitly in this case. If command
#        roles are defined for the option command override, then they override command roles defined for the option (rule 2) above)
#        and all roles defined for the command (rule 1) above).
#
# CFGDEF_REQUIRED:
#   In global section:
#       true - if the option does not have a default, then setting CFGDEF_REQUIRED in the global section means all commands
#              listed in CFGDEF_COMMAND require the user to set it.
#       false - no commands listed require it as an option but it can be set. This can be overridden for individual commands by
#               setting CFGDEF_REQUIRED in the CFGDEF_COMMAND section.
#   In CFGDEF_COMMAND section:
#       true - the option must be set somehow for the command, either by default (CFGDEF_DEFAULT) or by the user.
#           &CFGCMD_CHECK =>
#           {
#               &CFGDEF_REQUIRED => true
#           },
#       false - mainly used for overriding the CFGDEF_REQUIRED in the global section.
#
# CFGDEF_DEFAULT:
#   Sets a default for the option for all commands if listed in the global section, or for specific commands if listed in the
#   CFGDEF_COMMAND section. All boolean types require a default.
#
# CFGDEF_NEGATE:
#   The option can be negated with "no" e.g. --no-compress.  This applies to options that are only valid on the command line (i.e.
#   no config section defined) and if not specifically defined, the default is false.  All config file boolean options are
#   automatically negatable.
#
# CFGDEF_RESET:
#   The option can be reset to default even if the default is undefined.
#
# CFGDEF_DEPEND:
#   Specify the dependencies this option has on another option. All commands listed for this option must also be listed in the
#   dependent option(s).
#   CFGDEF_DEPEND_LIST further defines the allowable settings for the depended option.
#
# CFGDEF_ALLOW_LIST:
#   Lists the allowable settings for the option.
#
# CFGDEF_INTERNAL:
#   Option is used by the command internally but is not exposed in the documentation.  This is useful for commands that need to know
#   where they are running by looking at other options in the config.  Also good for test options.
####################################################################################################################################
package pgBackRestBuild::Config::Data;

use strict;
use warnings FATAL => qw(all);
use Carp qw(confess);

use Cwd qw(abs_path);
use Exporter qw(import);
    our @EXPORT = qw();
use File::Basename qw(dirname basename);
use Getopt::Long qw(GetOptions);
use Storable qw(dclone);

use pgBackRestDoc::Common::Exception;
use pgBackRestDoc::Common::Log;
use pgBackRestDoc::ProjectInfo;

use pgBackRestTest::Common::Wait;

####################################################################################################################################
# Command constants - commands that are allowed in the exe
####################################################################################################################################
use constant CFGCMD_ARCHIVE_GET                                     => 'archive-get';
use constant CFGCMD_ARCHIVE_PUSH                                    => 'archive-push';
use constant CFGCMD_BACKUP                                          => 'backup';
    push @EXPORT, qw(CFGCMD_BACKUP);
use constant CFGCMD_CHECK                                           => 'check';
use constant CFGCMD_EXPIRE                                          => 'expire';
use constant CFGCMD_HELP                                            => 'help';
    push @EXPORT, qw(CFGCMD_HELP);
use constant CFGCMD_INFO                                            => 'info';
    push @EXPORT, qw(CFGCMD_INFO);
use constant CFGCMD_REPO_CREATE                                     => 'repo-create';
use constant CFGCMD_REPO_GET                                        => 'repo-get';
use constant CFGCMD_REPO_LS                                         => 'repo-ls';
use constant CFGCMD_REPO_PUT                                        => 'repo-put';
use constant CFGCMD_REPO_RM                                         => 'repo-rm';
use constant CFGCMD_RESTORE                                         => 'restore';
use constant CFGCMD_STANZA_CREATE                                   => 'stanza-create';
use constant CFGCMD_STANZA_DELETE                                   => 'stanza-delete';
use constant CFGCMD_STANZA_UPGRADE                                  => 'stanza-upgrade';
use constant CFGCMD_START                                           => 'start';
use constant CFGCMD_STOP                                            => 'stop';
use constant CFGCMD_VERIFY                                          => 'verify';
use constant CFGCMD_VERSION                                         => 'version';

####################################################################################################################################
# Command role constants - roles allowed for each command. Commands may have multiple processes that work together to implement
# their functionality.  These roles allow each process to know what it is supposed to do.
####################################################################################################################################
# Called directly by the user. This is the main part of the command that may or may not spawn other command roles.
use constant CFGCMD_ROLE_DEFAULT                                    => 'default';
    push @EXPORT, qw(CFGCMD_ROLE_DEFAULT);

# Async worker that is spawned so the main process can return a result while work continues. An async worker may spawn local or
# remote workers.
use constant CFGCMD_ROLE_ASYNC                                      => 'async';
    push @EXPORT, qw(CFGCMD_ROLE_ASYNC);

# Local worker for parallelizing jobs. A local work may spawn a remote worker.
use constant CFGCMD_ROLE_LOCAL                                      => 'local';
    push @EXPORT, qw(CFGCMD_ROLE_LOCAL);

# Remote worker for accessing resources on another host
use constant CFGCMD_ROLE_REMOTE                                     => 'remote';
    push @EXPORT, qw(CFGCMD_ROLE_REMOTE);

####################################################################################################################################
# Option constants - options that are allowed for commands
####################################################################################################################################

# Command-line only options
#-----------------------------------------------------------------------------------------------------------------------------------
use constant CFGOPT_CONFIG                                          => 'config';
    push @EXPORT, qw(CFGOPT_CONFIG);
use constant CFGOPT_CONFIG_PATH                                     => 'config-path';
use constant CFGOPT_CONFIG_INCLUDE_PATH                             => 'config-include-path';
use constant CFGOPT_DELTA                                           => 'delta';
use constant CFGOPT_DRYRUN                                          => 'dry-run';
use constant CFGOPT_FORCE                                           => 'force';
use constant CFGOPT_ONLINE                                          => 'online';
use constant CFGOPT_SET                                             => 'set';
use constant CFGOPT_STANZA                                          => 'stanza';
    push @EXPORT, qw(CFGOPT_STANZA);
use constant CFGOPT_TARGET                                          => 'target';
use constant CFGOPT_TARGET_EXCLUSIVE                                => 'target-exclusive';
use constant CFGOPT_TARGET_ACTION                                   => 'target-action';
use constant CFGOPT_TARGET_TIMELINE                                 => 'target-timeline';
use constant CFGOPT_TYPE                                            => 'type';
use constant CFGOPT_OUTPUT                                          => 'output';

# Command-line only local/remote options
#-----------------------------------------------------------------------------------------------------------------------------------
use constant CFGOPT_EXEC_ID                                         => 'exec-id';
use constant CFGOPT_PROCESS                                         => 'process';
use constant CFGOPT_REMOTE_TYPE                                     => 'remote-type';

# Command-line only storage options
#-----------------------------------------------------------------------------------------------------------------------------------
use constant CFGOPT_CIPHER_PASS                                     => 'cipher-pass';
use constant CFGOPT_FILTER                                          => 'filter';
use constant CFGOPT_IGNORE_MISSING                                  => 'ignore-missing';
use constant CFGOPT_RAW                                             => 'raw';
use constant CFGOPT_RECURSE                                         => 'recurse';
use constant CFGOPT_SORT                                            => 'sort';

# General options
#-----------------------------------------------------------------------------------------------------------------------------------
use constant CFGOPT_ARCHIVE_TIMEOUT                                 => 'archive-timeout';
use constant CFGOPT_BUFFER_SIZE                                     => 'buffer-size';
use constant CFGOPT_DB_TIMEOUT                                      => 'db-timeout';
use constant CFGOPT_COMPRESS                                        => 'compress';
use constant CFGOPT_COMPRESS_TYPE                                   => 'compress-type';
use constant CFGOPT_COMPRESS_LEVEL                                  => 'compress-level';
use constant CFGOPT_COMPRESS_LEVEL_NETWORK                          => 'compress-level-network';
use constant CFGOPT_IO_TIMEOUT                                      => 'io-timeout';
use constant CFGOPT_NEUTRAL_UMASK                                   => 'neutral-umask';
use constant CFGOPT_PROTOCOL_TIMEOUT                                => 'protocol-timeout';
use constant CFGOPT_PROCESS_MAX                                     => 'process-max';
use constant CFGOPT_SCK_BLOCK                                       => 'sck-block';
use constant CFGOPT_SCK_KEEP_ALIVE                                  => 'sck-keep-alive';
use constant CFGOPT_TCP_KEEP_ALIVE_COUNT                            => 'tcp-keep-alive-count';
use constant CFGOPT_TCP_KEEP_ALIVE_IDLE                             => 'tcp-keep-alive-idle';
use constant CFGOPT_TCP_KEEP_ALIVE_INTERVAL                         => 'tcp-keep-alive-interval';

# Commands
use constant CFGOPT_CMD_SSH                                         => 'cmd-ssh';

# Paths
use constant CFGOPT_LOCK_PATH                                       => 'lock-path';
    push @EXPORT, qw(CFGOPT_LOCK_PATH);
use constant CFGOPT_LOG_PATH                                        => 'log-path';
    push @EXPORT, qw(CFGOPT_LOG_PATH);
use constant CFGOPT_SPOOL_PATH                                      => 'spool-path';
    push @EXPORT, qw(CFGOPT_SPOOL_PATH);

# Logging
use constant CFGOPT_LOG_LEVEL_CONSOLE                               => 'log-level-console';
use constant CFGOPT_LOG_LEVEL_FILE                                  => 'log-level-file';
use constant CFGOPT_LOG_LEVEL_STDERR                                => 'log-level-stderr';
    push @EXPORT, qw(CFGOPT_LOG_LEVEL_STDERR);
use constant CFGOPT_LOG_SUBPROCESS                                  => 'log-subprocess';
use constant CFGOPT_LOG_TIMESTAMP                                   => 'log-timestamp';
    push @EXPORT, qw(CFGOPT_LOG_TIMESTAMP);

# Repository options
#-----------------------------------------------------------------------------------------------------------------------------------
# Determines how many repositories can be configured
use constant CFGDEF_INDEX_REPO                                      => 4;

# Prefix that must be used by all repo options that allow multiple configurations
use constant CFGDEF_PREFIX_REPO                                     => 'repo';

# Set default repository
use constant CFGOPT_REPO                                            => CFGDEF_PREFIX_REPO;

# Repository General
use constant CFGOPT_REPO_CIPHER_TYPE                                => CFGDEF_PREFIX_REPO . '-cipher-type';
use constant CFGOPT_REPO_CIPHER_PASS                                => CFGDEF_PREFIX_REPO . '-cipher-pass';
use constant CFGOPT_REPO_HARDLINK                                   => CFGDEF_PREFIX_REPO . '-hardlink';
use constant CFGOPT_REPO_PATH                                       => CFGDEF_PREFIX_REPO . '-path';
    push @EXPORT, qw(CFGOPT_REPO_PATH);
use constant CFGOPT_REPO_TYPE                                       => CFGDEF_PREFIX_REPO . '-type';

# Repository Retention
use constant CFGOPT_REPO_RETENTION_ARCHIVE                          => CFGDEF_PREFIX_REPO . '-retention-archive';
use constant CFGOPT_REPO_RETENTION_ARCHIVE_TYPE                     => CFGDEF_PREFIX_REPO . '-retention-archive-type';
use constant CFGOPT_REPO_RETENTION_DIFF                             => CFGDEF_PREFIX_REPO . '-retention-diff';
use constant CFGOPT_REPO_RETENTION_FULL                             => CFGDEF_PREFIX_REPO . '-retention-full';
use constant CFGOPT_REPO_RETENTION_FULL_TYPE                        => CFGDEF_PREFIX_REPO . '-retention-full-type';

# Repository Host
use constant CFGOPT_REPO_LOCAL                                      => CFGDEF_PREFIX_REPO . '-local';

use constant CFGOPT_REPO_HOST                                       => CFGDEF_PREFIX_REPO . '-host';
use constant CFGOPT_REPO_HOST_CMD                                   => CFGOPT_REPO_HOST . '-cmd';
    push @EXPORT, qw(CFGOPT_REPO_HOST_CMD);
use constant CFGOPT_REPO_HOST_CONFIG                                => CFGOPT_REPO_HOST . '-config';
use constant CFGOPT_REPO_HOST_CONFIG_INCLUDE_PATH                   => CFGOPT_REPO_HOST_CONFIG . '-include-path';
use constant CFGOPT_REPO_HOST_CONFIG_PATH                           => CFGOPT_REPO_HOST_CONFIG . '-path';
use constant CFGOPT_REPO_HOST_PORT                                  => CFGOPT_REPO_HOST . '-port';
use constant CFGOPT_REPO_HOST_USER                                  => CFGOPT_REPO_HOST . '-user';

# Repository Azure
use constant CFGDEF_REPO_AZURE                                      => CFGDEF_PREFIX_REPO . '-azure';
use constant CFGOPT_REPO_AZURE_ACCOUNT                              => CFGDEF_REPO_AZURE . '-account';
use constant CFGOPT_REPO_AZURE_CA_FILE                              => CFGDEF_REPO_AZURE . '-ca-file';
use constant CFGOPT_REPO_AZURE_CA_PATH                              => CFGDEF_REPO_AZURE . '-ca-path';
use constant CFGOPT_REPO_AZURE_CONTAINER                            => CFGDEF_REPO_AZURE . '-container';
use constant CFGOPT_REPO_AZURE_ENDPOINT                             => CFGDEF_REPO_AZURE . '-endpoint';
use constant CFGOPT_REPO_AZURE_HOST                                 => CFGDEF_REPO_AZURE . '-host';
use constant CFGOPT_REPO_AZURE_KEY                                  => CFGDEF_REPO_AZURE . '-key';
use constant CFGOPT_REPO_AZURE_KEY_TYPE                             => CFGDEF_REPO_AZURE . '-key-type';
use constant CFGOPT_REPO_AZURE_PORT                                 => CFGDEF_REPO_AZURE . '-port';
use constant CFGOPT_REPO_AZURE_VERIFY_TLS                           => CFGDEF_REPO_AZURE . '-verify-tls';

# Repository S3
use constant CFGDEF_REPO_S3                                         => CFGDEF_PREFIX_REPO . '-s3';
use constant CFGOPT_REPO_S3_KEY                                     => CFGDEF_REPO_S3 . '-key';
use constant CFGOPT_REPO_S3_KEY_SECRET                              => CFGDEF_REPO_S3 . '-key-secret';
use constant CFGOPT_REPO_S3_KEY_TYPE                                => CFGDEF_REPO_S3 . '-key-type';
use constant CFGOPT_REPO_S3_BUCKET                                  => CFGDEF_REPO_S3 . '-bucket';
use constant CFGOPT_REPO_S3_CA_FILE                                 => CFGDEF_REPO_S3 . '-ca-file';
use constant CFGOPT_REPO_S3_CA_PATH                                 => CFGDEF_REPO_S3 . '-ca-path';
use constant CFGOPT_REPO_S3_ENDPOINT                                => CFGDEF_REPO_S3 . '-endpoint';
use constant CFGOPT_REPO_S3_HOST                                    => CFGDEF_REPO_S3 . '-host';
use constant CFGOPT_REPO_S3_PORT                                    => CFGDEF_REPO_S3 . '-port';
use constant CFGOPT_REPO_S3_ROLE                                    => CFGDEF_REPO_S3 . '-role';
use constant CFGOPT_REPO_S3_REGION                                  => CFGDEF_REPO_S3 . '-region';
use constant CFGOPT_REPO_S3_TOKEN                                   => CFGDEF_REPO_S3 . '-token';
use constant CFGOPT_REPO_S3_URI_STYLE                               => CFGDEF_REPO_S3 . '-uri-style';
use constant CFGOPT_REPO_S3_VERIFY_TLS                              => CFGDEF_REPO_S3 . '-verify-tls';

# Archive options
#-----------------------------------------------------------------------------------------------------------------------------------
use constant CFGOPT_ARCHIVE_ASYNC                                   => 'archive-async';
use constant CFGOPT_ARCHIVE_GET_QUEUE_MAX                           => 'archive-get-queue-max';
use constant CFGOPT_ARCHIVE_PUSH_QUEUE_MAX                          => 'archive-push-queue-max';

# Backup options
#-----------------------------------------------------------------------------------------------------------------------------------
use constant CFGOPT_ARCHIVE_CHECK                                   => 'archive-check';
use constant CFGOPT_ARCHIVE_COPY                                    => 'archive-copy';
use constant CFGOPT_BACKUP_STANDBY                                  => 'backup-standby';
use constant CFGOPT_CHECKSUM_PAGE                                   => 'checksum-page';
use constant CFGOPT_EXCLUDE                                         => 'exclude';
use constant CFGOPT_EXPIRE_AUTO                                     => 'expire-auto';
use constant CFGOPT_MANIFEST_SAVE_THRESHOLD                         => 'manifest-save-threshold';
use constant CFGOPT_RESUME                                          => 'resume';
use constant CFGOPT_START_FAST                                      => 'start-fast';
use constant CFGOPT_STOP_AUTO                                       => 'stop-auto';

# Restore options
#-----------------------------------------------------------------------------------------------------------------------------------
use constant CFGOPT_ARCHIVE_MODE                                    => 'archive-mode';
use constant CFGOPT_DB_INCLUDE                                      => 'db-include';
use constant CFGOPT_LINK_ALL                                        => 'link-all';
use constant CFGOPT_LINK_MAP                                        => 'link-map';
use constant CFGOPT_TABLESPACE_MAP_ALL                              => 'tablespace-map-all';
use constant CFGOPT_TABLESPACE_MAP                                  => 'tablespace-map';
use constant CFGOPT_RECOVERY_OPTION                                 => 'recovery-option';

# Stanza options
#-----------------------------------------------------------------------------------------------------------------------------------
# Determines how many databases can be configured
use constant CFGDEF_INDEX_PG                                        => 8;
    push @EXPORT, qw(CFGDEF_INDEX_PG);

# Prefix that must be used by all db options that allow multiple configurations
use constant CFGDEF_PREFIX_PG                                       => 'pg';
    push @EXPORT, qw(CFGDEF_PREFIX_PG);

# Set default PostgreSQL cluster
use constant CFGOPT_PG                                              => CFGDEF_PREFIX_PG;

use constant CFGOPT_PG_LOCAL                                        => CFGDEF_PREFIX_PG . '-local';

use constant CFGOPT_PG_HOST                                         => CFGDEF_PREFIX_PG . '-host';
use constant CFGOPT_PG_HOST_CMD                                     => CFGOPT_PG_HOST . '-cmd';
    push @EXPORT, qw(CFGOPT_PG_HOST_CMD);
use constant CFGOPT_PG_HOST_CONFIG                                  => CFGOPT_PG_HOST . '-config';
use constant CFGOPT_PG_HOST_CONFIG_INCLUDE_PATH                     => CFGOPT_PG_HOST_CONFIG . '-include-path';
use constant CFGOPT_PG_HOST_CONFIG_PATH                             => CFGOPT_PG_HOST_CONFIG . '-path';
use constant CFGOPT_PG_HOST_PORT                                    => CFGOPT_PG_HOST . '-port';
use constant CFGOPT_PG_HOST_USER                                    => CFGOPT_PG_HOST . '-user';

use constant CFGOPT_PG_DATABASE                                     => CFGDEF_PREFIX_PG . '-database';
use constant CFGOPT_PG_PATH                                         => CFGDEF_PREFIX_PG . '-path';
use constant CFGOPT_PG_PORT                                         => CFGDEF_PREFIX_PG . '-port';
use constant CFGOPT_PG_SOCKET_PATH                                  => CFGDEF_PREFIX_PG . '-socket-path';
use constant CFGOPT_PG_USER                                         => CFGDEF_PREFIX_PG . '-user';

####################################################################################################################################
# Option values - for options that have a specific list of allowed values
####################################################################################################################################

# Storage types
#-----------------------------------------------------------------------------------------------------------------------------------
use constant CFGOPTVAL_STORAGE_TYPE_PG                              => 'pg';
use constant CFGOPTVAL_STORAGE_TYPE_REPO                            => 'repo';

# Backup type
#-----------------------------------------------------------------------------------------------------------------------------------
use constant CFGOPTVAL_BACKUP_TYPE_FULL                             => 'full';
use constant CFGOPTVAL_BACKUP_TYPE_DIFF                             => 'diff';
use constant CFGOPTVAL_BACKUP_TYPE_INCR                             => 'incr';

# Repo type
#-----------------------------------------------------------------------------------------------------------------------------------
use constant CFGOPTVAL_REPO_TYPE_AZURE                              => 'azure';
use constant CFGOPTVAL_REPO_TYPE_CIFS                               => 'cifs';
use constant CFGOPTVAL_REPO_TYPE_POSIX                              => 'posix';
use constant CFGOPTVAL_REPO_TYPE_S3                                 => 's3';

# Repo encryption type
#-----------------------------------------------------------------------------------------------------------------------------------
use constant CFGOPTVAL_REPO_CIPHER_TYPE_NONE                        => 'none';
use constant CFGOPTVAL_REPO_CIPHER_TYPE_AES_256_CBC                 => 'aes-256-cbc';

# Repo S3 URI style
#-----------------------------------------------------------------------------------------------------------------------------------
use constant CFGOPTVAL_REPO_S3_URI_STYLE_HOST                       => 'host';
use constant CFGOPTVAL_REPO_S3_URI_STYLE_PATH                       => 'path';

# Info output
#-----------------------------------------------------------------------------------------------------------------------------------
use constant CFGOPTVAL_OUTPUT_TEXT                                  => 'text';
use constant CFGOPTVAL_OUTPUT_JSON                                  => 'json';

# Restore type
#-----------------------------------------------------------------------------------------------------------------------------------
use constant CFGOPTVAL_RESTORE_TYPE_NAME                            => 'name';
use constant CFGOPTVAL_RESTORE_TYPE_TIME                            => 'time';
use constant CFGOPTVAL_RESTORE_TYPE_XID                             => 'xid';
use constant CFGOPTVAL_RESTORE_TYPE_PRESERVE                        => 'preserve';
use constant CFGOPTVAL_RESTORE_TYPE_NONE                            => 'none';
use constant CFGOPTVAL_RESTORE_TYPE_IMMEDIATE                       => 'immediate';
use constant CFGOPTVAL_RESTORE_TYPE_DEFAULT                         => 'default';
use constant CFGOPTVAL_RESTORE_TYPE_STANDBY                         => 'standby';

# Restore target action
#-----------------------------------------------------------------------------------------------------------------------------------
use constant CFGOPTVAL_RESTORE_TARGET_ACTION_PAUSE                  => 'pause';
use constant CFGOPTVAL_RESTORE_TARGET_ACTION_PROMOTE                => 'promote';
use constant CFGOPTVAL_RESTORE_TARGET_ACTION_SHUTDOWN               => 'shutdown';

####################################################################################################################################
# Option defaults - only defined here when the default is used in more than one place
####################################################################################################################################
use constant CFGDEF_DEFAULT_BUFFER_SIZE_MIN                         => 16384;

use constant CFGDEF_DEFAULT_COMPRESS_LEVEL_MIN                      => 0;
use constant CFGDEF_DEFAULT_COMPRESS_LEVEL_MAX                      => 9;

use constant CFGDEF_DEFAULT_CONFIG_PATH                             => '/etc/' . PROJECT_EXE;
use constant CFGDEF_DEFAULT_CONFIG                                  => CFGDEF_DEFAULT_CONFIG_PATH . '/' . PROJECT_CONF;
use constant CFGDEF_DEFAULT_CONFIG_INCLUDE_PATH                     => CFGDEF_DEFAULT_CONFIG_PATH . '/conf.d';

use constant CFGDEF_DEFAULT_DB_TIMEOUT                              => 1800;
use constant CFGDEF_DEFAULT_DB_TIMEOUT_MIN                          => WAIT_TIME_MINIMUM;
use constant CFGDEF_DEFAULT_DB_TIMEOUT_MAX                          => 86400 * 7;

use constant CFGDEF_DEFAULT_PROTOCOL_PORT_MIN                       => 0;
use constant CFGDEF_DEFAULT_PROTOCOL_PORT_MAX                       => 65535;

use constant CFGDEF_DEFAULT_RETENTION_MIN                           => 1;
use constant CFGDEF_DEFAULT_RETENTION_MAX                           => 9999999;

####################################################################################################################################
# Option definition constants - defines, types, sections, etc.
####################################################################################################################################

# Command defines
#-----------------------------------------------------------------------------------------------------------------------------------
# Does this command log to a file?  This is the default behavior, but it can be overridden in code by calling logFileInit().  The
# default is true.
use constant CFGDEF_LOG_FILE                                        => 'log-file';
    push @EXPORT, qw(CFGDEF_LOG_FILE);

# Defines the log level to use for default messages that are output for every command.  For example, the log message that lists all
# the options passed is usually output at the info level, but that might not be appropriate for some commands, such as info.  Allow
# the log level to be lowered so these common messages will not be emitted where they might be distracting.
use constant CFGDEF_LOG_LEVEL_DEFAULT                               => 'log-level-default';
    push @EXPORT, qw(CFGDEF_LOG_LEVEL_DEFAULT);

# Does the command require a lock?  This doesn't mean a lock can't be taken explicitly later, just controls whether a lock will be
# acquired as soon at the command starts.
use constant CFGDEF_LOCK_REQUIRED                                   => 'lock-required';
    push @EXPORT, qw(CFGDEF_LOCK_REQUIRED);

# Does the command require a lock on the remote?  The lock will only be acquired for process id 0.
use constant CFGDEF_LOCK_REMOTE_REQUIRED                            => 'lock-remote-required';
    push @EXPORT, qw(CFGDEF_LOCK_REMOTE_REQUIRED);

# What type of lock is required?
use constant CFGDEF_LOCK_TYPE                                       => 'lock-type';
    push @EXPORT, qw(CFGDEF_LOCK_TYPE);

use constant CFGDEF_LOCK_TYPE_ARCHIVE                               => 'archive';
    push @EXPORT, qw(CFGDEF_LOCK_TYPE_ARCHIVE);
use constant CFGDEF_LOCK_TYPE_BACKUP                                => 'backup';
    push @EXPORT, qw(CFGDEF_LOCK_TYPE_BACKUP);
use constant CFGDEF_LOCK_TYPE_ALL                                   => 'all';
    push @EXPORT, qw(CFGDEF_LOCK_TYPE_ALL);
use constant CFGDEF_LOCK_TYPE_NONE                                  => 'none';
    push @EXPORT, qw(CFGDEF_LOCK_TYPE_NONE);

# Does the command allow parameters?  If not then the config parser will automatically error out if parameters are detected.  If so,
# then the command is responsible for ensuring that the parameters are valid.
use constant CFGDEF_PARAMETER_ALLOWED                               => 'parameter-allowed';
    push @EXPORT, qw(CFGDEF_PARAMETER_ALLOWED);

# Option defines
#-----------------------------------------------------------------------------------------------------------------------------------
use constant CFGDEF_ALLOW_LIST                                      => 'allow-list';
    push @EXPORT, qw(CFGDEF_ALLOW_LIST);
use constant CFGDEF_ALLOW_RANGE                                     => 'allow-range';
    push @EXPORT, qw(CFGDEF_ALLOW_RANGE);
use constant CFGDEF_DEFAULT                                         => 'default';
    push @EXPORT, qw(CFGDEF_DEFAULT);
use constant CFGDEF_DEPEND                                          => 'depend';
    push @EXPORT, qw(CFGDEF_DEPEND);
use constant CFGDEF_DEPEND_OPTION                                   => 'depend-option';
    push @EXPORT, qw(CFGDEF_DEPEND_OPTION);
use constant CFGDEF_DEPEND_LIST                                     => 'depend-list';
    push @EXPORT, qw(CFGDEF_DEPEND_LIST);

# Group options together to share common configuration
use constant CFGDEF_GROUP                                           => 'group';
    push @EXPORT, qw(CFGDEF_GROUP);

use constant CFGDEF_INDEX                                           => 'index';
    push @EXPORT, qw(CFGDEF_INDEX);
use constant CFGDEF_INDEX_TOTAL                                     => 'indexTotal';
    push @EXPORT, qw(CFGDEF_INDEX_TOTAL);
use constant CFGDEF_INHERIT                                         => 'inherit';
    push @EXPORT, qw(CFGDEF_INHERIT);
use constant CFGDEF_INTERNAL                                        => 'internal';
    push @EXPORT, qw(CFGDEF_INTERNAL);
use constant CFGDEF_NAME_ALT                                        => 'name-alt';
    push @EXPORT, qw(CFGDEF_NAME_ALT);
use constant CFGDEF_NEGATE                                          => 'negate';
    push @EXPORT, qw(CFGDEF_NEGATE);
use constant CFGDEF_PREFIX                                          => 'prefix';
    push @EXPORT, qw(CFGDEF_PREFIX);
use constant CFGDEF_COMMAND                                         => 'command';
    push @EXPORT, qw(CFGDEF_COMMAND);
use constant CFGDEF_COMMAND_ROLE                                    => 'command-role';
    push @EXPORT, qw(CFGDEF_COMMAND_ROLE);
use constant CFGDEF_REQUIRED                                        => 'required';
    push @EXPORT, qw(CFGDEF_REQUIRED);
use constant CFGDEF_RESET                                           => 'reset';
    push @EXPORT, qw(CFGDEF_RESET);
use constant CFGDEF_SECTION                                         => 'section';
    push @EXPORT, qw(CFGDEF_SECTION);
use constant CFGDEF_SECURE                                          => 'secure';
    push @EXPORT, qw(CFGDEF_SECURE);
use constant CFGDEF_TYPE                                            => 'type';
    push @EXPORT, qw(CFGDEF_TYPE);

# Option types
#-----------------------------------------------------------------------------------------------------------------------------------
use constant CFGDEF_TYPE_BOOLEAN                                    => 'boolean';
    push @EXPORT, qw(CFGDEF_TYPE_BOOLEAN);
use constant CFGDEF_TYPE_HASH                                       => 'hash';
    push @EXPORT, qw(CFGDEF_TYPE_HASH);
use constant CFGDEF_TYPE_INTEGER                                    => 'integer';
    push @EXPORT, qw(CFGDEF_TYPE_INTEGER);
use constant CFGDEF_TYPE_LIST                                       => 'list';
    push @EXPORT, qw(CFGDEF_TYPE_LIST);
use constant CFGDEF_TYPE_PATH                                       => 'path';
    push @EXPORT, qw(CFGDEF_TYPE_PATH);
use constant CFGDEF_TYPE_STRING                                     => 'string';
    push @EXPORT, qw(CFGDEF_TYPE_STRING);
use constant CFGDEF_TYPE_SIZE                                       => 'size';
    push @EXPORT, qw(CFGDEF_TYPE_SIZE);
use constant CFGDEF_TYPE_TIME                                       => 'time';
    push @EXPORT, qw(CFGDEF_TYPE_TIME);

# Option config sections
#-----------------------------------------------------------------------------------------------------------------------------------
use constant CFGDEF_SECTION_GLOBAL                                  => 'global';
    push @EXPORT, qw(CFGDEF_SECTION_GLOBAL);
use constant CFGDEF_SECTION_STANZA                                  => 'stanza';
    push @EXPORT, qw(CFGDEF_SECTION_STANZA);

####################################################################################################################################
# Command definition data
####################################################################################################################################
my $rhCommandDefine =
{
    &CFGCMD_ARCHIVE_GET =>
    {
        &CFGDEF_LOG_FILE => false,
        &CFGDEF_LOCK_TYPE => CFGDEF_LOCK_TYPE_ARCHIVE,
        &CFGDEF_PARAMETER_ALLOWED => true,
        &CFGDEF_COMMAND_ROLE =>
        {
            &CFGCMD_ROLE_ASYNC => {},
            &CFGCMD_ROLE_LOCAL => {},
            &CFGCMD_ROLE_REMOTE => {},
        },
    },

    &CFGCMD_ARCHIVE_PUSH =>
    {
        &CFGDEF_LOG_FILE => false,
        &CFGDEF_LOCK_REMOTE_REQUIRED => true,
        &CFGDEF_LOCK_TYPE => CFGDEF_LOCK_TYPE_ARCHIVE,
        &CFGDEF_PARAMETER_ALLOWED => true,
        &CFGDEF_COMMAND_ROLE =>
        {
            &CFGCMD_ROLE_ASYNC => {},
            &CFGCMD_ROLE_LOCAL => {},
            &CFGCMD_ROLE_REMOTE => {},
        },
    },

    &CFGCMD_BACKUP =>
    {
        &CFGDEF_LOCK_REQUIRED => true,
        &CFGDEF_LOCK_REMOTE_REQUIRED => true,
        &CFGDEF_LOCK_TYPE => CFGDEF_LOCK_TYPE_BACKUP,
        &CFGDEF_COMMAND_ROLE =>
        {
            &CFGCMD_ROLE_LOCAL => {},
            &CFGCMD_ROLE_REMOTE => {},
        },
    },

    &CFGCMD_CHECK =>
    {
        &CFGDEF_LOG_FILE => false,
        &CFGDEF_COMMAND_ROLE =>
        {
            &CFGCMD_ROLE_REMOTE => {},
        },
    },

    &CFGCMD_EXPIRE =>
    {
        &CFGDEF_LOCK_REQUIRED => true,
        &CFGDEF_LOCK_TYPE => CFGDEF_LOCK_TYPE_BACKUP,
    },

    &CFGCMD_HELP =>
    {
        &CFGDEF_LOG_FILE => false,
        &CFGDEF_LOG_LEVEL_DEFAULT => DEBUG,
        &CFGDEF_PARAMETER_ALLOWED => true,
    },

    &CFGCMD_INFO =>
    {
        &CFGDEF_LOG_FILE => false,
        &CFGDEF_LOG_LEVEL_DEFAULT => DEBUG,
        &CFGDEF_COMMAND_ROLE =>
        {
            &CFGCMD_ROLE_REMOTE => {},
        },
    },

    &CFGCMD_REPO_CREATE =>
    {
        &CFGDEF_INTERNAL => true,
        &CFGDEF_LOG_FILE => false,
        &CFGDEF_COMMAND_ROLE =>
        {
            &CFGCMD_ROLE_REMOTE => {},
        },
    },

    &CFGCMD_REPO_GET =>
    {
        &CFGDEF_INTERNAL => true,
        &CFGDEF_LOG_FILE => false,
        &CFGDEF_LOG_LEVEL_DEFAULT => DEBUG,
        &CFGDEF_PARAMETER_ALLOWED => true,
        &CFGDEF_COMMAND_ROLE =>
        {
            &CFGCMD_ROLE_REMOTE => {},
        },
    },

    &CFGCMD_REPO_LS =>
    {
        &CFGDEF_INTERNAL => true,
        &CFGDEF_LOG_FILE => false,
        &CFGDEF_LOG_LEVEL_DEFAULT => DEBUG,
        &CFGDEF_PARAMETER_ALLOWED => true,
        &CFGDEF_COMMAND_ROLE =>
        {
            &CFGCMD_ROLE_REMOTE => {},
        },
    },

    &CFGCMD_REPO_PUT =>
    {
        &CFGDEF_INTERNAL => true,
        &CFGDEF_LOG_FILE => false,
        &CFGDEF_LOG_LEVEL_DEFAULT => DEBUG,
        &CFGDEF_PARAMETER_ALLOWED => true,
        &CFGDEF_COMMAND_ROLE =>
        {
            &CFGCMD_ROLE_REMOTE => {},
        },
    },

    &CFGCMD_REPO_RM =>
    {
        &CFGDEF_INTERNAL => true,
        &CFGDEF_LOG_FILE => false,
        &CFGDEF_LOG_LEVEL_DEFAULT => DEBUG,
        &CFGDEF_PARAMETER_ALLOWED => true,
        &CFGDEF_COMMAND_ROLE =>
        {
            &CFGCMD_ROLE_REMOTE => {},
        },
    },

    &CFGCMD_RESTORE =>
    {
        &CFGDEF_COMMAND_ROLE =>
        {
            &CFGCMD_ROLE_LOCAL => {},
            &CFGCMD_ROLE_REMOTE => {},
        },
    },

    &CFGCMD_STANZA_CREATE =>
    {
        &CFGDEF_LOCK_REQUIRED => true,
        &CFGDEF_LOCK_TYPE => CFGDEF_LOCK_TYPE_ALL,
        &CFGDEF_COMMAND_ROLE =>
        {
            &CFGCMD_ROLE_REMOTE => {},
        },
    },

    &CFGCMD_STANZA_DELETE =>
    {
        &CFGDEF_LOCK_REQUIRED => true,
        &CFGDEF_LOCK_TYPE => CFGDEF_LOCK_TYPE_ALL,
        &CFGDEF_COMMAND_ROLE =>
        {
            &CFGCMD_ROLE_REMOTE => {},
        },
    },

    &CFGCMD_STANZA_UPGRADE =>
    {
        &CFGDEF_LOCK_REQUIRED => true,
        &CFGDEF_LOCK_TYPE => CFGDEF_LOCK_TYPE_ALL,
        &CFGDEF_COMMAND_ROLE =>
        {
            &CFGCMD_ROLE_REMOTE => {},
        },
    },

    &CFGCMD_START =>
    {
    },

    &CFGCMD_STOP =>
    {
    },

    &CFGCMD_VERIFY =>
    {
        &CFGDEF_INTERNAL => true,
        &CFGDEF_COMMAND_ROLE =>
        {
            &CFGCMD_ROLE_LOCAL => {},
            &CFGCMD_ROLE_REMOTE => {},
        },
    },

    &CFGCMD_VERSION =>
    {
        &CFGDEF_LOG_FILE => false,
        &CFGDEF_LOG_LEVEL_DEFAULT => DEBUG,
    },
};

####################################################################################################################################
# Option group definition data
#
# Options groups allow related options to be grouped together so, e.g. test and valid, operations can be run across all options in
# the group.
####################################################################################################################################
use constant CFGOPTGRP_PG                                           => CFGDEF_PREFIX_PG;
use constant CFGOPTGRP_REPO                                         => CFGDEF_PREFIX_REPO;

my $rhOptionGroupDefine =
{
    &CFGOPTGRP_PG =>
    {
        &CFGDEF_PREFIX => CFGDEF_PREFIX_PG,
        &CFGDEF_INDEX_TOTAL => CFGDEF_INDEX_PG,
    },

    &CFGOPTGRP_REPO =>
    {
        &CFGDEF_PREFIX => CFGDEF_PREFIX_REPO,
        &CFGDEF_INDEX_TOTAL => CFGDEF_INDEX_REPO,
    },
};

####################################################################################################################################
# Option definition data
####################################################################################################################################
my %hConfigDefine =
(
    # Command-line only options
    #-------------------------------------------------------------------------------------------------------------------------------
    &CFGOPT_CONFIG =>
    {
        &CFGDEF_TYPE => CFGDEF_TYPE_STRING,
        &CFGDEF_DEFAULT => CFGDEF_DEFAULT_CONFIG,
        &CFGDEF_NEGATE => true,
        &CFGDEF_COMMAND =>
        {
            &CFGCMD_ARCHIVE_GET => {},
            &CFGCMD_ARCHIVE_PUSH => {},
            &CFGCMD_BACKUP => {},
            &CFGCMD_CHECK => {},
            &CFGCMD_EXPIRE => {},
            &CFGCMD_INFO => {},
            &CFGCMD_REPO_CREATE => {},
            &CFGCMD_REPO_GET => {},
            &CFGCMD_REPO_LS => {},
            &CFGCMD_REPO_PUT => {},
            &CFGCMD_REPO_RM => {},
            &CFGCMD_RESTORE => {},
            &CFGCMD_STANZA_CREATE => {},
            &CFGCMD_STANZA_DELETE => {},
            &CFGCMD_STANZA_UPGRADE => {},
            &CFGCMD_START => {},
            &CFGCMD_STOP => {},
            &CFGCMD_VERIFY => {},
        }
    },

    &CFGOPT_CONFIG_INCLUDE_PATH =>
    {
        &CFGDEF_TYPE => CFGDEF_TYPE_PATH,
        &CFGDEF_INHERIT => CFGOPT_CONFIG,
        &CFGDEF_DEFAULT => CFGDEF_DEFAULT_CONFIG_INCLUDE_PATH,
        &CFGDEF_NEGATE => false,
    },

    &CFGOPT_CONFIG_PATH =>
    {
        &CFGDEF_TYPE => CFGDEF_TYPE_PATH,
        &CFGDEF_INHERIT => CFGOPT_CONFIG,
        &CFGDEF_DEFAULT => CFGDEF_DEFAULT_CONFIG_PATH,
        &CFGDEF_NEGATE => false,
    },

    &CFGOPT_DRYRUN =>
    {
       &CFGDEF_TYPE    => CFGDEF_TYPE_BOOLEAN,
       &CFGDEF_DEFAULT => false,
       &CFGDEF_COMMAND =>
       {
         &CFGCMD_EXPIRE => {},
      },
        &CFGDEF_COMMAND_ROLE =>
        {
            &CFGCMD_ROLE_DEFAULT => {},
        },
    },

    &CFGOPT_FORCE =>
    {
        &CFGDEF_TYPE => CFGDEF_TYPE_BOOLEAN,
        &CFGDEF_COMMAND =>
        {
            &CFGCMD_BACKUP =>
            {
                &CFGDEF_DEFAULT => false,
                &CFGDEF_DEPEND =>
                {
                    &CFGDEF_DEPEND_OPTION => CFGOPT_ONLINE,
                    &CFGDEF_DEPEND_LIST => [false],
                },
            },

            &CFGCMD_RESTORE =>
            {
                &CFGDEF_DEFAULT => false,
            },

            &CFGCMD_STANZA_CREATE =>
            {
                &CFGDEF_DEFAULT => false,
                &CFGDEF_INTERNAL => true,
            },

            &CFGCMD_STANZA_DELETE =>
            {
                &CFGDEF_DEFAULT => false,
            },

            &CFGCMD_STOP =>
            {
                &CFGDEF_DEFAULT => false
            }
        },
        &CFGDEF_COMMAND_ROLE =>
        {
            &CFGCMD_ROLE_DEFAULT => {},
        },
    },

    &CFGOPT_ONLINE =>
    {
        &CFGDEF_TYPE => CFGDEF_TYPE_BOOLEAN,
        &CFGDEF_NEGATE => true,
        &CFGDEF_DEFAULT => true,
        &CFGDEF_COMMAND =>
        {
            &CFGCMD_BACKUP => {},
            &CFGCMD_STANZA_CREATE => {},
            &CFGCMD_STANZA_UPGRADE => {},
        },
        &CFGDEF_COMMAND_ROLE =>
        {
            &CFGCMD_ROLE_DEFAULT => {},
        },
    },

    &CFGOPT_SET =>
    {
        &CFGDEF_TYPE => CFGDEF_TYPE_STRING,
        &CFGDEF_COMMAND =>
        {
            &CFGCMD_EXPIRE =>
            {
                &CFGDEF_REQUIRED => false,
            },
            &CFGCMD_INFO =>
            {
                &CFGDEF_REQUIRED => false,
                &CFGDEF_DEPEND =>
                {
                    &CFGDEF_DEPEND_OPTION => CFGOPT_STANZA,
                },
            },
            &CFGCMD_RESTORE =>
            {
                &CFGDEF_DEFAULT => 'latest',
            },
            &CFGCMD_VERIFY =>
            {
                &CFGDEF_REQUIRED => false,
                &CFGDEF_INTERNAL => true,
            },
        },
        &CFGDEF_COMMAND_ROLE =>
        {
            &CFGCMD_ROLE_DEFAULT => {},
        },
    },

    &CFGOPT_STANZA =>
    {
        &CFGDEF_TYPE => CFGDEF_TYPE_STRING,
        &CFGDEF_COMMAND =>
        {
            &CFGCMD_ARCHIVE_GET => {},
            &CFGCMD_ARCHIVE_PUSH => {},
            &CFGCMD_BACKUP => {},
            &CFGCMD_CHECK => {},
            &CFGCMD_EXPIRE => {},
            &CFGCMD_INFO =>
            {
                &CFGDEF_REQUIRED => false
            },
            &CFGCMD_REPO_CREATE =>
            {
                &CFGDEF_REQUIRED => false
            },
            &CFGCMD_REPO_GET =>
            {
                &CFGDEF_REQUIRED => false
            },
            &CFGCMD_REPO_LS =>
            {
                &CFGDEF_REQUIRED => false
            },
            &CFGCMD_REPO_PUT =>
            {
                &CFGDEF_REQUIRED => false
            },
            &CFGCMD_REPO_RM =>
            {
                &CFGDEF_REQUIRED => false
            },
            &CFGCMD_RESTORE => {},
            &CFGCMD_STANZA_CREATE => {},
            &CFGCMD_STANZA_DELETE => {},
            &CFGCMD_STANZA_UPGRADE => {},
            &CFGCMD_START =>
            {
                &CFGDEF_REQUIRED => false
            },
            &CFGCMD_STOP =>
            {
                &CFGDEF_REQUIRED => false
            },
            &CFGCMD_VERIFY => {},
        }
    },

    &CFGOPT_TARGET =>
    {
        &CFGDEF_TYPE => CFGDEF_TYPE_STRING,
        &CFGDEF_COMMAND =>
        {
            &CFGCMD_RESTORE =>
            {
                &CFGDEF_DEPEND =>
                {
                    &CFGDEF_DEPEND_OPTION => CFGOPT_TYPE,
                    &CFGDEF_DEPEND_LIST =>
                    [
                        &CFGOPTVAL_RESTORE_TYPE_NAME,
                        &CFGOPTVAL_RESTORE_TYPE_TIME,
                        &CFGOPTVAL_RESTORE_TYPE_XID,
                    ],
                },
            },
        },
        &CFGDEF_COMMAND_ROLE =>
        {
            &CFGCMD_ROLE_DEFAULT => {},
        },
    },

    &CFGOPT_TARGET_EXCLUSIVE =>
    {
        &CFGDEF_TYPE => CFGDEF_TYPE_BOOLEAN,
        &CFGDEF_COMMAND =>
        {
            &CFGCMD_RESTORE =>
            {
                &CFGDEF_DEFAULT => false,
                &CFGDEF_DEPEND =>
                {
                    &CFGDEF_DEPEND_OPTION => CFGOPT_TYPE,
                    &CFGDEF_DEPEND_LIST =>
                    [
                        &CFGOPTVAL_RESTORE_TYPE_TIME,
                        &CFGOPTVAL_RESTORE_TYPE_XID,
                    ],
                },
            },
        },
        &CFGDEF_COMMAND_ROLE =>
        {
            &CFGCMD_ROLE_DEFAULT => {},
        },
    },

    &CFGOPT_TARGET_ACTION =>
    {
        &CFGDEF_TYPE => CFGDEF_TYPE_STRING,
        &CFGDEF_COMMAND =>
        {
            &CFGCMD_RESTORE =>
            {
                &CFGDEF_DEFAULT => CFGOPTVAL_RESTORE_TARGET_ACTION_PAUSE,

                &CFGDEF_ALLOW_LIST =>
                [
                    &CFGOPTVAL_RESTORE_TARGET_ACTION_PAUSE,
                    &CFGOPTVAL_RESTORE_TARGET_ACTION_PROMOTE,
                    &CFGOPTVAL_RESTORE_TARGET_ACTION_SHUTDOWN,
                ],

                &CFGDEF_DEPEND =>
                {
                    &CFGDEF_DEPEND_OPTION => CFGOPT_TYPE,
                    &CFGDEF_DEPEND_LIST =>
                    [
                        &CFGOPTVAL_RESTORE_TYPE_IMMEDIATE,
                        &CFGOPTVAL_RESTORE_TYPE_NAME,
                        &CFGOPTVAL_RESTORE_TYPE_TIME,
                        &CFGOPTVAL_RESTORE_TYPE_XID,
                    ],
                },
            },
        },
        &CFGDEF_COMMAND_ROLE =>
        {
            &CFGCMD_ROLE_DEFAULT => {},
        },
    },

    &CFGOPT_TARGET_TIMELINE =>
    {
        &CFGDEF_TYPE => CFGDEF_TYPE_STRING,
        &CFGDEF_COMMAND =>
        {
            &CFGCMD_RESTORE =>
            {
                &CFGDEF_REQUIRED => false,
                &CFGDEF_DEPEND =>
                {
                    &CFGDEF_DEPEND_OPTION => CFGOPT_TYPE,
                    &CFGDEF_DEPEND_LIST =>
                    [
                        &CFGOPTVAL_RESTORE_TYPE_DEFAULT,
                        &CFGOPTVAL_RESTORE_TYPE_NAME,
                        &CFGOPTVAL_RESTORE_TYPE_STANDBY,
                        &CFGOPTVAL_RESTORE_TYPE_TIME,
                        &CFGOPTVAL_RESTORE_TYPE_XID,
                    ],
                },
            },
        },
        &CFGDEF_COMMAND_ROLE =>
        {
            &CFGCMD_ROLE_DEFAULT => {},
        },
    },

    &CFGOPT_TYPE =>
    {
        &CFGDEF_TYPE => CFGDEF_TYPE_STRING,
        &CFGDEF_COMMAND =>
        {
            &CFGCMD_BACKUP =>
            {
                &CFGDEF_DEFAULT => CFGOPTVAL_BACKUP_TYPE_INCR,
                &CFGDEF_ALLOW_LIST =>
                [
                    &CFGOPTVAL_BACKUP_TYPE_FULL,
                    &CFGOPTVAL_BACKUP_TYPE_DIFF,
                    &CFGOPTVAL_BACKUP_TYPE_INCR,
                ]
            },

            &CFGCMD_RESTORE =>
            {
                &CFGDEF_DEFAULT => CFGOPTVAL_RESTORE_TYPE_DEFAULT,
                &CFGDEF_ALLOW_LIST =>
                [
                    &CFGOPTVAL_RESTORE_TYPE_NAME,
                    &CFGOPTVAL_RESTORE_TYPE_TIME,
                    &CFGOPTVAL_RESTORE_TYPE_XID,
                    &CFGOPTVAL_RESTORE_TYPE_PRESERVE,
                    &CFGOPTVAL_RESTORE_TYPE_NONE,
                    &CFGOPTVAL_RESTORE_TYPE_IMMEDIATE,
                    &CFGOPTVAL_RESTORE_TYPE_DEFAULT,
                    &CFGOPTVAL_RESTORE_TYPE_STANDBY,
                ]
            }
        },
        &CFGDEF_COMMAND_ROLE =>
        {
            &CFGCMD_ROLE_DEFAULT => {},
        },
    },

    &CFGOPT_OUTPUT =>
    {
        &CFGDEF_TYPE => CFGDEF_TYPE_STRING,
        &CFGDEF_COMMAND =>
        {
            &CFGCMD_INFO =>
            {
                &CFGDEF_DEFAULT => CFGOPTVAL_OUTPUT_TEXT,
                &CFGDEF_ALLOW_LIST =>
                [
                    &CFGOPTVAL_OUTPUT_TEXT,
                    &CFGOPTVAL_OUTPUT_JSON,
                ]
            },

            &CFGCMD_REPO_LS =>
            {
                &CFGDEF_DEFAULT => CFGOPTVAL_OUTPUT_TEXT,
                &CFGDEF_ALLOW_LIST =>
                [
                    &CFGOPTVAL_OUTPUT_TEXT,
                    &CFGOPTVAL_OUTPUT_JSON,
                ]
            }
        },
        &CFGDEF_COMMAND_ROLE =>
        {
            &CFGCMD_ROLE_DEFAULT => {},
        },
    },

    # Command-line only local/remote options
    #-------------------------------------------------------------------------------------------------------------------------------
    &CFGOPT_EXEC_ID =>
    {
        &CFGDEF_TYPE => CFGDEF_TYPE_STRING,
        &CFGDEF_REQUIRED => false,
        &CFGDEF_INTERNAL => true,
    },

    &CFGOPT_PROCESS =>
    {
        &CFGDEF_TYPE => CFGDEF_TYPE_INTEGER,
        &CFGDEF_REQUIRED => false,
        &CFGDEF_INTERNAL => true,
        &CFGDEF_ALLOW_RANGE => [0, 1024],
        &CFGDEF_COMMAND =>
        {
            &CFGCMD_ARCHIVE_GET => {},
            &CFGCMD_ARCHIVE_PUSH => {},
            &CFGCMD_BACKUP => {},
            &CFGCMD_CHECK => {},
            &CFGCMD_INFO => {},
            &CFGCMD_REPO_CREATE => {},
            &CFGCMD_REPO_GET => {},
            &CFGCMD_REPO_LS => {},
            &CFGCMD_REPO_PUT => {},
            &CFGCMD_REPO_RM => {},
            &CFGCMD_RESTORE => {},
            &CFGCMD_STANZA_CREATE => {},
            &CFGCMD_STANZA_DELETE => {},
            &CFGCMD_STANZA_UPGRADE => {},
            &CFGCMD_VERIFY => {},
        },
        &CFGDEF_COMMAND_ROLE =>
        {
            &CFGCMD_ROLE_LOCAL => {},
            &CFGCMD_ROLE_REMOTE => {},
        },
    },

    &CFGOPT_REMOTE_TYPE =>
    {
        &CFGDEF_TYPE => CFGDEF_TYPE_STRING,
        &CFGDEF_REQUIRED => false,
        &CFGDEF_INTERNAL => true,
        &CFGDEF_ALLOW_LIST =>
        [
            &CFGOPTVAL_STORAGE_TYPE_PG,
            &CFGOPTVAL_STORAGE_TYPE_REPO,
        ],
        &CFGDEF_COMMAND =>
        {
            &CFGCMD_ARCHIVE_GET => {},
            &CFGCMD_ARCHIVE_PUSH => {},
            &CFGCMD_BACKUP => {},
            &CFGCMD_CHECK => {},
            &CFGCMD_INFO => {},
            &CFGCMD_REPO_CREATE => {},
            &CFGCMD_REPO_GET => {},
            &CFGCMD_REPO_LS => {},
            &CFGCMD_REPO_PUT => {},
            &CFGCMD_REPO_RM => {},
            &CFGCMD_RESTORE => {},
            &CFGCMD_STANZA_CREATE => {},
            &CFGCMD_STANZA_DELETE => {},
            &CFGCMD_STANZA_UPGRADE => {},
            &CFGCMD_VERIFY => {},
        },
        &CFGDEF_COMMAND_ROLE =>
        {
            &CFGCMD_ROLE_LOCAL => {},
            &CFGCMD_ROLE_REMOTE => {},
        },
    },

    # Command-line only storage options
    #-------------------------------------------------------------------------------------------------------------------------------
    &CFGOPT_CIPHER_PASS =>
    {
        &CFGDEF_TYPE => CFGDEF_TYPE_STRING,
        &CFGDEF_INTERNAL => true,
        &CFGDEF_REQUIRED => false,
        &CFGDEF_COMMAND =>
        {
            &CFGCMD_REPO_GET => {},
            &CFGCMD_REPO_PUT => {},
        },
        &CFGDEF_COMMAND_ROLE =>
        {
            &CFGCMD_ROLE_DEFAULT => {},
        },
    },

    &CFGOPT_FILTER =>
    {
        &CFGDEF_TYPE => CFGDEF_TYPE_STRING,
        &CFGDEF_REQUIRED => false,
        &CFGDEF_COMMAND =>
        {
            &CFGCMD_REPO_LS => {},
        },
        &CFGDEF_COMMAND_ROLE =>
        {
            &CFGCMD_ROLE_DEFAULT => {},
        },
    },

    &CFGOPT_IGNORE_MISSING =>
    {
        &CFGDEF_TYPE => CFGDEF_TYPE_BOOLEAN,
        &CFGDEF_DEFAULT => false,
        &CFGDEF_COMMAND =>
        {
            &CFGCMD_REPO_GET => {},
        },
        &CFGDEF_COMMAND_ROLE =>
        {
            &CFGCMD_ROLE_DEFAULT => {},
        },
    },

    &CFGOPT_RAW =>
    {
        &CFGDEF_TYPE => CFGDEF_TYPE_BOOLEAN,
        &CFGDEF_DEFAULT => false,
        &CFGDEF_COMMAND =>
        {
            &CFGCMD_REPO_GET => {},
            &CFGCMD_REPO_PUT => {},
        },
        &CFGDEF_COMMAND_ROLE =>
        {
            &CFGCMD_ROLE_DEFAULT => {},
        },
    },

    &CFGOPT_RECURSE =>
    {
        &CFGDEF_TYPE => CFGDEF_TYPE_BOOLEAN,
        &CFGDEF_DEFAULT => false,
        &CFGDEF_COMMAND =>
        {
            &CFGCMD_REPO_LS => {},
            &CFGCMD_REPO_RM => {},
        },
        &CFGDEF_COMMAND_ROLE =>
        {
            &CFGCMD_ROLE_DEFAULT => {},
        },
    },

    &CFGOPT_SORT =>
    {
        &CFGDEF_TYPE => CFGDEF_TYPE_STRING,
        &CFGDEF_DEFAULT => 'asc',
        &CFGDEF_ALLOW_LIST =>
        [
            'none',
            'asc',
            'desc',
        ],
        &CFGDEF_COMMAND =>
        {
            &CFGCMD_REPO_LS => {},
        },
        &CFGDEF_COMMAND_ROLE =>
        {
            &CFGCMD_ROLE_DEFAULT => {},
        },
    },

    # General options
    #-------------------------------------------------------------------------------------------------------------------------------
    &CFGOPT_ARCHIVE_TIMEOUT =>
    {
        &CFGDEF_SECTION => CFGDEF_SECTION_GLOBAL,
        &CFGDEF_TYPE => CFGDEF_TYPE_TIME,
        &CFGDEF_DEFAULT => 60,
        &CFGDEF_ALLOW_RANGE => [WAIT_TIME_MINIMUM, 86400],
        &CFGDEF_COMMAND =>
        {
            &CFGCMD_ARCHIVE_GET => {},
            &CFGCMD_ARCHIVE_PUSH => {},
            &CFGCMD_BACKUP => {},
            &CFGCMD_CHECK => {},
        },
        &CFGDEF_COMMAND_ROLE =>
        {
            &CFGCMD_ROLE_DEFAULT => {},
        },
    },

    &CFGOPT_BUFFER_SIZE =>
    {
        &CFGDEF_SECTION => CFGDEF_SECTION_GLOBAL,
        &CFGDEF_TYPE => CFGDEF_TYPE_SIZE,
        &CFGDEF_DEFAULT => 1048576,
        &CFGDEF_ALLOW_LIST =>
        [
            &CFGDEF_DEFAULT_BUFFER_SIZE_MIN,
            &CFGDEF_DEFAULT_BUFFER_SIZE_MIN * 2,
            &CFGDEF_DEFAULT_BUFFER_SIZE_MIN * 4,
            &CFGDEF_DEFAULT_BUFFER_SIZE_MIN * 8,
            &CFGDEF_DEFAULT_BUFFER_SIZE_MIN * 16,
            &CFGDEF_DEFAULT_BUFFER_SIZE_MIN * 32,
            &CFGDEF_DEFAULT_BUFFER_SIZE_MIN * 64,
            &CFGDEF_DEFAULT_BUFFER_SIZE_MIN * 128,
            &CFGDEF_DEFAULT_BUFFER_SIZE_MIN * 256,
            &CFGDEF_DEFAULT_BUFFER_SIZE_MIN * 512,
            &CFGDEF_DEFAULT_BUFFER_SIZE_MIN * 1024,
        ],
        &CFGDEF_COMMAND =>
        {
            &CFGCMD_ARCHIVE_GET => {},
            &CFGCMD_ARCHIVE_PUSH => {},
            &CFGCMD_BACKUP => {},
            &CFGCMD_CHECK => {},
            &CFGCMD_EXPIRE => {},
            &CFGCMD_INFO => {},
            &CFGCMD_REPO_CREATE => {},
            &CFGCMD_REPO_GET => {},
            &CFGCMD_REPO_LS => {},
            &CFGCMD_REPO_PUT => {},
            &CFGCMD_REPO_RM => {},
            &CFGCMD_RESTORE => {},
            &CFGCMD_STANZA_CREATE => {},
            &CFGCMD_STANZA_DELETE => {},
            &CFGCMD_STANZA_UPGRADE => {},
            &CFGCMD_VERIFY => {},
        }
    },

    &CFGOPT_SCK_BLOCK =>
    {
        &CFGDEF_SECTION => CFGDEF_SECTION_GLOBAL,
        &CFGDEF_INTERNAL => true,
        &CFGDEF_TYPE => CFGDEF_TYPE_BOOLEAN,
        &CFGDEF_DEFAULT => false,
        &CFGDEF_COMMAND => CFGOPT_BUFFER_SIZE,
    },

    &CFGOPT_SCK_KEEP_ALIVE =>
    {
        &CFGDEF_SECTION => CFGDEF_SECTION_GLOBAL,
        &CFGDEF_TYPE => CFGDEF_TYPE_BOOLEAN,
        &CFGDEF_DEFAULT => true,
        &CFGDEF_COMMAND => CFGOPT_BUFFER_SIZE,
    },

    &CFGOPT_TCP_KEEP_ALIVE_COUNT =>
    {
        &CFGDEF_SECTION => CFGDEF_SECTION_GLOBAL,
        &CFGDEF_TYPE => CFGDEF_TYPE_INTEGER,
        &CFGDEF_REQUIRED => false,
        &CFGDEF_COMMAND => CFGOPT_BUFFER_SIZE,
        &CFGDEF_ALLOW_RANGE => [1, 32],
        &CFGDEF_DEPEND =>
        {
            &CFGDEF_DEPEND_OPTION => CFGOPT_SCK_KEEP_ALIVE,
            &CFGDEF_DEPEND_LIST => [true],
        },
    },

    &CFGOPT_TCP_KEEP_ALIVE_IDLE =>
    {
        &CFGDEF_SECTION => CFGDEF_SECTION_GLOBAL,
        &CFGDEF_TYPE => CFGDEF_TYPE_INTEGER,
        &CFGDEF_REQUIRED => false,
        &CFGDEF_COMMAND => CFGOPT_BUFFER_SIZE,
        &CFGDEF_ALLOW_RANGE => [1, 3600],
        &CFGDEF_DEPEND => CFGOPT_TCP_KEEP_ALIVE_COUNT,
    },

    &CFGOPT_TCP_KEEP_ALIVE_INTERVAL =>
    {
        &CFGDEF_SECTION => CFGDEF_SECTION_GLOBAL,
        &CFGDEF_TYPE => CFGDEF_TYPE_INTEGER,
        &CFGDEF_REQUIRED => false,
        &CFGDEF_COMMAND => CFGOPT_BUFFER_SIZE,
        &CFGDEF_ALLOW_RANGE => [1, 900],
        &CFGDEF_DEPEND => CFGOPT_TCP_KEEP_ALIVE_COUNT,
    },

    &CFGOPT_DB_TIMEOUT =>
    {
        &CFGDEF_SECTION => CFGDEF_SECTION_GLOBAL,
        &CFGDEF_TYPE => CFGDEF_TYPE_TIME,
        &CFGDEF_DEFAULT => CFGDEF_DEFAULT_DB_TIMEOUT,
        &CFGDEF_ALLOW_RANGE => [CFGDEF_DEFAULT_DB_TIMEOUT_MIN, CFGDEF_DEFAULT_DB_TIMEOUT_MAX],
        &CFGDEF_COMMAND =>
        {
            &CFGCMD_ARCHIVE_GET => {},
            &CFGCMD_ARCHIVE_PUSH => {},
            &CFGCMD_BACKUP => {},
            &CFGCMD_CHECK => {},
            &CFGCMD_REPO_CREATE => {},
            &CFGCMD_REPO_GET => {},
            &CFGCMD_REPO_LS => {},
            &CFGCMD_REPO_PUT => {},
            &CFGCMD_REPO_RM => {},
            &CFGCMD_STANZA_CREATE => {},
            &CFGCMD_STANZA_DELETE => {},
            &CFGCMD_STANZA_UPGRADE => {},
        }
    },

    &CFGOPT_DELTA =>
    {
        &CFGDEF_SECTION => CFGDEF_SECTION_GLOBAL,
        &CFGDEF_TYPE => CFGDEF_TYPE_BOOLEAN,
        &CFGDEF_DEFAULT => false,
        &CFGDEF_COMMAND =>
        {
            &CFGCMD_BACKUP => {},
            &CFGCMD_RESTORE => {},
        },
        &CFGDEF_COMMAND_ROLE =>
        {
            &CFGCMD_ROLE_DEFAULT => {},
        },
    },

    # Option is deprecated and should not be referenced outside of cfgLoadUpdateOption().
    &CFGOPT_COMPRESS =>
    {
        &CFGDEF_SECTION => CFGDEF_SECTION_GLOBAL,
        &CFGDEF_TYPE => CFGDEF_TYPE_BOOLEAN,
        &CFGDEF_DEFAULT => true,
        &CFGDEF_COMMAND =>
        {
            &CFGCMD_ARCHIVE_PUSH => {},
            &CFGCMD_BACKUP => {},
        },
        &CFGDEF_COMMAND_ROLE =>
        {
            &CFGCMD_ROLE_DEFAULT => {},
        },
    },

    &CFGOPT_COMPRESS_TYPE =>
    {
        &CFGDEF_SECTION => CFGDEF_SECTION_GLOBAL,
        &CFGDEF_TYPE => CFGDEF_TYPE_STRING,
        &CFGDEF_DEFAULT => 'gz',
        &CFGDEF_ALLOW_LIST =>
        [
            'none',
            'bz2',
            'gz',
            'lz4',
            'zst',
        ],
        &CFGDEF_COMMAND => CFGOPT_COMPRESS,
        &CFGDEF_COMMAND_ROLE =>
        {
            &CFGCMD_ROLE_DEFAULT => {},
            &CFGCMD_ROLE_ASYNC => {},
        },
    },

    &CFGOPT_COMPRESS_LEVEL =>
    {
        &CFGDEF_SECTION => CFGDEF_SECTION_GLOBAL,
        &CFGDEF_TYPE => CFGDEF_TYPE_INTEGER,
        &CFGDEF_REQUIRED => false,
        &CFGDEF_ALLOW_RANGE => [CFGDEF_DEFAULT_COMPRESS_LEVEL_MIN, CFGDEF_DEFAULT_COMPRESS_LEVEL_MAX],
        &CFGDEF_COMMAND => CFGOPT_COMPRESS,
        &CFGDEF_COMMAND_ROLE =>
        {
            &CFGCMD_ROLE_DEFAULT => {},
            &CFGCMD_ROLE_ASYNC => {},
        },
    },

    &CFGOPT_COMPRESS_LEVEL_NETWORK =>
    {
        &CFGDEF_SECTION => CFGDEF_SECTION_GLOBAL,
        &CFGDEF_TYPE => CFGDEF_TYPE_INTEGER,
        &CFGDEF_DEFAULT => 3,
        &CFGDEF_ALLOW_RANGE => [CFGDEF_DEFAULT_COMPRESS_LEVEL_MIN, CFGDEF_DEFAULT_COMPRESS_LEVEL_MAX],
        &CFGDEF_COMMAND =>
        {
            &CFGCMD_ARCHIVE_GET => {},
            &CFGCMD_ARCHIVE_PUSH => {},
            &CFGCMD_BACKUP => {},
            &CFGCMD_CHECK => {},
            &CFGCMD_INFO => {},
            &CFGCMD_REPO_GET => {},
            &CFGCMD_REPO_LS => {},
            &CFGCMD_REPO_PUT => {},
            &CFGCMD_RESTORE => {},
            &CFGCMD_STANZA_CREATE => {},
            &CFGCMD_STANZA_DELETE => {},
            &CFGCMD_STANZA_UPGRADE => {},
            &CFGCMD_VERIFY => {},
        },
        &CFGDEF_COMMAND_ROLE =>
        {
            &CFGCMD_ROLE_DEFAULT => {},
            &CFGCMD_ROLE_ASYNC => {},
            &CFGCMD_ROLE_LOCAL => {},
        },
    },

    &CFGOPT_NEUTRAL_UMASK =>
    {
        &CFGDEF_SECTION => CFGDEF_SECTION_GLOBAL,
        &CFGDEF_TYPE => CFGDEF_TYPE_BOOLEAN,
        &CFGDEF_DEFAULT => true,
        &CFGDEF_COMMAND =>
        {
            &CFGCMD_ARCHIVE_GET => {},
            &CFGCMD_ARCHIVE_PUSH => {},
            &CFGCMD_BACKUP => {},
            &CFGCMD_CHECK => {},
            &CFGCMD_EXPIRE => {},
            &CFGCMD_REPO_CREATE => {},
            &CFGCMD_REPO_GET => {},
            &CFGCMD_REPO_LS => {},
            &CFGCMD_REPO_PUT => {},
            &CFGCMD_REPO_RM => {},
            &CFGCMD_RESTORE => {},
            &CFGCMD_STANZA_CREATE => {},
            &CFGCMD_STANZA_DELETE => {},
            &CFGCMD_STANZA_UPGRADE => {},
            &CFGCMD_START => {},
            &CFGCMD_STOP => {},
            &CFGCMD_VERIFY => {},
        }
    },

    &CFGOPT_CMD_SSH =>
    {
        &CFGDEF_SECTION => CFGDEF_SECTION_GLOBAL,
        &CFGDEF_TYPE => CFGDEF_TYPE_STRING,
        &CFGDEF_DEFAULT => 'ssh',
        &CFGDEF_COMMAND =>
        {
            &CFGCMD_ARCHIVE_GET => {},
            &CFGCMD_ARCHIVE_PUSH => {},
            &CFGCMD_BACKUP => {},
            &CFGCMD_CHECK => {},
            &CFGCMD_EXPIRE => {},
            &CFGCMD_INFO => {},
            &CFGCMD_REPO_CREATE => {},
            &CFGCMD_REPO_GET => {},
            &CFGCMD_REPO_LS => {},
            &CFGCMD_REPO_PUT => {},
            &CFGCMD_REPO_RM => {},
            &CFGCMD_RESTORE => {},
            &CFGCMD_STANZA_CREATE => {},
            &CFGCMD_STANZA_DELETE => {},
            &CFGCMD_STANZA_UPGRADE => {},
            &CFGCMD_START => {},
            &CFGCMD_STOP => {},
            &CFGCMD_VERIFY => {},
        },
        &CFGDEF_COMMAND_ROLE =>
        {
            &CFGCMD_ROLE_DEFAULT => {},
            &CFGCMD_ROLE_ASYNC => {},
            &CFGCMD_ROLE_LOCAL => {},
        },
    },

    &CFGOPT_IO_TIMEOUT =>
    {
        &CFGDEF_SECTION => CFGDEF_SECTION_GLOBAL,
        &CFGDEF_TYPE => CFGDEF_TYPE_TIME,
        &CFGDEF_DEFAULT => 60,
        &CFGDEF_ALLOW_RANGE => [.1, 3600],
        &CFGDEF_COMMAND => CFGOPT_BUFFER_SIZE,
    },

    &CFGOPT_LOCK_PATH =>
    {
        &CFGDEF_SECTION => CFGDEF_SECTION_GLOBAL,
        &CFGDEF_TYPE => CFGDEF_TYPE_PATH,
        &CFGDEF_DEFAULT => '/tmp/' . PROJECT_EXE,
        &CFGDEF_COMMAND =>
        {
            &CFGCMD_ARCHIVE_GET => {},
            &CFGCMD_ARCHIVE_PUSH => {},
            &CFGCMD_BACKUP => {},
            &CFGCMD_EXPIRE => {},
            &CFGCMD_INFO => {},
            &CFGCMD_RESTORE => {},
            &CFGCMD_STANZA_CREATE => {},
            &CFGCMD_STANZA_DELETE => {},
            &CFGCMD_STANZA_UPGRADE => {},
            &CFGCMD_START => {},
            &CFGCMD_STOP => {},
        },
    },

    &CFGOPT_LOG_PATH =>
    {
        &CFGDEF_SECTION => CFGDEF_SECTION_GLOBAL,
        &CFGDEF_TYPE => CFGDEF_TYPE_PATH,
        &CFGDEF_DEFAULT => '/var/log/' . PROJECT_EXE,
        &CFGDEF_COMMAND =>
        {
            &CFGCMD_ARCHIVE_GET => {},
            &CFGCMD_ARCHIVE_PUSH => {},
            &CFGCMD_BACKUP => {},
            &CFGCMD_CHECK => {},
            &CFGCMD_EXPIRE => {},
            &CFGCMD_INFO => {},
            &CFGCMD_REPO_CREATE => {},
            &CFGCMD_REPO_GET => {},
            &CFGCMD_REPO_LS => {},
            &CFGCMD_REPO_PUT => {},
            &CFGCMD_REPO_RM => {},
            &CFGCMD_RESTORE => {},
            &CFGCMD_STANZA_CREATE => {},
            &CFGCMD_STANZA_DELETE => {},
            &CFGCMD_STANZA_UPGRADE => {},
            &CFGCMD_START => {},
            &CFGCMD_STOP => {},
            &CFGCMD_VERIFY => {},
        },
    },

    &CFGOPT_PROTOCOL_TIMEOUT =>
    {
        &CFGDEF_SECTION => CFGDEF_SECTION_GLOBAL,
        &CFGDEF_TYPE => CFGDEF_TYPE_TIME,
        &CFGDEF_DEFAULT => CFGDEF_DEFAULT_DB_TIMEOUT + 30,
        &CFGDEF_ALLOW_RANGE => [CFGDEF_DEFAULT_DB_TIMEOUT_MIN, CFGDEF_DEFAULT_DB_TIMEOUT_MAX],
        &CFGDEF_COMMAND =>
        {
            &CFGCMD_ARCHIVE_GET => {},
            &CFGCMD_ARCHIVE_PUSH => {},
            &CFGCMD_BACKUP => {},
            &CFGCMD_CHECK => {},
            &CFGCMD_INFO => {},
            &CFGCMD_REPO_CREATE => {},
            &CFGCMD_REPO_GET => {},
            &CFGCMD_REPO_LS => {},
            &CFGCMD_REPO_PUT => {},
            &CFGCMD_REPO_RM => {},
            &CFGCMD_RESTORE => {},
            &CFGCMD_STANZA_CREATE => {},
            &CFGCMD_STANZA_DELETE => {},
            &CFGCMD_STANZA_UPGRADE => {},
            &CFGCMD_VERIFY => {},
        }
    },

    # Repository selector
    #-------------------------------------------------------------------------------------------------------------------------------
    &CFGOPT_REPO =>
    {
        &CFGDEF_TYPE => CFGDEF_TYPE_INTEGER,
        &CFGDEF_REQUIRED => false,
        &CFGDEF_ALLOW_RANGE => [1, CFGDEF_INDEX_REPO],
        &CFGDEF_COMMAND =>
        {
<<<<<<< HEAD
            &CFGCMD_ARCHIVE_GET => {},
            &CFGCMD_ARCHIVE_PUSH =>
            {
                &CFGDEF_INTERNAL => true,
            },
            &CFGCMD_BACKUP => {},
            &CFGCMD_CHECK =>
            {
                &CFGDEF_INTERNAL => true,
            },
            &CFGCMD_EXPIRE => {},
            &CFGCMD_INFO => {},
            &CFGCMD_REPO_CREATE => {},
            &CFGCMD_REPO_GET => {},
            &CFGCMD_REPO_LS => {},
            &CFGCMD_REPO_PUT => {},
            &CFGCMD_REPO_RM => {},
            &CFGCMD_RESTORE => {},
            &CFGCMD_STANZA_CREATE =>
            {
                &CFGDEF_INTERNAL => true,
            },
            &CFGCMD_STANZA_DELETE => {},
            &CFGCMD_STANZA_UPGRADE =>
            {
                &CFGDEF_INTERNAL => true,
            },
            &CFGCMD_VERIFY => {},
=======
            &CFGCMD_ARCHIVE_GET =>
            {
                &CFGDEF_COMMAND_ROLE =>
                {
                    &CFGCMD_ROLE_DEFAULT => {},
                    &CFGCMD_ROLE_ASYNC => {},
                    &CFGCMD_ROLE_LOCAL => {},
                    &CFGCMD_ROLE_REMOTE => {},
                },
            },
            &CFGCMD_ARCHIVE_PUSH =>
            {
                &CFGDEF_COMMAND_ROLE =>
                {
                    &CFGCMD_ROLE_REMOTE => {},
                },
            },
            &CFGCMD_BACKUP =>
            {
                &CFGDEF_COMMAND_ROLE =>
                {
                    &CFGCMD_ROLE_DEFAULT => {},
                    &CFGCMD_ROLE_LOCAL => {},
                },
            },
            &CFGCMD_CHECK =>
            {
                &CFGDEF_COMMAND_ROLE =>
                {
                    &CFGCMD_ROLE_REMOTE => {},
                },
            },
            &CFGCMD_EXPIRE =>
            {
                &CFGDEF_COMMAND_ROLE =>
                {
                    &CFGCMD_ROLE_DEFAULT => {},
                },
            },
            &CFGCMD_INFO =>
            {
                &CFGDEF_COMMAND_ROLE =>
                {
                    &CFGCMD_ROLE_DEFAULT => {},
                    &CFGCMD_ROLE_REMOTE => {},
                },
            },
            &CFGCMD_REPO_CREATE =>
            {
                &CFGDEF_COMMAND_ROLE =>
                {
                    &CFGCMD_ROLE_DEFAULT => {},
                    &CFGCMD_ROLE_REMOTE => {},
                },
            },
            &CFGCMD_REPO_GET =>
            {
                &CFGDEF_COMMAND_ROLE =>
                {
                    &CFGCMD_ROLE_DEFAULT => {},
                    &CFGCMD_ROLE_REMOTE => {},
                },
            },
            &CFGCMD_REPO_LS =>
            {
                &CFGDEF_COMMAND_ROLE =>
                {
                    &CFGCMD_ROLE_DEFAULT => {},
                    &CFGCMD_ROLE_REMOTE => {},
                },
            },
            &CFGCMD_REPO_PUT =>
            {
                &CFGDEF_COMMAND_ROLE =>
                {
                    &CFGCMD_ROLE_DEFAULT => {},
                    &CFGCMD_ROLE_REMOTE => {},
                },
            },
            &CFGCMD_REPO_RM =>
            {
                &CFGDEF_COMMAND_ROLE =>
                {
                    &CFGCMD_ROLE_DEFAULT => {},
                    &CFGCMD_ROLE_REMOTE => {},
                },
            },
            &CFGCMD_RESTORE =>
            {
                &CFGDEF_COMMAND_ROLE =>
                {
                    &CFGCMD_ROLE_DEFAULT => {},
                    &CFGCMD_ROLE_LOCAL => {},
                    &CFGCMD_ROLE_REMOTE => {},
                },
            },
            &CFGCMD_STANZA_CREATE =>
            {
                &CFGDEF_COMMAND_ROLE => {},
            },
            &CFGCMD_STANZA_DELETE =>
            {
                &CFGDEF_COMMAND_ROLE =>
                {
                    &CFGCMD_ROLE_DEFAULT => {},
                },
            },
            &CFGCMD_STANZA_UPGRADE =>
            {
                &CFGDEF_COMMAND_ROLE => {},
            },
            &CFGCMD_START =>
            {
                &CFGDEF_COMMAND_ROLE => {},
            },
            &CFGCMD_STOP =>
            {
                &CFGDEF_COMMAND_ROLE => {},
            },
            &CFGCMD_VERIFY =>
            {
                &CFGDEF_COMMAND_ROLE =>
                {
                    &CFGCMD_ROLE_DEFAULT => {},
                    &CFGCMD_ROLE_LOCAL => {},
                    &CFGCMD_ROLE_REMOTE => {},
                },
            },
>>>>>>> a2a400b2
        },
    },

    # Repository options
    #-------------------------------------------------------------------------------------------------------------------------------
    &CFGOPT_REPO_CIPHER_PASS =>
    {
        &CFGDEF_GROUP => CFGOPTGRP_REPO,
        &CFGDEF_SECTION => CFGDEF_SECTION_GLOBAL,
        &CFGDEF_TYPE => CFGDEF_TYPE_STRING,
        &CFGDEF_SECURE => true,
        &CFGDEF_REQUIRED => true,
        &CFGDEF_DEPEND =>
        {
            &CFGDEF_DEPEND_OPTION => CFGOPT_REPO_CIPHER_TYPE,
            &CFGDEF_DEPEND_LIST => [CFGOPTVAL_REPO_CIPHER_TYPE_AES_256_CBC],
        },
        &CFGDEF_NAME_ALT =>
        {
            'repo-cipher-pass' => {&CFGDEF_INDEX => 1, &CFGDEF_RESET => false},
        },
        &CFGDEF_COMMAND => CFGOPT_REPO_TYPE,
    },

    &CFGOPT_REPO_CIPHER_TYPE =>
    {
        &CFGDEF_GROUP => CFGOPTGRP_REPO,
        &CFGDEF_SECTION => CFGDEF_SECTION_GLOBAL,
        &CFGDEF_TYPE => CFGDEF_TYPE_STRING,
        &CFGDEF_DEFAULT => CFGOPTVAL_REPO_CIPHER_TYPE_NONE,
        &CFGDEF_ALLOW_LIST =>
        [
            &CFGOPTVAL_REPO_CIPHER_TYPE_NONE,
            &CFGOPTVAL_REPO_CIPHER_TYPE_AES_256_CBC,
        ],
        &CFGDEF_NAME_ALT =>
        {
            'repo-cipher-type' => {&CFGDEF_INDEX => 1, &CFGDEF_RESET => false},
        },
        &CFGDEF_COMMAND => CFGOPT_REPO_TYPE,
    },

    &CFGOPT_REPO_HARDLINK =>
    {
        &CFGDEF_GROUP => CFGOPTGRP_REPO,
        &CFGDEF_SECTION => CFGDEF_SECTION_GLOBAL,
        &CFGDEF_TYPE => CFGDEF_TYPE_BOOLEAN,
        &CFGDEF_NAME_ALT =>
        {
            'hardlink' => {&CFGDEF_INDEX => 1, &CFGDEF_RESET => false},
        },
        &CFGDEF_DEFAULT => false,
        &CFGDEF_COMMAND =>
        {
            &CFGCMD_BACKUP => {},
        },
        &CFGDEF_COMMAND_ROLE =>
        {
            &CFGCMD_ROLE_DEFAULT => {},
        },
    },

    &CFGOPT_REPO_LOCAL =>
    {
        &CFGDEF_GROUP => CFGOPTGRP_REPO,
        &CFGDEF_SECTION => CFGDEF_SECTION_GLOBAL,
        &CFGDEF_INTERNAL => true,
        &CFGDEF_TYPE => CFGDEF_TYPE_BOOLEAN,
        &CFGDEF_DEFAULT => false,
        &CFGDEF_COMMAND =>
        {
            &CFGCMD_ARCHIVE_GET => {},
            &CFGCMD_ARCHIVE_PUSH => {},
            &CFGCMD_BACKUP =>
            {
                &CFGDEF_INTERNAL => true,
            },
            &CFGCMD_CHECK => {},
            &CFGCMD_EXPIRE =>
            {
                &CFGDEF_INTERNAL => true,
            },
            &CFGCMD_INFO => {},
            &CFGCMD_REPO_CREATE => {},
            &CFGCMD_REPO_GET => {},
            &CFGCMD_REPO_LS => {},
            &CFGCMD_REPO_PUT => {},
            &CFGCMD_REPO_RM => {},
            &CFGCMD_RESTORE => {},
            &CFGCMD_STANZA_CREATE =>
            {
                &CFGDEF_INTERNAL => true,
            },
            &CFGCMD_STANZA_DELETE =>
            {
                &CFGDEF_INTERNAL => true,
            },
            &CFGCMD_STANZA_UPGRADE =>
            {
                &CFGDEF_INTERNAL => true,
            },
            &CFGCMD_START => {},
            &CFGCMD_STOP => {},
            &CFGCMD_VERIFY => {},
        },
        &CFGDEF_COMMAND_ROLE =>
        {
            &CFGCMD_ROLE_DEFAULT => {},
            &CFGCMD_ROLE_ASYNC => {},
            &CFGCMD_ROLE_LOCAL => {},
        },
    },

    &CFGOPT_REPO_HOST =>
    {
        &CFGDEF_GROUP => CFGOPTGRP_REPO,
        &CFGDEF_SECTION => CFGDEF_SECTION_GLOBAL,
        &CFGDEF_TYPE => CFGDEF_TYPE_STRING,
        &CFGDEF_REQUIRED => false,
        &CFGDEF_NAME_ALT =>
        {
            'backup-host' => {&CFGDEF_INDEX => 1, &CFGDEF_RESET => false},
        },
        &CFGDEF_COMMAND => CFGOPT_REPO_LOCAL,
        &CFGDEF_DEPEND =>
        {
            &CFGDEF_DEPEND_OPTION => CFGOPT_REPO_LOCAL,
            &CFGDEF_DEPEND_LIST => [false],
        },
        &CFGDEF_COMMAND_ROLE =>
        {
            &CFGCMD_ROLE_DEFAULT => {},
            &CFGCMD_ROLE_ASYNC => {},
            &CFGCMD_ROLE_LOCAL => {},
        },
    },

    &CFGOPT_REPO_HOST_CMD =>
    {
        &CFGDEF_GROUP => CFGOPTGRP_REPO,
        &CFGDEF_SECTION => CFGDEF_SECTION_GLOBAL,
        &CFGDEF_TYPE => CFGDEF_TYPE_STRING,
        &CFGDEF_REQUIRED => false,
        &CFGDEF_NAME_ALT =>
        {
            'backup-cmd' => {&CFGDEF_INDEX => 1, &CFGDEF_RESET => false},
        },
        &CFGDEF_COMMAND =>
        {
            &CFGCMD_ARCHIVE_GET => {},
            &CFGCMD_ARCHIVE_PUSH => {},
            &CFGCMD_CHECK => {},
            &CFGCMD_INFO => {},
            &CFGCMD_REPO_CREATE => {},
            &CFGCMD_REPO_GET => {},
            &CFGCMD_REPO_LS => {},
            &CFGCMD_REPO_PUT => {},
            &CFGCMD_REPO_RM => {},
            &CFGCMD_RESTORE => {},
            &CFGCMD_START => {},
            &CFGCMD_STOP => {},
            &CFGCMD_VERIFY => {},
        },
        &CFGDEF_COMMAND_ROLE =>
        {
            &CFGCMD_ROLE_DEFAULT => {},
            &CFGCMD_ROLE_ASYNC => {},
            &CFGCMD_ROLE_LOCAL => {},
        },
        &CFGDEF_DEPEND =>
        {
            &CFGDEF_DEPEND_OPTION => CFGOPT_REPO_HOST
        },
    },

    &CFGOPT_REPO_HOST_CONFIG =>
    {
        &CFGDEF_GROUP => CFGOPTGRP_REPO,
        &CFGDEF_SECTION => CFGDEF_SECTION_GLOBAL,
        &CFGDEF_TYPE => CFGDEF_TYPE_STRING,
        &CFGDEF_DEFAULT => CFGDEF_DEFAULT_CONFIG,
        &CFGDEF_NAME_ALT =>
        {
            'backup-config' => {&CFGDEF_INDEX => 1, &CFGDEF_RESET => false},
        },
        &CFGDEF_COMMAND => CFGOPT_REPO_HOST_CMD,
        &CFGDEF_COMMAND_ROLE =>
        {
            &CFGCMD_ROLE_DEFAULT => {},
            &CFGCMD_ROLE_ASYNC => {},
            &CFGCMD_ROLE_LOCAL => {},
        },
        &CFGDEF_DEPEND =>
        {
            &CFGDEF_DEPEND_OPTION => CFGOPT_REPO_HOST
        },
    },

    &CFGOPT_REPO_HOST_CONFIG_PATH =>
    {
        &CFGDEF_TYPE => CFGDEF_TYPE_PATH,
        &CFGDEF_INHERIT => CFGOPT_REPO_HOST_CONFIG,
        &CFGDEF_DEFAULT => CFGDEF_DEFAULT_CONFIG_PATH,
    },

    &CFGOPT_REPO_HOST_CONFIG_INCLUDE_PATH =>
    {
        &CFGDEF_TYPE => CFGDEF_TYPE_PATH,
        &CFGDEF_INHERIT => CFGOPT_REPO_HOST_CONFIG,
        &CFGDEF_DEFAULT => CFGDEF_DEFAULT_CONFIG_INCLUDE_PATH,
    },

    &CFGOPT_REPO_HOST_PORT =>
    {
        &CFGDEF_GROUP => CFGOPTGRP_REPO,
        &CFGDEF_SECTION => CFGDEF_SECTION_GLOBAL,
        &CFGDEF_TYPE => CFGDEF_TYPE_INTEGER,
        &CFGDEF_ALLOW_RANGE => [CFGDEF_DEFAULT_PROTOCOL_PORT_MIN, CFGDEF_DEFAULT_PROTOCOL_PORT_MAX],
        &CFGDEF_REQUIRED => false,
        &CFGDEF_NAME_ALT =>
        {
            'backup-ssh-port' => {&CFGDEF_INDEX => 1, &CFGDEF_RESET => false},
        },
        &CFGDEF_COMMAND => CFGOPT_REPO_HOST_CMD,
        &CFGDEF_COMMAND_ROLE =>
        {
            &CFGCMD_ROLE_DEFAULT => {},
            &CFGCMD_ROLE_ASYNC => {},
            &CFGCMD_ROLE_LOCAL => {},
        },
        &CFGDEF_DEPEND =>
        {
            &CFGDEF_DEPEND_OPTION => CFGOPT_REPO_HOST
        }
    },

    &CFGOPT_REPO_HOST_USER =>
    {
        &CFGDEF_GROUP => CFGOPTGRP_REPO,
        &CFGDEF_SECTION => CFGDEF_SECTION_GLOBAL,
        &CFGDEF_TYPE => CFGDEF_TYPE_STRING,
        &CFGDEF_DEFAULT => PROJECT_EXE,
        &CFGDEF_NAME_ALT =>
        {
            'backup-user' => {&CFGDEF_INDEX => 1, &CFGDEF_RESET => false},
        },
        &CFGDEF_COMMAND => CFGOPT_REPO_HOST_CMD,
        &CFGDEF_COMMAND_ROLE =>
        {
            &CFGCMD_ROLE_DEFAULT => {},
            &CFGCMD_ROLE_ASYNC => {},
            &CFGCMD_ROLE_LOCAL => {},
        },
        &CFGDEF_REQUIRED => false,
        &CFGDEF_DEPEND =>
        {
            &CFGDEF_DEPEND_OPTION => CFGOPT_REPO_HOST
        }
    },

    &CFGOPT_REPO_PATH =>
    {
        &CFGDEF_GROUP => CFGOPTGRP_REPO,
        &CFGDEF_SECTION => CFGDEF_SECTION_GLOBAL,
        &CFGDEF_TYPE => CFGDEF_TYPE_PATH,
        &CFGDEF_DEFAULT => '/var/lib/' . PROJECT_EXE,
        &CFGDEF_NAME_ALT =>
        {
            'repo-path' => {&CFGDEF_INDEX => 1, &CFGDEF_RESET => false},
        },
        &CFGDEF_COMMAND => CFGOPT_REPO_TYPE,
    },

    &CFGOPT_REPO_RETENTION_ARCHIVE =>
    {
        &CFGDEF_GROUP => CFGOPTGRP_REPO,
        &CFGDEF_SECTION => CFGDEF_SECTION_GLOBAL,
        &CFGDEF_TYPE => CFGDEF_TYPE_INTEGER,
        &CFGDEF_REQUIRED => false,
        &CFGDEF_ALLOW_RANGE => [CFGDEF_DEFAULT_RETENTION_MIN, CFGDEF_DEFAULT_RETENTION_MAX],
        &CFGDEF_NAME_ALT =>
        {
            'retention-archive' => {&CFGDEF_INDEX => 1, &CFGDEF_RESET => false},
        },
        &CFGDEF_COMMAND =>
        {
            &CFGCMD_BACKUP => {},
            &CFGCMD_EXPIRE => {},
        },
        &CFGDEF_COMMAND_ROLE =>
        {
            &CFGCMD_ROLE_DEFAULT => {},
        },
    },

    &CFGOPT_REPO_RETENTION_ARCHIVE_TYPE =>
    {
        &CFGDEF_GROUP => CFGOPTGRP_REPO,
        &CFGDEF_SECTION => CFGDEF_SECTION_GLOBAL,
        &CFGDEF_TYPE => CFGDEF_TYPE_STRING,
        &CFGDEF_DEFAULT => CFGOPTVAL_BACKUP_TYPE_FULL,
        &CFGDEF_COMMAND =>
        {
            &CFGCMD_BACKUP => {},
            &CFGCMD_EXPIRE => {},
        },
        &CFGDEF_COMMAND_ROLE =>
        {
            &CFGCMD_ROLE_DEFAULT => {},
        },
        &CFGDEF_NAME_ALT =>
        {
            'retention-archive-type' => {&CFGDEF_INDEX => 1, &CFGDEF_RESET => false},
        },
        &CFGDEF_ALLOW_LIST =>
        [
            &CFGOPTVAL_BACKUP_TYPE_FULL,
            &CFGOPTVAL_BACKUP_TYPE_DIFF,
            &CFGOPTVAL_BACKUP_TYPE_INCR,
        ]
    },

    &CFGOPT_REPO_RETENTION_DIFF =>
    {
        &CFGDEF_GROUP => CFGOPTGRP_REPO,
        &CFGDEF_SECTION => CFGDEF_SECTION_GLOBAL,
        &CFGDEF_TYPE => CFGDEF_TYPE_INTEGER,
        &CFGDEF_REQUIRED => false,
        &CFGDEF_ALLOW_RANGE => [CFGDEF_DEFAULT_RETENTION_MIN, CFGDEF_DEFAULT_RETENTION_MAX],
        &CFGDEF_NAME_ALT =>
        {
            'retention-diff' => {&CFGDEF_INDEX => 1, &CFGDEF_RESET => false},
        },
        &CFGDEF_COMMAND =>
        {
            &CFGCMD_BACKUP => {},
            &CFGCMD_EXPIRE => {},
        },
        &CFGDEF_COMMAND_ROLE =>
        {
            &CFGCMD_ROLE_DEFAULT => {},
        },
    },

    &CFGOPT_REPO_RETENTION_FULL =>
    {
        &CFGDEF_GROUP => CFGOPTGRP_REPO,
        &CFGDEF_SECTION => CFGDEF_SECTION_GLOBAL,
        &CFGDEF_TYPE => CFGDEF_TYPE_INTEGER,
        &CFGDEF_REQUIRED => false,
        &CFGDEF_ALLOW_RANGE => [CFGDEF_DEFAULT_RETENTION_MIN, CFGDEF_DEFAULT_RETENTION_MAX],
        &CFGDEF_NAME_ALT =>
        {
            'retention-full' => {&CFGDEF_INDEX => 1, &CFGDEF_RESET => false},
        },
        &CFGDEF_COMMAND => CFGOPT_REPO_RETENTION_FULL_TYPE,
        &CFGDEF_COMMAND_ROLE =>
        {
            &CFGCMD_ROLE_DEFAULT => {},
        },
    },

    &CFGOPT_REPO_RETENTION_FULL_TYPE =>
    {
        &CFGDEF_GROUP => CFGOPTGRP_REPO,
        &CFGDEF_SECTION => CFGDEF_SECTION_GLOBAL,
        &CFGDEF_TYPE => CFGDEF_TYPE_STRING,
        &CFGDEF_DEFAULT => 'count',
        &CFGDEF_ALLOW_LIST =>
        [
            'count',
            'time',
        ],
        &CFGDEF_COMMAND =>
        {
            &CFGCMD_BACKUP => {},
            &CFGCMD_EXPIRE => {},
        },
        &CFGDEF_COMMAND_ROLE =>
        {
            &CFGCMD_ROLE_DEFAULT => {},
        },
    },

    &CFGOPT_REPO_AZURE_ACCOUNT =>
    {
        &CFGDEF_GROUP => CFGOPTGRP_REPO,
        &CFGDEF_SECTION => CFGDEF_SECTION_GLOBAL,
        &CFGDEF_TYPE => CFGDEF_TYPE_STRING,
        &CFGDEF_SECURE => true,
        &CFGDEF_REQUIRED => true,
        &CFGDEF_DEPEND =>
        {
            &CFGDEF_DEPEND_OPTION => CFGOPT_REPO_TYPE,
            &CFGDEF_DEPEND_LIST => [CFGOPTVAL_REPO_TYPE_AZURE],
        },
        &CFGDEF_COMMAND => CFGOPT_REPO_TYPE,
    },

    &CFGOPT_REPO_AZURE_CA_FILE =>
    {
        &CFGDEF_INHERIT => CFGOPT_REPO_AZURE_HOST,
    },

    &CFGOPT_REPO_AZURE_CA_PATH =>
    {
        &CFGDEF_TYPE => CFGDEF_TYPE_PATH,
        &CFGDEF_INHERIT => CFGOPT_REPO_AZURE_HOST,
    },

    &CFGOPT_REPO_AZURE_CONTAINER =>
    {
        &CFGDEF_GROUP => CFGOPTGRP_REPO,
        &CFGDEF_TYPE => CFGDEF_TYPE_STRING,
        &CFGDEF_SECTION => CFGDEF_SECTION_GLOBAL,
        &CFGDEF_DEPEND => CFGOPT_REPO_AZURE_ACCOUNT,
        &CFGDEF_COMMAND => CFGOPT_REPO_TYPE,
    },

    &CFGOPT_REPO_AZURE_ENDPOINT =>
    {
        &CFGDEF_INHERIT => CFGOPT_REPO_AZURE_HOST,
        &CFGDEF_DEFAULT => 'blob.core.windows.net',
    },

    &CFGOPT_REPO_AZURE_HOST =>
    {
        &CFGDEF_GROUP => CFGOPTGRP_REPO,
        &CFGDEF_SECTION => CFGDEF_SECTION_GLOBAL,
        &CFGDEF_TYPE => CFGDEF_TYPE_STRING,
        &CFGDEF_REQUIRED => false,
        &CFGDEF_DEPEND => CFGOPT_REPO_AZURE_ACCOUNT,
        &CFGDEF_COMMAND => CFGOPT_REPO_TYPE,
    },

    &CFGOPT_REPO_AZURE_KEY =>
    {
        &CFGDEF_INHERIT => CFGOPT_REPO_AZURE_ACCOUNT,
    },

    &CFGOPT_REPO_AZURE_KEY_TYPE =>
    {
        &CFGDEF_INHERIT => CFGOPT_REPO_AZURE_CONTAINER,
        &CFGDEF_DEFAULT => 'shared',
        &CFGDEF_ALLOW_LIST =>
        [
            'shared',
            'sas',
        ],
    },

    &CFGOPT_REPO_AZURE_PORT =>
    {
        &CFGDEF_GROUP => CFGOPTGRP_REPO,
        &CFGDEF_SECTION => CFGDEF_SECTION_GLOBAL,
        &CFGDEF_TYPE => CFGDEF_TYPE_INTEGER,
        &CFGDEF_DEFAULT => 443,
        &CFGDEF_ALLOW_RANGE => [1, 65535],
        &CFGDEF_DEPEND => CFGOPT_REPO_AZURE_ACCOUNT,
        &CFGDEF_COMMAND => CFGOPT_REPO_TYPE,
    },

    &CFGOPT_REPO_AZURE_VERIFY_TLS =>
    {
        &CFGDEF_GROUP => CFGOPTGRP_REPO,
        &CFGDEF_SECTION => CFGDEF_SECTION_GLOBAL,
        &CFGDEF_TYPE => CFGDEF_TYPE_BOOLEAN,
        &CFGDEF_DEFAULT => true,
        &CFGDEF_DEPEND => CFGOPT_REPO_AZURE_ACCOUNT,
        &CFGDEF_COMMAND => CFGOPT_REPO_TYPE,
    },

    &CFGOPT_REPO_S3_BUCKET =>
    {
        &CFGDEF_GROUP => CFGOPTGRP_REPO,
        &CFGDEF_TYPE => CFGDEF_TYPE_STRING,
        &CFGDEF_SECTION => CFGDEF_SECTION_GLOBAL,
        &CFGDEF_DEPEND =>
        {
            &CFGDEF_DEPEND_OPTION => CFGOPT_REPO_TYPE,
            &CFGDEF_DEPEND_LIST => [CFGOPTVAL_REPO_TYPE_S3],
        },
        &CFGDEF_NAME_ALT =>
        {
            'repo-s3-bucket' => {&CFGDEF_INDEX => 1, &CFGDEF_RESET => false},
        },
        &CFGDEF_COMMAND => CFGOPT_REPO_TYPE,
    },

    &CFGOPT_REPO_S3_CA_FILE =>
    {
        &CFGDEF_INHERIT => CFGOPT_REPO_S3_HOST,
        &CFGDEF_NAME_ALT =>
        {
            'repo-s3-ca-file' => {&CFGDEF_INDEX => 1, &CFGDEF_RESET => false},
        },
    },

    &CFGOPT_REPO_S3_CA_PATH =>
    {
        &CFGDEF_TYPE => CFGDEF_TYPE_PATH,
        &CFGDEF_INHERIT => CFGOPT_REPO_S3_HOST,
        &CFGDEF_NAME_ALT =>
        {
            'repo-s3-ca-path' => {&CFGDEF_INDEX => 1, &CFGDEF_RESET => false},
        },
    },

    &CFGOPT_REPO_S3_KEY_TYPE =>
    {
        &CFGDEF_INHERIT => CFGOPT_REPO_S3_BUCKET,
        &CFGDEF_DEFAULT => 'shared',
        &CFGDEF_ALLOW_LIST =>
        [
            'shared',
            'auto',
        ],
    },

    &CFGOPT_REPO_S3_KEY =>
    {
        &CFGDEF_GROUP => CFGOPTGRP_REPO,
        &CFGDEF_SECTION => CFGDEF_SECTION_GLOBAL,
        &CFGDEF_TYPE => CFGDEF_TYPE_STRING,
        &CFGDEF_SECURE => true,
        &CFGDEF_REQUIRED => true,
        &CFGDEF_DEPEND =>
        {
            &CFGDEF_DEPEND_OPTION => CFGOPT_REPO_S3_KEY_TYPE,
            &CFGDEF_DEPEND_LIST => ['shared'],
        },
        &CFGDEF_NAME_ALT =>
        {
            'repo-s3-key' => {&CFGDEF_INDEX => 1, &CFGDEF_RESET => false},
        },
        &CFGDEF_COMMAND => CFGOPT_REPO_TYPE,
    },

    &CFGOPT_REPO_S3_KEY_SECRET =>
    {
        &CFGDEF_INHERIT => CFGOPT_REPO_S3_KEY,
        &CFGDEF_NAME_ALT =>
        {
            'repo-s3-key-secret' => {&CFGDEF_INDEX => 1, &CFGDEF_RESET => false},
        },
    },

    &CFGOPT_REPO_S3_ENDPOINT =>
    {
        &CFGDEF_INHERIT => CFGOPT_REPO_S3_BUCKET,
        &CFGDEF_NAME_ALT =>
        {
            'repo-s3-endpoint' => {&CFGDEF_INDEX => 1, &CFGDEF_RESET => false},
        },
    },

    &CFGOPT_REPO_S3_HOST =>
    {
        &CFGDEF_GROUP => CFGOPTGRP_REPO,
        &CFGDEF_SECTION => CFGDEF_SECTION_GLOBAL,
        &CFGDEF_TYPE => CFGDEF_TYPE_STRING,
        &CFGDEF_REQUIRED => false,
        &CFGDEF_DEPEND => CFGOPT_REPO_S3_BUCKET,
        &CFGDEF_NAME_ALT =>
        {
            'repo-s3-host' => {&CFGDEF_INDEX => 1, &CFGDEF_RESET => false},
        },
        &CFGDEF_COMMAND => CFGOPT_REPO_TYPE,
    },

    &CFGOPT_REPO_S3_PORT =>
    {
        &CFGDEF_GROUP => CFGOPTGRP_REPO,
        &CFGDEF_SECTION => CFGDEF_SECTION_GLOBAL,
        &CFGDEF_TYPE => CFGDEF_TYPE_INTEGER,
        &CFGDEF_DEFAULT => 443,
        &CFGDEF_ALLOW_RANGE => [1, 65535],
        &CFGDEF_DEPEND => CFGOPT_REPO_S3_BUCKET,
        &CFGDEF_COMMAND => CFGOPT_REPO_TYPE,
    },

    &CFGOPT_REPO_S3_REGION,
    {
        &CFGDEF_INHERIT => CFGOPT_REPO_S3_BUCKET,
        &CFGDEF_NAME_ALT =>
        {
            'repo-s3-region' => {&CFGDEF_INDEX => 1, &CFGDEF_RESET => false},
        },
    },

    &CFGOPT_REPO_S3_ROLE =>
    {
        &CFGDEF_INHERIT => CFGOPT_REPO_S3_BUCKET,
        &CFGDEF_REQUIRED => false,
        &CFGDEF_DEPEND =>
        {
            &CFGDEF_DEPEND_OPTION => CFGOPT_REPO_S3_KEY_TYPE,
            &CFGDEF_DEPEND_LIST => ['auto'],
        },
    },

    &CFGOPT_REPO_S3_TOKEN =>
    {
        &CFGDEF_INHERIT => CFGOPT_REPO_S3_KEY,
        &CFGDEF_REQUIRED => false,
        &CFGDEF_COMMAND => CFGOPT_REPO_TYPE,
    },

    &CFGOPT_REPO_S3_URI_STYLE =>
    {
        &CFGDEF_GROUP => CFGOPTGRP_REPO,
        &CFGDEF_SECTION => CFGDEF_SECTION_GLOBAL,
        &CFGDEF_TYPE => CFGDEF_TYPE_STRING,
        &CFGDEF_DEFAULT => CFGOPTVAL_REPO_S3_URI_STYLE_HOST,
        &CFGDEF_ALLOW_LIST =>
        [
            &CFGOPTVAL_REPO_S3_URI_STYLE_HOST,
            &CFGOPTVAL_REPO_S3_URI_STYLE_PATH,
        ],
        &CFGDEF_COMMAND => CFGOPT_REPO_TYPE,
        &CFGDEF_DEPEND => CFGOPT_REPO_S3_BUCKET,
    },

    &CFGOPT_REPO_S3_VERIFY_TLS =>
    {
        &CFGDEF_GROUP => CFGOPTGRP_REPO,
        &CFGDEF_SECTION => CFGDEF_SECTION_GLOBAL,
        &CFGDEF_TYPE => CFGDEF_TYPE_BOOLEAN,
        &CFGDEF_DEFAULT => true,
        &CFGDEF_NAME_ALT =>
        {
            'repo-s3-verify-ssl' => {&CFGDEF_INDEX => 1, &CFGDEF_RESET => false},
            'repo?-s3-verify-ssl' => {&CFGDEF_INDEX => 1, &CFGDEF_RESET => false},
        },
        &CFGDEF_COMMAND => CFGOPT_REPO_TYPE,
        &CFGDEF_DEPEND => CFGOPT_REPO_S3_BUCKET,
    },

    &CFGOPT_REPO_TYPE =>
    {
        &CFGDEF_GROUP => CFGOPTGRP_REPO,
        &CFGDEF_SECTION => CFGDEF_SECTION_GLOBAL,
        &CFGDEF_TYPE => CFGDEF_TYPE_STRING,
        &CFGDEF_DEFAULT => CFGOPTVAL_REPO_TYPE_POSIX,
        &CFGDEF_ALLOW_LIST =>
        [
            &CFGOPTVAL_REPO_TYPE_AZURE,
            &CFGOPTVAL_REPO_TYPE_CIFS,
            &CFGOPTVAL_REPO_TYPE_POSIX,
            &CFGOPTVAL_REPO_TYPE_S3,
        ],
        &CFGDEF_NAME_ALT =>
        {
            'repo-type' => {&CFGDEF_INDEX => 1, &CFGDEF_RESET => false},
        },
        &CFGDEF_COMMAND =>
        {
            &CFGCMD_ARCHIVE_GET =>
            {
                &CFGDEF_COMMAND_ROLE =>
                {
                    &CFGCMD_ROLE_DEFAULT => {},
                    &CFGCMD_ROLE_ASYNC => {},
                    &CFGCMD_ROLE_LOCAL => {},
                    &CFGCMD_ROLE_REMOTE => {},
                },
            },
            &CFGCMD_ARCHIVE_PUSH =>
            {
                &CFGDEF_COMMAND_ROLE =>
                {
                    &CFGCMD_ROLE_DEFAULT => {},
                    &CFGCMD_ROLE_ASYNC => {},
                    &CFGCMD_ROLE_LOCAL => {},
                    &CFGCMD_ROLE_REMOTE => {},
                },
            },
            &CFGCMD_BACKUP =>
            {
                &CFGDEF_COMMAND_ROLE =>
                {
                    &CFGCMD_ROLE_DEFAULT => {},
                    &CFGCMD_ROLE_LOCAL => {},
                },
            },
            &CFGCMD_CHECK =>
            {
                &CFGDEF_COMMAND_ROLE =>
                {
                    &CFGCMD_ROLE_DEFAULT => {},
                    &CFGCMD_ROLE_REMOTE => {},
                },
            },
            &CFGCMD_EXPIRE =>
            {
                &CFGDEF_COMMAND_ROLE =>
                {
                    &CFGCMD_ROLE_DEFAULT => {},
                },
            },
            &CFGCMD_INFO =>
            {
                &CFGDEF_COMMAND_ROLE =>
                {
                    &CFGCMD_ROLE_DEFAULT => {},
                    &CFGCMD_ROLE_REMOTE => {},
                },
            },
            &CFGCMD_REPO_CREATE =>
            {
                &CFGDEF_COMMAND_ROLE =>
                {
                    &CFGCMD_ROLE_DEFAULT => {},
                    &CFGCMD_ROLE_REMOTE => {},
                },
            },
            &CFGCMD_REPO_GET =>
            {
                &CFGDEF_COMMAND_ROLE =>
                {
                    &CFGCMD_ROLE_DEFAULT => {},
                    &CFGCMD_ROLE_REMOTE => {},
                },
            },
            &CFGCMD_REPO_LS =>
            {
                &CFGDEF_COMMAND_ROLE =>
                {
                    &CFGCMD_ROLE_DEFAULT => {},
                    &CFGCMD_ROLE_REMOTE => {},
                },
            },
            &CFGCMD_REPO_PUT =>
            {
                &CFGDEF_COMMAND_ROLE =>
                {
                    &CFGCMD_ROLE_DEFAULT => {},
                    &CFGCMD_ROLE_REMOTE => {},
                },
            },
            &CFGCMD_REPO_RM =>
            {
                &CFGDEF_COMMAND_ROLE =>
                {
                    &CFGCMD_ROLE_DEFAULT => {},
                    &CFGCMD_ROLE_REMOTE => {},
                },
            },
            &CFGCMD_RESTORE =>
            {
                &CFGDEF_COMMAND_ROLE =>
                {
                    &CFGCMD_ROLE_DEFAULT => {},
                    &CFGCMD_ROLE_LOCAL => {},
                    &CFGCMD_ROLE_REMOTE => {},
                },
            },
            &CFGCMD_STANZA_CREATE =>
            {
                &CFGDEF_COMMAND_ROLE =>
                {
                    &CFGCMD_ROLE_DEFAULT => {},
                },
            },
            &CFGCMD_STANZA_DELETE =>
            {
                &CFGDEF_COMMAND_ROLE =>
                {
                    &CFGCMD_ROLE_DEFAULT => {},
                },
            },
            &CFGCMD_STANZA_UPGRADE =>
            {
                &CFGDEF_COMMAND_ROLE =>
                {
                    &CFGCMD_ROLE_DEFAULT => {},
                },
            },
            &CFGCMD_START =>
            {
                &CFGDEF_COMMAND_ROLE => {},
            },
            &CFGCMD_STOP =>
            {
                &CFGDEF_COMMAND_ROLE => {},
            },
            &CFGCMD_VERIFY =>
            {
                &CFGDEF_COMMAND_ROLE =>
                {
                    &CFGCMD_ROLE_DEFAULT => {},
                    &CFGCMD_ROLE_LOCAL => {},
                    &CFGCMD_ROLE_REMOTE => {},
                },
            },
        },
    },

    &CFGOPT_SPOOL_PATH =>
    {
        &CFGDEF_SECTION => CFGDEF_SECTION_GLOBAL,
        &CFGDEF_TYPE => CFGDEF_TYPE_PATH,
        &CFGDEF_DEFAULT => '/var/spool/' . PROJECT_EXE,
        &CFGDEF_COMMAND =>
        {
            &CFGCMD_ARCHIVE_GET =>
            {
                &CFGDEF_DEPEND =>
                {
                    &CFGDEF_DEPEND_OPTION => CFGOPT_ARCHIVE_ASYNC,
                    &CFGDEF_DEPEND_LIST => [true],
                },
            },
            &CFGCMD_ARCHIVE_PUSH =>
            {
                &CFGDEF_DEPEND =>
                {
                    &CFGDEF_DEPEND_OPTION => CFGOPT_ARCHIVE_ASYNC,
                    &CFGDEF_DEPEND_LIST => [true],
                },
            },
        },
        &CFGDEF_COMMAND_ROLE =>
        {
            &CFGCMD_ROLE_DEFAULT => {},
            &CFGCMD_ROLE_ASYNC => {},
            &CFGCMD_ROLE_LOCAL => {},
        },
    },

    &CFGOPT_PROCESS_MAX =>
    {
        &CFGDEF_SECTION => CFGDEF_SECTION_GLOBAL,
        &CFGDEF_TYPE => CFGDEF_TYPE_INTEGER,
        &CFGDEF_DEFAULT => 1,
        &CFGDEF_ALLOW_RANGE => [1, 999],
        &CFGDEF_COMMAND =>
        {
            &CFGCMD_ARCHIVE_GET => {},
            &CFGCMD_ARCHIVE_PUSH => {},
            &CFGCMD_BACKUP => {},
            &CFGCMD_RESTORE => {},
            &CFGCMD_VERIFY => {},
        },
        &CFGDEF_COMMAND_ROLE =>
        {
            &CFGCMD_ROLE_DEFAULT => {},
            &CFGCMD_ROLE_ASYNC => {},
        },
    },

    # Logging options
    #-------------------------------------------------------------------------------------------------------------------------------
    &CFGOPT_LOG_LEVEL_CONSOLE =>
    {
        &CFGDEF_SECTION => CFGDEF_SECTION_GLOBAL,
        &CFGDEF_TYPE => CFGDEF_TYPE_STRING,
        &CFGDEF_DEFAULT => lc(WARN),
        &CFGDEF_ALLOW_LIST =>
        [
            lc(OFF),
            lc(ERROR),
            lc(WARN),
            lc(INFO),
            lc(DETAIL),
            lc(DEBUG),
            lc(TRACE),
        ],
        &CFGDEF_COMMAND =>
        {
            &CFGCMD_ARCHIVE_GET => {},
            &CFGCMD_ARCHIVE_PUSH => {},
            &CFGCMD_BACKUP => {},
            &CFGCMD_CHECK => {},
            &CFGCMD_EXPIRE => {},
            &CFGCMD_INFO => {},
            &CFGCMD_REPO_CREATE => {},
            &CFGCMD_REPO_GET => {},
            &CFGCMD_REPO_LS => {},
            &CFGCMD_REPO_PUT => {},
            &CFGCMD_REPO_RM => {},
            &CFGCMD_RESTORE => {},
            &CFGCMD_STANZA_CREATE => {},
            &CFGCMD_STANZA_DELETE => {},
            &CFGCMD_STANZA_UPGRADE => {},
            &CFGCMD_START => {},
            &CFGCMD_STOP => {},
            &CFGCMD_VERIFY => {},
        }
    },

    &CFGOPT_LOG_LEVEL_FILE =>
    {
        &CFGDEF_SECTION => CFGDEF_SECTION_GLOBAL,
        &CFGDEF_TYPE => CFGDEF_TYPE_STRING,
        &CFGDEF_DEFAULT => lc(INFO),
        &CFGDEF_ALLOW_LIST => CFGOPT_LOG_LEVEL_CONSOLE,
        &CFGDEF_COMMAND =>
        {
            &CFGCMD_ARCHIVE_GET => {},
            &CFGCMD_ARCHIVE_PUSH => {},
            &CFGCMD_BACKUP => {},
            &CFGCMD_CHECK => {},
            &CFGCMD_EXPIRE => {},
            &CFGCMD_INFO => {},
            &CFGCMD_REPO_CREATE => {},
            &CFGCMD_REPO_GET => {},
            &CFGCMD_REPO_LS => {},
            &CFGCMD_REPO_PUT => {},
            &CFGCMD_REPO_RM => {},
            &CFGCMD_RESTORE => {},
            &CFGCMD_STANZA_CREATE => {},
            &CFGCMD_STANZA_DELETE => {},
            &CFGCMD_STANZA_UPGRADE => {},
            &CFGCMD_START => {},
            &CFGCMD_STOP => {},
            &CFGCMD_VERIFY => {},
        }
    },

    &CFGOPT_LOG_LEVEL_STDERR =>
    {
        &CFGDEF_SECTION => CFGDEF_SECTION_GLOBAL,
        &CFGDEF_TYPE => CFGDEF_TYPE_STRING,
        &CFGDEF_DEFAULT => lc(WARN),
        &CFGDEF_ALLOW_LIST => CFGOPT_LOG_LEVEL_CONSOLE,
        &CFGDEF_COMMAND =>
        {
            &CFGCMD_ARCHIVE_GET => {},
            &CFGCMD_ARCHIVE_PUSH => {},
            &CFGCMD_BACKUP => {},
            &CFGCMD_CHECK => {},
            &CFGCMD_EXPIRE => {},
            &CFGCMD_INFO => {},
            &CFGCMD_REPO_CREATE => {},
            &CFGCMD_REPO_GET => {},
            &CFGCMD_REPO_LS => {},
            &CFGCMD_REPO_PUT => {},
            &CFGCMD_REPO_RM => {},
            &CFGCMD_RESTORE => {},
            &CFGCMD_STANZA_CREATE => {},
            &CFGCMD_STANZA_DELETE => {},
            &CFGCMD_STANZA_UPGRADE => {},
            &CFGCMD_START => {},
            &CFGCMD_STOP => {},
            &CFGCMD_VERIFY => {},
        }
    },

    &CFGOPT_LOG_SUBPROCESS =>
    {
        &CFGDEF_SECTION => CFGDEF_SECTION_GLOBAL,
        &CFGDEF_TYPE => CFGDEF_TYPE_BOOLEAN,
        &CFGDEF_DEFAULT => false,
        &CFGDEF_COMMAND =>
        {
            &CFGCMD_ARCHIVE_GET => {},
            &CFGCMD_ARCHIVE_PUSH => {},
            &CFGCMD_BACKUP => {},
            &CFGCMD_CHECK => {},
            &CFGCMD_EXPIRE => {},
            &CFGCMD_INFO => {},
            &CFGCMD_REPO_CREATE => {},
            &CFGCMD_REPO_GET => {},
            &CFGCMD_REPO_LS => {},
            &CFGCMD_REPO_PUT => {},
            &CFGCMD_REPO_RM => {},
            &CFGCMD_RESTORE => {},
            &CFGCMD_STANZA_CREATE => {},
            &CFGCMD_STANZA_DELETE => {},
            &CFGCMD_STANZA_UPGRADE => {},
            &CFGCMD_START => {},
            &CFGCMD_STOP => {},
            &CFGCMD_VERIFY => {},
        }
    },

    &CFGOPT_LOG_TIMESTAMP =>
    {
        &CFGDEF_SECTION => CFGDEF_SECTION_GLOBAL,
        &CFGDEF_TYPE => CFGDEF_TYPE_BOOLEAN,
        &CFGDEF_DEFAULT => true,
        &CFGDEF_COMMAND => CFGOPT_LOG_LEVEL_CONSOLE,
    },

    # Archive options
    #-------------------------------------------------------------------------------------------------------------------------------
    &CFGOPT_ARCHIVE_ASYNC =>
    {
        &CFGDEF_SECTION => CFGDEF_SECTION_GLOBAL,
        &CFGDEF_TYPE => CFGDEF_TYPE_BOOLEAN,
        &CFGDEF_DEFAULT => false,
        &CFGDEF_COMMAND =>
        {
            &CFGCMD_ARCHIVE_GET => {},
            &CFGCMD_ARCHIVE_PUSH => {},
        }
    },

    &CFGOPT_ARCHIVE_PUSH_QUEUE_MAX =>
    {
        &CFGDEF_SECTION => CFGDEF_SECTION_GLOBAL,
        &CFGDEF_TYPE => CFGDEF_TYPE_SIZE,
        &CFGDEF_REQUIRED => false,
        &CFGDEF_NAME_ALT =>
        {
            'archive-queue-max' => {},
        },
        &CFGDEF_ALLOW_RANGE => [0, 4 * 1024 * 1024 * 1024 * 1024 * 1024], # 0-4PB
        &CFGDEF_COMMAND =>
        {
            &CFGCMD_ARCHIVE_PUSH => {},
        },
        &CFGDEF_COMMAND_ROLE =>
        {
            &CFGCMD_ROLE_DEFAULT => {},
            &CFGCMD_ROLE_ASYNC => {},
        },
    },

    &CFGOPT_ARCHIVE_GET_QUEUE_MAX =>
    {
        &CFGDEF_SECTION => CFGDEF_SECTION_GLOBAL,
        &CFGDEF_TYPE => CFGDEF_TYPE_SIZE,
        &CFGDEF_DEFAULT => 128 * 1024 * 1024, # 128MB
        &CFGDEF_ALLOW_RANGE => [0, 4 * 1024 * 1024 * 1024 * 1024 * 1024], # 0-4PB
        &CFGDEF_COMMAND =>
        {
            &CFGCMD_ARCHIVE_GET => {},
        },
        &CFGDEF_COMMAND_ROLE =>
        {
            &CFGCMD_ROLE_DEFAULT => {},
            &CFGCMD_ROLE_ASYNC => {},
        },
    },

    # Backup options
    #-------------------------------------------------------------------------------------------------------------------------------
    &CFGOPT_ARCHIVE_CHECK =>
    {
        &CFGDEF_SECTION => CFGDEF_SECTION_GLOBAL,
        &CFGDEF_TYPE => CFGDEF_TYPE_BOOLEAN,
        &CFGDEF_DEFAULT => true,
        &CFGDEF_COMMAND =>
        {
            &CFGCMD_BACKUP =>
            {
                &CFGDEF_DEPEND =>
                {
                    &CFGDEF_DEPEND_OPTION => CFGOPT_ONLINE,
                    &CFGDEF_DEPEND_LIST => [true],
                },
            },
            &CFGCMD_CHECK => {},
        },
        &CFGDEF_COMMAND_ROLE =>
        {
            &CFGCMD_ROLE_DEFAULT => {},
        },
    },

    &CFGOPT_ARCHIVE_COPY =>
    {
        &CFGDEF_SECTION => CFGDEF_SECTION_GLOBAL,
        &CFGDEF_TYPE => CFGDEF_TYPE_BOOLEAN,
        &CFGDEF_DEFAULT => false,
        &CFGDEF_COMMAND =>
        {
            &CFGCMD_BACKUP =>
            {
                &CFGDEF_DEPEND =>
                {
                    &CFGDEF_DEPEND_OPTION => CFGOPT_ARCHIVE_CHECK,
                    &CFGDEF_DEPEND_LIST => [true],
                }
            }
        },
        &CFGDEF_COMMAND_ROLE =>
        {
            &CFGCMD_ROLE_DEFAULT => {},
        },
    },

    &CFGOPT_BACKUP_STANDBY =>
    {
        &CFGDEF_SECTION => CFGDEF_SECTION_GLOBAL,
        &CFGDEF_TYPE => CFGDEF_TYPE_BOOLEAN,
        &CFGDEF_DEFAULT => false,
        &CFGDEF_COMMAND =>
        {
            &CFGCMD_BACKUP => {},
            &CFGCMD_CHECK => {},
            &CFGCMD_STANZA_CREATE => {},
            &CFGCMD_STANZA_UPGRADE => {},
        },
        &CFGDEF_COMMAND_ROLE =>
        {
            &CFGCMD_ROLE_DEFAULT => {},
        },
    },

    &CFGOPT_CHECKSUM_PAGE =>
    {
        &CFGDEF_SECTION => CFGDEF_SECTION_GLOBAL,
        &CFGDEF_TYPE => CFGDEF_TYPE_BOOLEAN,
        &CFGDEF_REQUIRED => false,
        &CFGDEF_COMMAND =>
        {
            &CFGCMD_BACKUP => {},
        },
        &CFGDEF_COMMAND_ROLE =>
        {
            &CFGCMD_ROLE_DEFAULT => {},
        },
    },

    &CFGOPT_EXCLUDE =>
    {
        &CFGDEF_SECTION => CFGDEF_SECTION_GLOBAL,
        &CFGDEF_TYPE => CFGDEF_TYPE_LIST,
        &CFGDEF_REQUIRED => false,
        &CFGDEF_COMMAND =>
        {
            &CFGCMD_BACKUP => {},
        },
        &CFGDEF_COMMAND_ROLE =>
        {
            &CFGCMD_ROLE_DEFAULT => {},
        },
    },

    &CFGOPT_EXPIRE_AUTO =>
    {
        &CFGDEF_SECTION => CFGDEF_SECTION_GLOBAL,
        &CFGDEF_TYPE => CFGDEF_TYPE_BOOLEAN,
        &CFGDEF_DEFAULT => true,
        &CFGDEF_COMMAND =>
        {
            &CFGCMD_BACKUP => {},
        },
        &CFGDEF_COMMAND_ROLE =>
        {
            &CFGCMD_ROLE_DEFAULT => {},
        },
    },

    &CFGOPT_MANIFEST_SAVE_THRESHOLD =>
    {
        &CFGDEF_SECTION => CFGDEF_SECTION_GLOBAL,
        &CFGDEF_TYPE => CFGDEF_TYPE_SIZE,
        &CFGDEF_DEFAULT => 1 * 1024 * 1024 * 1024,
        &CFGDEF_ALLOW_RANGE => [1, 1024 * 1024 * 1024 * 1024],      # 1-1TB
        &CFGDEF_COMMAND =>
        {
            &CFGCMD_BACKUP => {},
        },
        &CFGDEF_COMMAND_ROLE =>
        {
            &CFGCMD_ROLE_DEFAULT => {},
        },
    },

    &CFGOPT_RESUME =>
    {
        &CFGDEF_SECTION => CFGDEF_SECTION_GLOBAL,
        &CFGDEF_TYPE => CFGDEF_TYPE_BOOLEAN,
        &CFGDEF_DEFAULT => true,
        &CFGDEF_COMMAND =>
        {
            &CFGCMD_BACKUP => {},
        },
        &CFGDEF_COMMAND_ROLE =>
        {
            &CFGCMD_ROLE_DEFAULT => {},
        },
    },

    &CFGOPT_START_FAST =>
    {
        &CFGDEF_SECTION => CFGDEF_SECTION_GLOBAL,
        &CFGDEF_TYPE => CFGDEF_TYPE_BOOLEAN,
        &CFGDEF_DEFAULT => false,
        &CFGDEF_COMMAND =>
        {
            &CFGCMD_BACKUP => {},
        },
        &CFGDEF_COMMAND_ROLE =>
        {
            &CFGCMD_ROLE_DEFAULT => {},
        },
    },

    &CFGOPT_STOP_AUTO =>
    {
        &CFGDEF_SECTION => CFGDEF_SECTION_GLOBAL,
        &CFGDEF_TYPE => CFGDEF_TYPE_BOOLEAN,
        &CFGDEF_DEFAULT => false,
        &CFGDEF_COMMAND =>
        {
            &CFGCMD_BACKUP => {},
        },
        &CFGDEF_COMMAND_ROLE =>
        {
            &CFGCMD_ROLE_DEFAULT => {},
        },
    },

    # Restore options
    #-------------------------------------------------------------------------------------------------------------------------------
    &CFGOPT_ARCHIVE_MODE =>
    {
        &CFGDEF_SECTION => CFGDEF_SECTION_GLOBAL,
        &CFGDEF_TYPE => CFGDEF_TYPE_STRING,
        &CFGDEF_DEFAULT => 'preserve',
        &CFGDEF_COMMAND =>
        {
            &CFGCMD_RESTORE => {},
        },
        &CFGDEF_ALLOW_LIST =>
        [
            'off',
            'preserve',
        ],
        &CFGDEF_COMMAND_ROLE =>
        {
            &CFGCMD_ROLE_DEFAULT => {},
        },
    },

    &CFGOPT_DB_INCLUDE =>
    {
        &CFGDEF_SECTION => CFGDEF_SECTION_GLOBAL,
        &CFGDEF_TYPE => CFGDEF_TYPE_LIST,
        &CFGDEF_REQUIRED => false,
        &CFGDEF_COMMAND =>
        {
            &CFGCMD_RESTORE => {},
        },
        &CFGDEF_COMMAND_ROLE =>
        {
            &CFGCMD_ROLE_DEFAULT => {},
        },
    },

    &CFGOPT_LINK_ALL =>
    {
        &CFGDEF_SECTION => CFGDEF_SECTION_GLOBAL,
        &CFGDEF_TYPE => CFGDEF_TYPE_BOOLEAN,
        &CFGDEF_DEFAULT => false,
        &CFGDEF_COMMAND =>
        {
            &CFGCMD_RESTORE => {},
        },
        &CFGDEF_COMMAND_ROLE =>
        {
            &CFGCMD_ROLE_DEFAULT => {},
        },
    },

    &CFGOPT_LINK_MAP =>
    {
        &CFGDEF_SECTION => CFGDEF_SECTION_GLOBAL,
        &CFGDEF_TYPE => CFGDEF_TYPE_HASH,
        &CFGDEF_REQUIRED => false,
        &CFGDEF_COMMAND =>
        {
            &CFGCMD_RESTORE => {},
        },
        &CFGDEF_COMMAND_ROLE =>
        {
            &CFGCMD_ROLE_DEFAULT => {},
        },
    },

    &CFGOPT_TABLESPACE_MAP_ALL =>
    {
        &CFGDEF_SECTION => CFGDEF_SECTION_GLOBAL,
        &CFGDEF_TYPE => CFGDEF_TYPE_STRING,
        &CFGDEF_REQUIRED => false,
        &CFGDEF_COMMAND =>
        {
            &CFGCMD_RESTORE => {},
        },
        &CFGDEF_COMMAND_ROLE =>
        {
            &CFGCMD_ROLE_DEFAULT => {},
        },
    },

    &CFGOPT_TABLESPACE_MAP =>
    {
        &CFGDEF_SECTION => CFGDEF_SECTION_GLOBAL,
        &CFGDEF_TYPE => CFGDEF_TYPE_HASH,
        &CFGDEF_REQUIRED => false,
        &CFGDEF_COMMAND =>
        {
            &CFGCMD_RESTORE => {},
        },
        &CFGDEF_COMMAND_ROLE =>
        {
            &CFGCMD_ROLE_DEFAULT => {},
        },
    },

    &CFGOPT_RECOVERY_OPTION =>
    {
        &CFGDEF_SECTION => CFGDEF_SECTION_GLOBAL,
        &CFGDEF_TYPE => CFGDEF_TYPE_HASH,
        &CFGDEF_REQUIRED => false,
        &CFGDEF_COMMAND =>
        {
            &CFGCMD_RESTORE => {},
        },
        &CFGDEF_DEPEND =>
        {
            &CFGDEF_DEPEND_OPTION => CFGOPT_TYPE,
            &CFGDEF_DEPEND_LIST =>
            [
                &CFGOPTVAL_RESTORE_TYPE_DEFAULT,
                &CFGOPTVAL_RESTORE_TYPE_IMMEDIATE,
                &CFGOPTVAL_RESTORE_TYPE_NAME,
                &CFGOPTVAL_RESTORE_TYPE_TIME,
                &CFGOPTVAL_RESTORE_TYPE_STANDBY,
                &CFGOPTVAL_RESTORE_TYPE_XID,
            ],
        },
        &CFGDEF_COMMAND_ROLE =>
        {
            &CFGCMD_ROLE_DEFAULT => {},
        },
    },

    # Stanza options
    #-------------------------------------------------------------------------------------------------------------------------------
    &CFGOPT_PG =>
    {
        &CFGDEF_TYPE => CFGDEF_TYPE_INTEGER,
        &CFGDEF_INTERNAL => true,
        &CFGDEF_REQUIRED => false,
        &CFGDEF_ALLOW_RANGE => [1, CFGDEF_INDEX_PG],
        &CFGDEF_COMMAND =>
        {
            &CFGCMD_ARCHIVE_GET => {},
            &CFGCMD_ARCHIVE_PUSH => {},
            &CFGCMD_BACKUP =>
            {
                &CFGDEF_COMMAND_ROLE =>
                {
                    &CFGCMD_ROLE_LOCAL => {},
                    &CFGCMD_ROLE_REMOTE => {},
                },
            },
            &CFGCMD_CHECK =>
            {
                &CFGDEF_COMMAND_ROLE =>
                {
                    &CFGCMD_ROLE_REMOTE => {},
                },
            },
            &CFGCMD_RESTORE => {},
            &CFGCMD_STANZA_CREATE =>
            {
                &CFGDEF_COMMAND_ROLE =>
                {
                    &CFGCMD_ROLE_REMOTE => {},
                },
            },
            &CFGCMD_STANZA_UPGRADE =>
            {
                &CFGDEF_COMMAND_ROLE =>
                {
                    &CFGCMD_ROLE_REMOTE => {},
                },
            },
        },
    },

    &CFGOPT_PG_LOCAL =>
    {
        &CFGDEF_GROUP => CFGOPTGRP_PG,
        &CFGDEF_SECTION => CFGDEF_SECTION_STANZA,
        &CFGDEF_INTERNAL => true,
        &CFGDEF_TYPE => CFGDEF_TYPE_BOOLEAN,
        &CFGDEF_DEFAULT => false,
        &CFGDEF_COMMAND =>
        {
            &CFGCMD_ARCHIVE_GET =>
            {
                &CFGDEF_INTERNAL => true,
            },
            &CFGCMD_ARCHIVE_PUSH =>
            {
                &CFGDEF_INTERNAL => true,
            },
            &CFGCMD_BACKUP => {},
            &CFGCMD_CHECK => {},
            &CFGCMD_EXPIRE => {},
            &CFGCMD_RESTORE =>
            {
                &CFGDEF_INTERNAL => true,
            },
            &CFGCMD_STANZA_CREATE => {},
            &CFGCMD_STANZA_DELETE => {},
            &CFGCMD_STANZA_UPGRADE => {},
            &CFGCMD_START => {},
            &CFGCMD_STOP => {},
        },
        &CFGDEF_COMMAND_ROLE =>
        {
            &CFGCMD_ROLE_DEFAULT => {},
            &CFGCMD_ROLE_ASYNC => {},
            &CFGCMD_ROLE_LOCAL => {},
        },
    },

    &CFGOPT_PG_HOST =>
    {
        &CFGDEF_GROUP => CFGOPTGRP_PG,
        &CFGDEF_SECTION => CFGDEF_SECTION_STANZA,
        &CFGDEF_TYPE => CFGDEF_TYPE_STRING,
        &CFGDEF_REQUIRED => false,
        &CFGDEF_NAME_ALT =>
        {
            'db-host' => {&CFGDEF_INDEX => 1, &CFGDEF_RESET => false},
            'db?-host' => {&CFGDEF_RESET => false},
        },
        &CFGDEF_COMMAND => CFGOPT_PG_LOCAL,
        &CFGDEF_COMMAND_ROLE =>
        {
            &CFGCMD_ROLE_DEFAULT => {},
            &CFGCMD_ROLE_ASYNC => {},
            &CFGCMD_ROLE_LOCAL => {},
        },
        &CFGDEF_DEPEND =>
        {
            &CFGDEF_DEPEND_OPTION => CFGOPT_PG_LOCAL,
            &CFGDEF_DEPEND_LIST => [false],
        },
    },

    &CFGOPT_PG_HOST_CMD =>
    {
        &CFGDEF_GROUP => CFGOPTGRP_PG,
        &CFGDEF_SECTION => CFGDEF_SECTION_STANZA,
        &CFGDEF_TYPE => CFGDEF_TYPE_STRING,
        &CFGDEF_REQUIRED => false,
        &CFGDEF_NAME_ALT =>
        {
            'db-cmd' => {&CFGDEF_INDEX => 1, &CFGDEF_RESET => false},
            'db?-cmd' => {&CFGDEF_RESET => false},
        },
        &CFGDEF_COMMAND =>
        {
            &CFGCMD_BACKUP => {},
            &CFGCMD_CHECK => {},
            &CFGCMD_EXPIRE => {},
            &CFGCMD_STANZA_CREATE => {},
            &CFGCMD_STANZA_DELETE => {},
            &CFGCMD_STANZA_UPGRADE => {},
            &CFGCMD_START => {},
            &CFGCMD_STOP => {},
        },
        &CFGDEF_COMMAND_ROLE =>
        {
            &CFGCMD_ROLE_DEFAULT => {},
            &CFGCMD_ROLE_ASYNC => {},
            &CFGCMD_ROLE_LOCAL => {},
        },
        &CFGDEF_DEPEND =>
        {
            &CFGDEF_DEPEND_OPTION => CFGOPT_PG_HOST
        },
    },

    &CFGOPT_PG_HOST_CONFIG =>
    {
        &CFGDEF_INHERIT => CFGOPT_PG_HOST_CMD,
        &CFGDEF_DEFAULT => CFGDEF_DEFAULT_CONFIG,
        &CFGDEF_REQUIRED => true,
        &CFGDEF_NAME_ALT =>
        {
            'db-config' => {&CFGDEF_INDEX => 1, &CFGDEF_RESET => false},
            'db?-config' => {&CFGDEF_RESET => false},
        },
    },

    &CFGOPT_PG_HOST_CONFIG_PATH =>
    {
        &CFGDEF_TYPE => CFGDEF_TYPE_PATH,
        &CFGDEF_INHERIT => CFGOPT_PG_HOST_CMD,
        &CFGDEF_DEFAULT => CFGDEF_DEFAULT_CONFIG_PATH,
    },

    &CFGOPT_PG_HOST_CONFIG_INCLUDE_PATH =>
    {
        &CFGDEF_TYPE => CFGDEF_TYPE_PATH,
        &CFGDEF_INHERIT => CFGOPT_PG_HOST_CMD,
        &CFGDEF_DEFAULT => CFGDEF_DEFAULT_CONFIG_INCLUDE_PATH,
    },

    &CFGOPT_PG_HOST_PORT =>
    {
        &CFGDEF_INHERIT => CFGOPT_PG_HOST_CMD,
        &CFGDEF_TYPE => CFGDEF_TYPE_INTEGER,
        &CFGDEF_REQUIRED => false,
        &CFGDEF_ALLOW_RANGE => [CFGDEF_DEFAULT_PROTOCOL_PORT_MIN, CFGDEF_DEFAULT_PROTOCOL_PORT_MAX],
        &CFGDEF_NAME_ALT =>
        {
            'db-ssh-port' => {&CFGDEF_INDEX => 1, &CFGDEF_RESET => false},
            'db?-ssh-port' => {&CFGDEF_RESET => false},
        },
    },

    &CFGOPT_PG_HOST_USER =>
    {
        &CFGDEF_INHERIT => CFGOPT_PG_HOST_CMD,
        &CFGDEF_DEFAULT => 'postgres',
        &CFGDEF_NAME_ALT =>
        {
            'db-user' => {&CFGDEF_INDEX => 1, &CFGDEF_RESET => false},
            'db?-user' => {&CFGDEF_RESET => false},
        },
        &CFGDEF_REQUIRED => false,
    },

    &CFGOPT_PG_DATABASE =>
    {
        &CFGDEF_GROUP => CFGOPTGRP_PG,
        &CFGDEF_SECTION => CFGDEF_SECTION_STANZA,
        &CFGDEF_TYPE => CFGDEF_TYPE_STRING,
        &CFGDEF_DEFAULT => 'postgres',
        &CFGDEF_COMMAND => CFGOPT_PG_PORT,
        &CFGDEF_DEPEND => CFGOPT_PG_PORT,
    },

    &CFGOPT_PG_PATH =>
    {
        &CFGDEF_GROUP => CFGOPTGRP_PG,
        &CFGDEF_SECTION => CFGDEF_SECTION_STANZA,
        &CFGDEF_TYPE => CFGDEF_TYPE_PATH,
        &CFGDEF_REQUIRED => true,
        &CFGDEF_NAME_ALT =>
        {
            'db-path' => {&CFGDEF_INDEX => 1, &CFGDEF_RESET => false},
            'db?-path' => {&CFGDEF_RESET => false},
        },
        &CFGDEF_COMMAND =>
        {
            &CFGCMD_ARCHIVE_GET => {},
            &CFGCMD_ARCHIVE_PUSH =>
            {
                &CFGDEF_REQUIRED => false
            },
            &CFGCMD_BACKUP => {},
            &CFGCMD_CHECK => {},
            &CFGCMD_RESTORE => {},
            &CFGCMD_STANZA_CREATE => {},
            &CFGCMD_STANZA_DELETE => {},
            &CFGCMD_STANZA_UPGRADE => {},
        },
    },

    &CFGOPT_PG_PORT =>
    {
        &CFGDEF_GROUP => CFGOPTGRP_PG,
        &CFGDEF_SECTION => CFGDEF_SECTION_STANZA,
        &CFGDEF_TYPE => CFGDEF_TYPE_INTEGER,
        &CFGDEF_DEFAULT => 5432,
        &CFGDEF_ALLOW_RANGE => [CFGDEF_DEFAULT_PROTOCOL_PORT_MIN, CFGDEF_DEFAULT_PROTOCOL_PORT_MAX],
        &CFGDEF_NAME_ALT =>
        {
            'db-port' => {&CFGDEF_INDEX => 1, &CFGDEF_RESET => false},
            'db?-port' => {&CFGDEF_RESET => false},
        },
        &CFGDEF_COMMAND =>
        {
            &CFGCMD_BACKUP => {},
            &CFGCMD_CHECK => {},
            &CFGCMD_STANZA_CREATE => {},
            &CFGCMD_STANZA_DELETE => {},
            &CFGCMD_STANZA_UPGRADE => {},
        },
        &CFGDEF_DEPEND =>
        {
            &CFGDEF_DEPEND_OPTION => CFGOPT_PG_PATH
        },
    },

    &CFGOPT_PG_SOCKET_PATH =>
    {
        &CFGDEF_INHERIT => CFGOPT_PG_PORT,
        &CFGDEF_TYPE => CFGDEF_TYPE_PATH,
        &CFGDEF_DEFAULT => undef,
        &CFGDEF_REQUIRED => false,
        &CFGDEF_NAME_ALT =>
        {
            'db-socket-path' => {&CFGDEF_INDEX => 1, &CFGDEF_RESET => false},
            'db?-socket-path' => {&CFGDEF_RESET => false},
        },
    },

    &CFGOPT_PG_USER =>
    {
        &CFGDEF_GROUP => CFGOPTGRP_PG,
        &CFGDEF_SECTION => CFGDEF_SECTION_STANZA,
        &CFGDEF_TYPE => CFGDEF_TYPE_STRING,
        &CFGDEF_REQUIRED => false,
        &CFGDEF_COMMAND =>
        {
            &CFGCMD_BACKUP => {},
            &CFGCMD_CHECK => {},
            &CFGCMD_STANZA_CREATE => {},
            &CFGCMD_STANZA_DELETE => {},
            &CFGCMD_STANZA_UPGRADE => {},
        },
        &CFGDEF_DEPEND =>
        {
            &CFGDEF_DEPEND_OPTION => CFGOPT_PG_PATH
        },
    },
);

####################################################################################################################################
# Process command define defaults
####################################################################################################################################
foreach my $strCommand (sort(keys(%{$rhCommandDefine})))
{
    # Commands are external by default
    if (!defined($rhCommandDefine->{$strCommand}{&CFGDEF_INTERNAL}))
    {
        $rhCommandDefine->{$strCommand}{&CFGDEF_INTERNAL} = false;
    }

    # Log files are created by default
    if (!defined($rhCommandDefine->{$strCommand}{&CFGDEF_LOG_FILE}))
    {
        $rhCommandDefine->{$strCommand}{&CFGDEF_LOG_FILE} = true;
    }

    # Default log level is INFO
    if (!defined($rhCommandDefine->{$strCommand}{&CFGDEF_LOG_LEVEL_DEFAULT}))
    {
        $rhCommandDefine->{$strCommand}{&CFGDEF_LOG_LEVEL_DEFAULT} = INFO;
    }

    # Default lock required is false
    if (!defined($rhCommandDefine->{$strCommand}{&CFGDEF_LOCK_REQUIRED}))
    {
        $rhCommandDefine->{$strCommand}{&CFGDEF_LOCK_REQUIRED} = false;
    }

    # Default lock remote required is false
    if (!defined($rhCommandDefine->{$strCommand}{&CFGDEF_LOCK_REMOTE_REQUIRED}))
    {
        $rhCommandDefine->{$strCommand}{&CFGDEF_LOCK_REMOTE_REQUIRED} = false;
    }

    # Lock type must be set if a lock is required
    if (!defined($rhCommandDefine->{$strCommand}{&CFGDEF_LOCK_TYPE}))
    {
        # Is a lock type required?
        if ($rhCommandDefine->{$strCommand}{&CFGDEF_LOCK_REQUIRED})
        {
            confess &log(ERROR, "lock type is required for command '${strCommand}'");
        }

        $rhCommandDefine->{$strCommand}{&CFGDEF_LOCK_TYPE} = CFGDEF_LOCK_TYPE_NONE;
    }
    else
    {
        if ($rhCommandDefine->{$strCommand}{&CFGDEF_LOCK_REQUIRED} &&
            $rhCommandDefine->{$strCommand}{&CFGDEF_LOCK_TYPE} eq CFGDEF_LOCK_TYPE_NONE)
        {
            confess &log(ERROR, "lock type is required for command '${strCommand}' and cannot be 'none'");
        }
    }

    # Default parameter allowed is false
    if (!defined($rhCommandDefine->{$strCommand}{&CFGDEF_PARAMETER_ALLOWED}))
    {
        $rhCommandDefine->{$strCommand}{&CFGDEF_PARAMETER_ALLOWED} = false;
    }

    # All commands have the default role
    if (!defined($rhCommandDefine->{$strCommand}{&CFGDEF_COMMAND_ROLE}{&CFGCMD_ROLE_DEFAULT}))
    {
        $rhCommandDefine->{$strCommand}{&CFGDEF_COMMAND_ROLE}{&CFGCMD_ROLE_DEFAULT} = {};
    }
}

####################################################################################################################################
# Process option group defaults
####################################################################################################################################
foreach my $strGroup (sort(keys(%{$rhOptionGroupDefine})))
{
    # Error if prefix and index total are not both defined
    if ((defined($rhOptionGroupDefine->{$strGroup}{&CFGDEF_PREFIX}) &&
            !defined($rhOptionGroupDefine->{$strGroup}{&CFGDEF_INDEX_TOTAL})) ||
        (!defined($rhOptionGroupDefine->{$strGroup}{&CFGDEF_PREFIX}) &&
            defined($rhOptionGroupDefine->{$strGroup}{&CFGDEF_INDEX_TOTAL})))
    {
        confess &log(
            ASSERT, "CFGDEF_PREFIX and CFGDEF_INDEX_TOTAL must both be defined (or neither) for option group '${strGroup}'");
    }
}

####################################################################################################################################
# Process option define defaults
####################################################################################################################################
foreach my $strKey (sort(keys(%hConfigDefine)))
{
    my $rhOption = $hConfigDefine{$strKey};

    # Error on invalid configuration
    if (defined($rhOption->{&CFGDEF_INDEX_TOTAL}))
    {
        confess &log(ASSERT, "CFGDEF_INDEX_TOTAL cannot be defined for option '${strKey}'");
    }

    if (defined($rhOption->{&CFGDEF_PREFIX}))
    {
        confess &log(ASSERT, "CFGDEF_PREFIX cannot be defined for option '${strKey}'");
    }

    # If the define is a scalar then copy the entire define from the referenced option
    if (defined($hConfigDefine{$strKey}{&CFGDEF_INHERIT}))
    {
        # Make a copy in case there are overrides that need to be applied after inheriting
        my $hConfigDefineOverride = dclone($hConfigDefine{$strKey});

        # Copy the option being inherited from
        $hConfigDefine{$strKey} = dclone($hConfigDefine{$hConfigDefine{$strKey}{&CFGDEF_INHERIT}});

        # No need to copy the inheritance key
        delete($hConfigDefine{$strKey}{&CFGDEF_INHERIT});

        # It makes no sense to inherit alt names - they must be specified for each option
        delete($hConfigDefine{$strKey}{&CFGDEF_NAME_ALT});

        # Apply overrides
        foreach my $strOptionDef (sort(keys(%{$hConfigDefineOverride})))
        {
            $hConfigDefine{$strKey}{$strOptionDef} = $hConfigDefineOverride->{$strOptionDef};
        }

        # Update option variable with new hash reference
        $rhOption = $hConfigDefine{$strKey}
    }

    # If the option group is defined then copy configuration from the group to the option
    if (defined($rhOption->{&CFGDEF_GROUP}))
    {
        my $rhGroup = $rhOptionGroupDefine->{$hConfigDefine{$strKey}{&CFGDEF_GROUP}};

        $rhOption->{&CFGDEF_INDEX_TOTAL} = $rhGroup->{&CFGDEF_INDEX_TOTAL};
        $rhOption->{&CFGDEF_PREFIX} = $rhGroup->{&CFGDEF_PREFIX};
    }

    # If command is not specified then the option is valid for all commands except version and help
    if (!defined($rhOption->{&CFGDEF_COMMAND}))
    {
        foreach my $strCommand (sort(keys(%{$rhCommandDefine})))
        {
            next if $strCommand eq CFGCMD_HELP || $strCommand eq CFGCMD_VERSION;

            $rhOption->{&CFGDEF_COMMAND}{$strCommand} = {};
        }
    }
    # Else if the command section is a scalar then copy the section from the referenced option
    elsif (defined($hConfigDefine{$strKey}{&CFGDEF_COMMAND}) && !ref($hConfigDefine{$strKey}{&CFGDEF_COMMAND}))
    {
        $hConfigDefine{$strKey}{&CFGDEF_COMMAND} =
            dclone($hConfigDefine{$hConfigDefine{$strKey}{&CFGDEF_COMMAND}}{&CFGDEF_COMMAND});
    }

    # If the required section is a scalar then copy the section from the referenced option
    if (defined($hConfigDefine{$strKey}{&CFGDEF_DEPEND}) && !ref($hConfigDefine{$strKey}{&CFGDEF_DEPEND}))
    {
        $hConfigDefine{$strKey}{&CFGDEF_DEPEND} =
            dclone($hConfigDefine{$hConfigDefine{$strKey}{&CFGDEF_DEPEND}}{&CFGDEF_DEPEND});
    }

    # If the allow list is a scalar then copy the list from the referenced option
    if (defined($hConfigDefine{$strKey}{&CFGDEF_ALLOW_LIST}) && !ref($hConfigDefine{$strKey}{&CFGDEF_ALLOW_LIST}))
    {
        $hConfigDefine{$strKey}{&CFGDEF_ALLOW_LIST} =
            dclone($hConfigDefine{$hConfigDefine{$strKey}{&CFGDEF_ALLOW_LIST}}{&CFGDEF_ALLOW_LIST});
    }

    # Default type is string
    if (!defined($hConfigDefine{$strKey}{&CFGDEF_TYPE}))
    {
        &log(ASSERT, "type is required for option '${strKey}'");
    }

    # Default required is true
    if (!defined($hConfigDefine{$strKey}{&CFGDEF_REQUIRED}))
    {
        $hConfigDefine{$strKey}{&CFGDEF_REQUIRED} = true;
    }

    # Default internal is false
    if (!defined($hConfigDefine{$strKey}{&CFGDEF_INTERNAL}))
    {
        $hConfigDefine{$strKey}{&CFGDEF_INTERNAL} = false;
    }

    # Set index total for any option where it has not been explicitly defined
    if (!defined($hConfigDefine{$strKey}{&CFGDEF_INDEX_TOTAL}))
    {
        $hConfigDefine{$strKey}{&CFGDEF_INDEX_TOTAL} = 1;
    }

    # All boolean config options can be negated.  Boolean command-line options must be marked for negation individually.
    if ($hConfigDefine{$strKey}{&CFGDEF_TYPE} eq CFGDEF_TYPE_BOOLEAN && defined($hConfigDefine{$strKey}{&CFGDEF_SECTION}))
    {
        $hConfigDefine{$strKey}{&CFGDEF_NEGATE} = true;
    }

    # Default for negation is false
    if (!defined($hConfigDefine{$strKey}{&CFGDEF_NEGATE}))
    {
        $hConfigDefine{$strKey}{&CFGDEF_NEGATE} = false;
    }

    # All config options can be reset
    if (defined($hConfigDefine{$strKey}{&CFGDEF_SECTION}))
    {
        $hConfigDefine{$strKey}{&CFGDEF_RESET} = true;
    }
    elsif (!defined($hConfigDefine{$strKey}{&CFGDEF_RESET}))
    {
        $hConfigDefine{$strKey}{&CFGDEF_RESET} = false;
    }

    # By default options are not secure
    if (!defined($hConfigDefine{$strKey}{&CFGDEF_SECURE}))
    {
        $hConfigDefine{$strKey}{&CFGDEF_SECURE} = false;
    }

    # Set all indices to 1 by default - this defines how many copies of any option there can be
    if (!defined($hConfigDefine{$strKey}{&CFGDEF_INDEX_TOTAL}))
    {
        $hConfigDefine{$strKey}{&CFGDEF_INDEX_TOTAL} = 1;
    }

    # All int, size and time options must have an allow range
    if (($hConfigDefine{$strKey}{&CFGDEF_TYPE} eq CFGDEF_TYPE_INTEGER ||
         $hConfigDefine{$strKey}{&CFGDEF_TYPE} eq CFGDEF_TYPE_TIME ||
         $hConfigDefine{$strKey}{&CFGDEF_TYPE} eq CFGDEF_TYPE_SIZE) &&
         !(defined($hConfigDefine{$strKey}{&CFGDEF_ALLOW_RANGE}) || defined($hConfigDefine{$strKey}{&CFGDEF_ALLOW_LIST})))
    {
        confess &log(ASSERT, "int/size/time option '${strKey}' must have allow range or list");
    }

    # Ensure all commands are valid
    foreach my $strCommand (sort(keys(%{$hConfigDefine{$strKey}{&CFGDEF_COMMAND}})))
    {
        if (!defined($rhCommandDefine->{$strCommand}))
        {
            confess &log(ASSERT, "invalid command '${strCommand}'");
        }
    }
}

# Generate valid command roles for each option
foreach my $strOption (sort(keys(%hConfigDefine)))
{
    my $rhOption = $hConfigDefine{$strOption};

    # Generate valid command roles for each command in the option
    foreach my $strCommand (sort(keys(%{$rhOption->{&CFGDEF_COMMAND}})))
    {
        # If command roles are defined in the option command override then check that they are valid
        if (defined($rhOption->{&CFGDEF_COMMAND}{$strCommand}{&CFGDEF_COMMAND_ROLE}))
        {
            foreach my $strCommandRole (sort(keys(%{$rhOption->{&CFGDEF_COMMAND}{$strCommand}{&CFGDEF_COMMAND_ROLE}})))
            {
                if (!defined($rhCommandDefine->{$strCommand}{&CFGDEF_COMMAND_ROLE}{$strCommandRole}))
                {
                    confess &log(
                        ASSERT, "option '${strOption}', command '${strCommand}' has invalid command role '${strCommandRole}'");
                }
            }
        }
        # Else if the option has command roles defined then use the intersection of command roles with the command
        elsif (defined($rhOption->{&CFGDEF_COMMAND_ROLE}))
        {
            foreach my $strCommandRole (sort(keys(%{$rhOption->{&CFGDEF_COMMAND_ROLE}})))
            {
                if (defined($rhCommandDefine->{$strCommand}{&CFGDEF_COMMAND_ROLE}{$strCommandRole}))
                {
                    $rhOption->{&CFGDEF_COMMAND}{$strCommand}{&CFGDEF_COMMAND_ROLE}{$strCommandRole} = {};
                }
            }
        }
        # Else copy the command roles from the command
        else
        {
            foreach my $strCommandRole (sort(keys(%{$rhCommandDefine->{$strCommand}{&CFGDEF_COMMAND_ROLE}})))
            {
                $rhOption->{&CFGDEF_COMMAND}{$strCommand}{&CFGDEF_COMMAND_ROLE}{$strCommandRole} = {};
            }
        }
    }

    # Remove option command roles so they don't accidentally get used in processing (since they were copied to option commands)
    delete($rhOption->{&CFGDEF_COMMAND_ROLE});
}

####################################################################################################################################
# Get option definition
####################################################################################################################################
sub cfgDefine
{
    return dclone(\%hConfigDefine);
}

push @EXPORT, qw(cfgDefine);

####################################################################################################################################
# Get command definition
####################################################################################################################################
sub cfgDefineCommand
{
    return dclone($rhCommandDefine);
}

push @EXPORT, qw(cfgDefineCommand);

####################################################################################################################################
# Get option group definition
####################################################################################################################################
sub cfgDefineOptionGroup
{
    return dclone($rhOptionGroupDefine);
}

push @EXPORT, qw(cfgDefineOptionGroup);

####################################################################################################################################
# Get list of all commands
####################################################################################################################################
sub cfgDefineCommandList
{
    # Return sorted list
    return (sort(keys(%{$rhCommandDefine})));
}

push @EXPORT, qw(cfgDefineCommandList);

####################################################################################################################################
# Get list of all option types
####################################################################################################################################
sub cfgDefineOptionTypeList
{
    my $rhOptionTypeMap;

    # Get unique list of types
    foreach my $strOption (sort(keys(%hConfigDefine)))
    {
        my $strOptionType = $hConfigDefine{$strOption}{&CFGDEF_TYPE};

        if (!defined($rhOptionTypeMap->{$strOptionType}))
        {
            $rhOptionTypeMap->{$strOptionType} = true;
        }
    };

    # Return sorted list
    return (sort(keys(%{$rhOptionTypeMap})));
}

push @EXPORT, qw(cfgDefineOptionTypeList);

1;<|MERGE_RESOLUTION|>--- conflicted
+++ resolved
@@ -1704,36 +1704,6 @@
         &CFGDEF_ALLOW_RANGE => [1, CFGDEF_INDEX_REPO],
         &CFGDEF_COMMAND =>
         {
-<<<<<<< HEAD
-            &CFGCMD_ARCHIVE_GET => {},
-            &CFGCMD_ARCHIVE_PUSH =>
-            {
-                &CFGDEF_INTERNAL => true,
-            },
-            &CFGCMD_BACKUP => {},
-            &CFGCMD_CHECK =>
-            {
-                &CFGDEF_INTERNAL => true,
-            },
-            &CFGCMD_EXPIRE => {},
-            &CFGCMD_INFO => {},
-            &CFGCMD_REPO_CREATE => {},
-            &CFGCMD_REPO_GET => {},
-            &CFGCMD_REPO_LS => {},
-            &CFGCMD_REPO_PUT => {},
-            &CFGCMD_REPO_RM => {},
-            &CFGCMD_RESTORE => {},
-            &CFGCMD_STANZA_CREATE =>
-            {
-                &CFGDEF_INTERNAL => true,
-            },
-            &CFGCMD_STANZA_DELETE => {},
-            &CFGCMD_STANZA_UPGRADE =>
-            {
-                &CFGDEF_INTERNAL => true,
-            },
-            &CFGCMD_VERIFY => {},
-=======
             &CFGCMD_ARCHIVE_GET =>
             {
                 &CFGDEF_COMMAND_ROLE =>
@@ -1862,7 +1832,6 @@
                     &CFGCMD_ROLE_REMOTE => {},
                 },
             },
->>>>>>> a2a400b2
         },
     },
 
