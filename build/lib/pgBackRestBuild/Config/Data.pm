####################################################################################################################################
# Configuration Definition Data
#
# Contains the defines for options: which commands the option can/cannot be specified, for which commands it is required, default
# settings, types, ranges, whether the option is negatable, whether it has dependencies, etc. The initial section is the global
# section meaning the defines defined there apply to all commands listed for the option.
#
# CFGDEF_INHERIT:
#     Inherit all definitions for the referenced option.  Any definitions can be overridden.
#
# CFGDEF_COMMAND:
#     List of commands the option can be used with this option.  An empty hash signifies that the command does not deviate from the
#     option defaults.  Otherwise, overrides can be specified.
#
# NOTE: If the option (A) has a dependency on another option (B) then the CFGCMD_ must also be specified in the other option
#         (B), else it will still error on the option (A).
#
# CFGDEF_REQUIRED:
#   In global section:
#       true - if the option does not have a default, then setting CFGDEF_REQUIRED in the global section means all commands
#              listed in CFGDEF_COMMAND require the user to set it.
#       false - no commands listed require it as an option but it can be set. This can be overridden for individual commands by
#               setting CFGDEF_REQUIRED in the CFGDEF_COMMAND section.
#   In CFGDEF_COMMAND section:
#       true - the option must be set somehow for the command, either by default (CFGDEF_DEFAULT) or by the user.
#           &CFGCMD_CHECK =>
#           {
#               &CFGDEF_REQUIRED => true
#           },
#       false - mainly used for overriding the CFGDEF_REQUIRED in the global section.
#
# CFGDEF_DEFAULT:
#   Sets a default for the option for all commands if listed in the global section, or for specific commands if listed in the
#   CFGDEF_COMMAND section. All boolean types require a default.
#
# CFGDEF_NEGATE:
#   The option can be negated with "no" e.g. --no-compress.  This applies to options that are only valid on the command line (i.e.
#   no config section defined) and if not specifically defined, the default is false.  All config file boolean options are
#   automatically negatable.
#
# CFGDEF_RESET:
#   The option can be reset to default even if the default is undefined.
#
# CFGDEF_DEPEND:
#   Specify the dependencies this option has on another option. All commands listed for this option must also be listed in the
#   dependent option(s).
#   CFGDEF_DEPEND_LIST further defines the allowable settings for the depended option.
#
# CFGDEF_ALLOW_LIST:
#   Lists the allowable settings for the option.
#
# CFGDEF_INTERNAL:
#   Option is used by the command internally but is not exposed in the documentation.  This is useful for commands that need to know
#   where they are running by looking at other options in the config.  Also good for test options.
####################################################################################################################################
package pgBackRestBuild::Config::Data;

use strict;
use warnings FATAL => qw(all);
use Carp qw(confess);

use Cwd qw(abs_path);
use Exporter qw(import);
    our @EXPORT = qw();
use File::Basename qw(dirname basename);
use Getopt::Long qw(GetOptions);
use Storable qw(dclone);

use pgBackRestDoc::Common::Exception;
use pgBackRestDoc::Common::Log;
use pgBackRestDoc::ProjectInfo;

use pgBackRestTest::Common::Wait;

####################################################################################################################################
# Command constants - commands that are allowed in the exe
####################################################################################################################################
use constant CFGCMD_ARCHIVE_GET                                     => 'archive-get';
use constant CFGCMD_ARCHIVE_PUSH                                    => 'archive-push';
use constant CFGCMD_BACKUP                                          => 'backup';
    push @EXPORT, qw(CFGCMD_BACKUP);
use constant CFGCMD_CHECK                                           => 'check';
use constant CFGCMD_EXPIRE                                          => 'expire';
use constant CFGCMD_HELP                                            => 'help';
    push @EXPORT, qw(CFGCMD_HELP);
use constant CFGCMD_INFO                                            => 'info';
    push @EXPORT, qw(CFGCMD_INFO);
use constant CFGCMD_REPO_CREATE                                     => 'repo-create';
use constant CFGCMD_REPO_GET                                        => 'repo-get';
use constant CFGCMD_REPO_LS                                         => 'repo-ls';
use constant CFGCMD_REPO_PUT                                        => 'repo-put';
use constant CFGCMD_REPO_RM                                         => 'repo-rm';
use constant CFGCMD_RESTORE                                         => 'restore';
use constant CFGCMD_STANZA_CREATE                                   => 'stanza-create';
use constant CFGCMD_STANZA_DELETE                                   => 'stanza-delete';
use constant CFGCMD_STANZA_UPGRADE                                  => 'stanza-upgrade';
use constant CFGCMD_START                                           => 'start';
use constant CFGCMD_STOP                                            => 'stop';
use constant CFGCMD_VERIFY                                          => 'verify';
use constant CFGCMD_VERSION                                         => 'version';

####################################################################################################################################
# Option constants - options that are allowed for commands
####################################################################################################################################

# Command-line only options
#-----------------------------------------------------------------------------------------------------------------------------------
use constant CFGOPT_CONFIG                                          => 'config';
    push @EXPORT, qw(CFGOPT_CONFIG);
use constant CFGOPT_CONFIG_PATH                                     => 'config-path';
use constant CFGOPT_CONFIG_INCLUDE_PATH                             => 'config-include-path';
use constant CFGOPT_DELTA                                           => 'delta';
use constant CFGOPT_DRYRUN                                          => 'dry-run';
use constant CFGOPT_FORCE                                           => 'force';
use constant CFGOPT_ONLINE                                          => 'online';
use constant CFGOPT_SET                                             => 'set';
use constant CFGOPT_STANZA                                          => 'stanza';
    push @EXPORT, qw(CFGOPT_STANZA);
use constant CFGOPT_TARGET                                          => 'target';
use constant CFGOPT_TARGET_EXCLUSIVE                                => 'target-exclusive';
use constant CFGOPT_TARGET_ACTION                                   => 'target-action';
use constant CFGOPT_TARGET_TIMELINE                                 => 'target-timeline';
use constant CFGOPT_TYPE                                            => 'type';
use constant CFGOPT_OUTPUT                                          => 'output';

# Command-line only local/remote options
#-----------------------------------------------------------------------------------------------------------------------------------
use constant CFGOPT_EXEC_ID                                         => 'exec-id';
use constant CFGOPT_PROCESS                                         => 'process';
use constant CFGOPT_REMOTE_TYPE                                     => 'remote-type';

# Command-line only storage options
#-----------------------------------------------------------------------------------------------------------------------------------
use constant CFGOPT_CIPHER_PASS                                     => 'cipher-pass';
use constant CFGOPT_FILTER                                          => 'filter';
use constant CFGOPT_IGNORE_MISSING                                  => 'ignore-missing';
use constant CFGOPT_RAW                                             => 'raw';
use constant CFGOPT_RECURSE                                         => 'recurse';
use constant CFGOPT_SORT                                            => 'sort';

# General options
#-----------------------------------------------------------------------------------------------------------------------------------
use constant CFGOPT_ARCHIVE_TIMEOUT                                 => 'archive-timeout';
use constant CFGOPT_BUFFER_SIZE                                     => 'buffer-size';
use constant CFGOPT_DB_TIMEOUT                                      => 'db-timeout';
use constant CFGOPT_COMPRESS                                        => 'compress';
use constant CFGOPT_COMPRESS_TYPE                                   => 'compress-type';
use constant CFGOPT_COMPRESS_LEVEL                                  => 'compress-level';
use constant CFGOPT_COMPRESS_LEVEL_NETWORK                          => 'compress-level-network';
use constant CFGOPT_IO_TIMEOUT                                      => 'io-timeout';
use constant CFGOPT_NEUTRAL_UMASK                                   => 'neutral-umask';
use constant CFGOPT_PROTOCOL_TIMEOUT                                => 'protocol-timeout';
use constant CFGOPT_PROCESS_MAX                                     => 'process-max';
use constant CFGOPT_SCK_BLOCK                                       => 'sck-block';
use constant CFGOPT_SCK_KEEP_ALIVE                                  => 'sck-keep-alive';
use constant CFGOPT_TCP_KEEP_ALIVE_COUNT                            => 'tcp-keep-alive-count';
use constant CFGOPT_TCP_KEEP_ALIVE_IDLE                             => 'tcp-keep-alive-idle';
use constant CFGOPT_TCP_KEEP_ALIVE_INTERVAL                         => 'tcp-keep-alive-interval';

# Commands
use constant CFGOPT_CMD_SSH                                         => 'cmd-ssh';

# Paths
use constant CFGOPT_LOCK_PATH                                       => 'lock-path';
    push @EXPORT, qw(CFGOPT_LOCK_PATH);
use constant CFGOPT_LOG_PATH                                        => 'log-path';
    push @EXPORT, qw(CFGOPT_LOG_PATH);
use constant CFGOPT_SPOOL_PATH                                      => 'spool-path';
    push @EXPORT, qw(CFGOPT_SPOOL_PATH);

# Logging
use constant CFGOPT_LOG_LEVEL_CONSOLE                               => 'log-level-console';
use constant CFGOPT_LOG_LEVEL_FILE                                  => 'log-level-file';
use constant CFGOPT_LOG_LEVEL_STDERR                                => 'log-level-stderr';
    push @EXPORT, qw(CFGOPT_LOG_LEVEL_STDERR);
use constant CFGOPT_LOG_SUBPROCESS                                  => 'log-subprocess';
use constant CFGOPT_LOG_TIMESTAMP                                   => 'log-timestamp';
    push @EXPORT, qw(CFGOPT_LOG_TIMESTAMP);

# Repository options
#-----------------------------------------------------------------------------------------------------------------------------------
# Determines how many repositories can be configured
use constant CFGDEF_INDEX_REPO                                      => 1;

# Prefix that must be used by all repo options that allow multiple configurations
use constant CFGDEF_PREFIX_REPO                                     => 'repo';

# Set default repository
use constant CFGOPT_REPO                                            => CFGDEF_PREFIX_REPO;

# Repository General
use constant CFGOPT_REPO_CIPHER_TYPE                                => CFGDEF_PREFIX_REPO . '-cipher-type';
use constant CFGOPT_REPO_CIPHER_PASS                                => CFGDEF_PREFIX_REPO . '-cipher-pass';
use constant CFGOPT_REPO_HARDLINK                                   => CFGDEF_PREFIX_REPO . '-hardlink';
use constant CFGOPT_REPO_PATH                                       => CFGDEF_PREFIX_REPO . '-path';
    push @EXPORT, qw(CFGOPT_REPO_PATH);
use constant CFGOPT_REPO_TYPE                                       => CFGDEF_PREFIX_REPO . '-type';

# Repository Retention
use constant CFGOPT_REPO_RETENTION_ARCHIVE                          => CFGDEF_PREFIX_REPO . '-retention-archive';
use constant CFGOPT_REPO_RETENTION_ARCHIVE_TYPE                     => CFGDEF_PREFIX_REPO . '-retention-archive-type';
use constant CFGOPT_REPO_RETENTION_DIFF                             => CFGDEF_PREFIX_REPO . '-retention-diff';
use constant CFGOPT_REPO_RETENTION_FULL                             => CFGDEF_PREFIX_REPO . '-retention-full';
use constant CFGOPT_REPO_RETENTION_FULL_TYPE                        => CFGDEF_PREFIX_REPO . '-retention-full-type';

# Repository Host
use constant CFGOPT_REPO_LOCAL                                      => CFGDEF_PREFIX_REPO . '-local';

use constant CFGOPT_REPO_HOST                                       => CFGDEF_PREFIX_REPO . '-host';
use constant CFGOPT_REPO_HOST_CMD                                   => CFGOPT_REPO_HOST . '-cmd';
    push @EXPORT, qw(CFGOPT_REPO_HOST_CMD);
use constant CFGOPT_REPO_HOST_CONFIG                                => CFGOPT_REPO_HOST . '-config';
use constant CFGOPT_REPO_HOST_CONFIG_INCLUDE_PATH                   => CFGOPT_REPO_HOST_CONFIG . '-include-path';
use constant CFGOPT_REPO_HOST_CONFIG_PATH                           => CFGOPT_REPO_HOST_CONFIG . '-path';
use constant CFGOPT_REPO_HOST_PORT                                  => CFGOPT_REPO_HOST . '-port';
use constant CFGOPT_REPO_HOST_USER                                  => CFGOPT_REPO_HOST . '-user';

# Repository Azure
use constant CFGDEF_REPO_AZURE                                      => CFGDEF_PREFIX_REPO . '-azure';
use constant CFGOPT_REPO_AZURE_ACCOUNT                              => CFGDEF_REPO_AZURE . '-account';
use constant CFGOPT_REPO_AZURE_CA_FILE                              => CFGDEF_REPO_AZURE . '-ca-file';
use constant CFGOPT_REPO_AZURE_CA_PATH                              => CFGDEF_REPO_AZURE . '-ca-path';
use constant CFGOPT_REPO_AZURE_CONTAINER                            => CFGDEF_REPO_AZURE . '-container';
use constant CFGOPT_REPO_AZURE_ENDPOINT                             => CFGDEF_REPO_AZURE . '-endpoint';
use constant CFGOPT_REPO_AZURE_HOST                                 => CFGDEF_REPO_AZURE . '-host';
use constant CFGOPT_REPO_AZURE_KEY                                  => CFGDEF_REPO_AZURE . '-key';
use constant CFGOPT_REPO_AZURE_KEY_TYPE                             => CFGDEF_REPO_AZURE . '-key-type';
use constant CFGOPT_REPO_AZURE_PORT                                 => CFGDEF_REPO_AZURE . '-port';
use constant CFGOPT_REPO_AZURE_VERIFY_TLS                           => CFGDEF_REPO_AZURE . '-verify-tls';

# Repository S3
use constant CFGDEF_REPO_S3                                         => CFGDEF_PREFIX_REPO . '-s3';
use constant CFGOPT_REPO_S3_KEY                                     => CFGDEF_REPO_S3 . '-key';
use constant CFGOPT_REPO_S3_KEY_SECRET                              => CFGDEF_REPO_S3 . '-key-secret';
use constant CFGOPT_REPO_S3_KEY_TYPE                                => CFGDEF_REPO_S3 . '-key-type';
use constant CFGOPT_REPO_S3_BUCKET                                  => CFGDEF_REPO_S3 . '-bucket';
use constant CFGOPT_REPO_S3_CA_FILE                                 => CFGDEF_REPO_S3 . '-ca-file';
use constant CFGOPT_REPO_S3_CA_PATH                                 => CFGDEF_REPO_S3 . '-ca-path';
use constant CFGOPT_REPO_S3_ENDPOINT                                => CFGDEF_REPO_S3 . '-endpoint';
use constant CFGOPT_REPO_S3_HOST                                    => CFGDEF_REPO_S3 . '-host';
use constant CFGOPT_REPO_S3_PORT                                    => CFGDEF_REPO_S3 . '-port';
use constant CFGOPT_REPO_S3_ROLE                                    => CFGDEF_REPO_S3 . '-role';
use constant CFGOPT_REPO_S3_REGION                                  => CFGDEF_REPO_S3 . '-region';
use constant CFGOPT_REPO_S3_TOKEN                                   => CFGDEF_REPO_S3 . '-token';
use constant CFGOPT_REPO_S3_URI_STYLE                               => CFGDEF_REPO_S3 . '-uri-style';
use constant CFGOPT_REPO_S3_VERIFY_TLS                              => CFGDEF_REPO_S3 . '-verify-tls';

# Archive options
#-----------------------------------------------------------------------------------------------------------------------------------
use constant CFGOPT_ARCHIVE_ASYNC                                   => 'archive-async';
use constant CFGOPT_ARCHIVE_GET_QUEUE_MAX                           => 'archive-get-queue-max';
use constant CFGOPT_ARCHIVE_PUSH_QUEUE_MAX                          => 'archive-push-queue-max';

# Backup options
#-----------------------------------------------------------------------------------------------------------------------------------
use constant CFGOPT_ARCHIVE_CHECK                                   => 'archive-check';
use constant CFGOPT_ARCHIVE_COPY                                    => 'archive-copy';
use constant CFGOPT_BACKUP_STANDBY                                  => 'backup-standby';
use constant CFGOPT_CHECKSUM_PAGE                                   => 'checksum-page';
use constant CFGOPT_EXCLUDE                                         => 'exclude';
use constant CFGOPT_EXPIRE_AUTO                                     => 'expire-auto';
use constant CFGOPT_MANIFEST_SAVE_THRESHOLD                         => 'manifest-save-threshold';
use constant CFGOPT_RESUME                                          => 'resume';
use constant CFGOPT_START_FAST                                      => 'start-fast';
use constant CFGOPT_STOP_AUTO                                       => 'stop-auto';

# Restore options
#-----------------------------------------------------------------------------------------------------------------------------------
use constant CFGOPT_ARCHIVE_MODE                                    => 'archive-mode';
use constant CFGOPT_DB_INCLUDE                                      => 'db-include';
use constant CFGOPT_LINK_ALL                                        => 'link-all';
use constant CFGOPT_LINK_MAP                                        => 'link-map';
use constant CFGOPT_TABLESPACE_MAP_ALL                              => 'tablespace-map-all';
use constant CFGOPT_TABLESPACE_MAP                                  => 'tablespace-map';
use constant CFGOPT_RECOVERY_OPTION                                 => 'recovery-option';

# Stanza options
#-----------------------------------------------------------------------------------------------------------------------------------
# Determines how many databases can be configured
use constant CFGDEF_INDEX_PG                                        => 8;
    push @EXPORT, qw(CFGDEF_INDEX_PG);

# Prefix that must be used by all db options that allow multiple configurations
use constant CFGDEF_PREFIX_PG                                       => 'pg';
    push @EXPORT, qw(CFGDEF_PREFIX_PG);

# Set default PostgreSQL cluster
use constant CFGOPT_PG                                              => CFGDEF_PREFIX_PG;

use constant CFGOPT_PG_LOCAL                                        => CFGDEF_PREFIX_PG . '-local';

use constant CFGOPT_PG_HOST                                         => CFGDEF_PREFIX_PG . '-host';
use constant CFGOPT_PG_HOST_CMD                                     => CFGOPT_PG_HOST . '-cmd';
    push @EXPORT, qw(CFGOPT_PG_HOST_CMD);
use constant CFGOPT_PG_HOST_CONFIG                                  => CFGOPT_PG_HOST . '-config';
use constant CFGOPT_PG_HOST_CONFIG_INCLUDE_PATH                     => CFGOPT_PG_HOST_CONFIG . '-include-path';
use constant CFGOPT_PG_HOST_CONFIG_PATH                             => CFGOPT_PG_HOST_CONFIG . '-path';
use constant CFGOPT_PG_HOST_PORT                                    => CFGOPT_PG_HOST . '-port';
use constant CFGOPT_PG_HOST_USER                                    => CFGOPT_PG_HOST . '-user';

use constant CFGOPT_PG_PATH                                         => CFGDEF_PREFIX_PG . '-path';
use constant CFGOPT_PG_PORT                                         => CFGDEF_PREFIX_PG . '-port';
use constant CFGOPT_PG_SOCKET_PATH                                  => CFGDEF_PREFIX_PG . '-socket-path';
use constant CFGOPT_PG_USER                                         => CFGDEF_PREFIX_PG . '-user';

####################################################################################################################################
# Option values - for options that have a specific list of allowed values
####################################################################################################################################

# Storage types
#-----------------------------------------------------------------------------------------------------------------------------------
use constant CFGOPTVAL_STORAGE_TYPE_PG                              => 'pg';
use constant CFGOPTVAL_STORAGE_TYPE_REPO                            => 'repo';

# Backup type
#-----------------------------------------------------------------------------------------------------------------------------------
use constant CFGOPTVAL_BACKUP_TYPE_FULL                             => 'full';
use constant CFGOPTVAL_BACKUP_TYPE_DIFF                             => 'diff';
use constant CFGOPTVAL_BACKUP_TYPE_INCR                             => 'incr';

# Repo type
#-----------------------------------------------------------------------------------------------------------------------------------
use constant CFGOPTVAL_REPO_TYPE_AZURE                              => 'azure';
use constant CFGOPTVAL_REPO_TYPE_CIFS                               => 'cifs';
use constant CFGOPTVAL_REPO_TYPE_POSIX                              => 'posix';
use constant CFGOPTVAL_REPO_TYPE_S3                                 => 's3';

# Repo encryption type
#-----------------------------------------------------------------------------------------------------------------------------------
use constant CFGOPTVAL_REPO_CIPHER_TYPE_NONE                        => 'none';
use constant CFGOPTVAL_REPO_CIPHER_TYPE_AES_256_CBC                 => 'aes-256-cbc';

# Repo S3 URI style
#-----------------------------------------------------------------------------------------------------------------------------------
use constant CFGOPTVAL_REPO_S3_URI_STYLE_HOST                       => 'host';
use constant CFGOPTVAL_REPO_S3_URI_STYLE_PATH                       => 'path';

# Info output
#-----------------------------------------------------------------------------------------------------------------------------------
use constant CFGOPTVAL_OUTPUT_TEXT                                  => 'text';
use constant CFGOPTVAL_OUTPUT_JSON                                  => 'json';

# Restore type
#-----------------------------------------------------------------------------------------------------------------------------------
use constant CFGOPTVAL_RESTORE_TYPE_NAME                            => 'name';
use constant CFGOPTVAL_RESTORE_TYPE_TIME                            => 'time';
use constant CFGOPTVAL_RESTORE_TYPE_XID                             => 'xid';
use constant CFGOPTVAL_RESTORE_TYPE_PRESERVE                        => 'preserve';
use constant CFGOPTVAL_RESTORE_TYPE_NONE                            => 'none';
use constant CFGOPTVAL_RESTORE_TYPE_IMMEDIATE                       => 'immediate';
use constant CFGOPTVAL_RESTORE_TYPE_DEFAULT                         => 'default';
use constant CFGOPTVAL_RESTORE_TYPE_STANDBY                         => 'standby';

# Restore target action
#-----------------------------------------------------------------------------------------------------------------------------------
use constant CFGOPTVAL_RESTORE_TARGET_ACTION_PAUSE                  => 'pause';
use constant CFGOPTVAL_RESTORE_TARGET_ACTION_PROMOTE                => 'promote';
use constant CFGOPTVAL_RESTORE_TARGET_ACTION_SHUTDOWN               => 'shutdown';

####################################################################################################################################
# Option defaults - only defined here when the default is used in more than one place
####################################################################################################################################
use constant CFGDEF_DEFAULT_BUFFER_SIZE_MIN                         => 16384;

use constant CFGDEF_DEFAULT_COMPRESS_LEVEL_MIN                      => 0;
use constant CFGDEF_DEFAULT_COMPRESS_LEVEL_MAX                      => 9;

use constant CFGDEF_DEFAULT_CONFIG_PATH                             => '/etc/' . PROJECT_EXE;
use constant CFGDEF_DEFAULT_CONFIG                                  => CFGDEF_DEFAULT_CONFIG_PATH . '/' . PROJECT_CONF;
use constant CFGDEF_DEFAULT_CONFIG_INCLUDE_PATH                     => CFGDEF_DEFAULT_CONFIG_PATH . '/conf.d';

use constant CFGDEF_DEFAULT_DB_TIMEOUT                              => 1800;
use constant CFGDEF_DEFAULT_DB_TIMEOUT_MIN                          => WAIT_TIME_MINIMUM;
use constant CFGDEF_DEFAULT_DB_TIMEOUT_MAX                          => 86400 * 7;

use constant CFGDEF_DEFAULT_PROTOCOL_PORT_MIN                       => 0;
use constant CFGDEF_DEFAULT_PROTOCOL_PORT_MAX                       => 65535;

use constant CFGDEF_DEFAULT_RETENTION_MIN                           => 1;
use constant CFGDEF_DEFAULT_RETENTION_MAX                           => 9999999;

####################################################################################################################################
# Option definition constants - defines, types, sections, etc.
####################################################################################################################################

# Command defines
#-----------------------------------------------------------------------------------------------------------------------------------
# Does this command log to a file?  This is the default behavior, but it can be overridden in code by calling logFileInit().  The
# default is true.
use constant CFGDEF_LOG_FILE                                        => 'log-file';
    push @EXPORT, qw(CFGDEF_LOG_FILE);

# Defines the log level to use for default messages that are output for every command.  For example, the log message that lists all
# the options passed is usually output at the info level, but that might not be appropriate for some commands, such as info.  Allow
# the log level to be lowered so these common messages will not be emitted where they might be distracting.
use constant CFGDEF_LOG_LEVEL_DEFAULT                               => 'log-level-default';
    push @EXPORT, qw(CFGDEF_LOG_LEVEL_DEFAULT);

# Does the command require a lock?  This doesn't mean a lock can't be taken explicitly later, just controls whether a lock will be
# acquired as soon at the command starts.
use constant CFGDEF_LOCK_REQUIRED                                   => 'lock-required';
    push @EXPORT, qw(CFGDEF_LOCK_REQUIRED);

# Does the command require a lock on the remote?  The lock will only be acquired for process id 0.
use constant CFGDEF_LOCK_REMOTE_REQUIRED                            => 'lock-remote-required';
    push @EXPORT, qw(CFGDEF_LOCK_REMOTE_REQUIRED);

# What type of lock is required?
use constant CFGDEF_LOCK_TYPE                                       => 'lock-type';
    push @EXPORT, qw(CFGDEF_LOCK_TYPE);

use constant CFGDEF_LOCK_TYPE_ARCHIVE                               => 'archive';
    push @EXPORT, qw(CFGDEF_LOCK_TYPE_ARCHIVE);
use constant CFGDEF_LOCK_TYPE_BACKUP                                => 'backup';
    push @EXPORT, qw(CFGDEF_LOCK_TYPE_BACKUP);
use constant CFGDEF_LOCK_TYPE_ALL                                   => 'all';
    push @EXPORT, qw(CFGDEF_LOCK_TYPE_ALL);
use constant CFGDEF_LOCK_TYPE_NONE                                  => 'none';
    push @EXPORT, qw(CFGDEF_LOCK_TYPE_NONE);

# Does the command allow parameters?  If not then the config parser will automatically error out if parameters are detected.  If so,
# then the command is responsible for ensuring that the parameters are valid.
use constant CFGDEF_PARAMETER_ALLOWED                               => 'parameter-allowed';
    push @EXPORT, qw(CFGDEF_PARAMETER_ALLOWED);

# Option defines
#-----------------------------------------------------------------------------------------------------------------------------------
use constant CFGDEF_ALLOW_LIST                                      => 'allow-list';
    push @EXPORT, qw(CFGDEF_ALLOW_LIST);
use constant CFGDEF_ALLOW_RANGE                                     => 'allow-range';
    push @EXPORT, qw(CFGDEF_ALLOW_RANGE);
use constant CFGDEF_DEFAULT                                         => 'default';
    push @EXPORT, qw(CFGDEF_DEFAULT);
use constant CFGDEF_DEPEND                                          => 'depend';
    push @EXPORT, qw(CFGDEF_DEPEND);
use constant CFGDEF_DEPEND_OPTION                                   => 'depend-option';
    push @EXPORT, qw(CFGDEF_DEPEND_OPTION);
use constant CFGDEF_DEPEND_LIST                                     => 'depend-list';
    push @EXPORT, qw(CFGDEF_DEPEND_LIST);

# Group options together to share common configuration
use constant CFGDEF_GROUP                                           => 'group';
    push @EXPORT, qw(CFGDEF_GROUP);

use constant CFGDEF_INDEX                                           => 'index';
    push @EXPORT, qw(CFGDEF_INDEX);
use constant CFGDEF_INDEX_TOTAL                                     => 'indexTotal';
    push @EXPORT, qw(CFGDEF_INDEX_TOTAL);
use constant CFGDEF_INHERIT                                         => 'inherit';
    push @EXPORT, qw(CFGDEF_INHERIT);
use constant CFGDEF_INTERNAL                                        => 'internal';
    push @EXPORT, qw(CFGDEF_INTERNAL);
use constant CFGDEF_NAME_ALT                                        => 'name-alt';
    push @EXPORT, qw(CFGDEF_NAME_ALT);
use constant CFGDEF_NEGATE                                          => 'negate';
    push @EXPORT, qw(CFGDEF_NEGATE);
use constant CFGDEF_PREFIX                                          => 'prefix';
    push @EXPORT, qw(CFGDEF_PREFIX);
use constant CFGDEF_COMMAND                                         => 'command';
    push @EXPORT, qw(CFGDEF_COMMAND);
use constant CFGDEF_REQUIRED                                        => 'required';
    push @EXPORT, qw(CFGDEF_REQUIRED);
use constant CFGDEF_RESET                                           => 'reset';
    push @EXPORT, qw(CFGDEF_RESET);
use constant CFGDEF_SECTION                                         => 'section';
    push @EXPORT, qw(CFGDEF_SECTION);
use constant CFGDEF_SECURE                                          => 'secure';
    push @EXPORT, qw(CFGDEF_SECURE);
use constant CFGDEF_TYPE                                            => 'type';
    push @EXPORT, qw(CFGDEF_TYPE);

# Option types
#-----------------------------------------------------------------------------------------------------------------------------------
use constant CFGDEF_TYPE_BOOLEAN                                    => 'boolean';
    push @EXPORT, qw(CFGDEF_TYPE_BOOLEAN);
use constant CFGDEF_TYPE_FLOAT                                      => 'float';
    push @EXPORT, qw(CFGDEF_TYPE_FLOAT);
use constant CFGDEF_TYPE_HASH                                       => 'hash';
    push @EXPORT, qw(CFGDEF_TYPE_HASH);
use constant CFGDEF_TYPE_INTEGER                                    => 'integer';
    push @EXPORT, qw(CFGDEF_TYPE_INTEGER);
use constant CFGDEF_TYPE_LIST                                       => 'list';
    push @EXPORT, qw(CFGDEF_TYPE_LIST);
use constant CFGDEF_TYPE_PATH                                       => 'path';
    push @EXPORT, qw(CFGDEF_TYPE_PATH);
use constant CFGDEF_TYPE_STRING                                     => 'string';
    push @EXPORT, qw(CFGDEF_TYPE_STRING);
use constant CFGDEF_TYPE_SIZE                                       => 'size';
    push @EXPORT, qw(CFGDEF_TYPE_SIZE);

# Option config sections
#-----------------------------------------------------------------------------------------------------------------------------------
use constant CFGDEF_SECTION_GLOBAL                                  => 'global';
    push @EXPORT, qw(CFGDEF_SECTION_GLOBAL);
use constant CFGDEF_SECTION_STANZA                                  => 'stanza';
    push @EXPORT, qw(CFGDEF_SECTION_STANZA);

####################################################################################################################################
# Command definition data
####################################################################################################################################
my $rhCommandDefine =
{
    &CFGCMD_ARCHIVE_GET =>
    {
        &CFGDEF_LOG_FILE => false,
        &CFGDEF_LOCK_TYPE => CFGDEF_LOCK_TYPE_ARCHIVE,
        &CFGDEF_PARAMETER_ALLOWED => true,
    },

    &CFGCMD_ARCHIVE_PUSH =>
    {
        &CFGDEF_LOG_FILE => false,
        &CFGDEF_LOCK_REMOTE_REQUIRED => true,
        &CFGDEF_LOCK_TYPE => CFGDEF_LOCK_TYPE_ARCHIVE,
        &CFGDEF_PARAMETER_ALLOWED => true,
    },

    &CFGCMD_BACKUP =>
    {
        &CFGDEF_LOCK_REQUIRED => true,
        &CFGDEF_LOCK_REMOTE_REQUIRED => true,
        &CFGDEF_LOCK_TYPE => CFGDEF_LOCK_TYPE_BACKUP,
    },

    &CFGCMD_CHECK =>
    {
        &CFGDEF_LOG_FILE => false,
    },

    &CFGCMD_EXPIRE =>
    {
        &CFGDEF_LOCK_REQUIRED => true,
        &CFGDEF_LOCK_TYPE => CFGDEF_LOCK_TYPE_BACKUP,
    },

    &CFGCMD_HELP =>
    {
        &CFGDEF_LOG_FILE => false,
        &CFGDEF_LOG_LEVEL_DEFAULT => DEBUG,
        &CFGDEF_PARAMETER_ALLOWED => true,
    },

    &CFGCMD_INFO =>
    {
        &CFGDEF_LOG_FILE => false,
        &CFGDEF_LOG_LEVEL_DEFAULT => DEBUG,
    },

    &CFGCMD_REPO_CREATE =>
    {
        &CFGDEF_INTERNAL => true,
        &CFGDEF_LOG_FILE => false,
    },

    &CFGCMD_REPO_GET =>
    {
        &CFGDEF_INTERNAL => true,
        &CFGDEF_LOG_FILE => false,
        &CFGDEF_LOG_LEVEL_DEFAULT => DEBUG,
        &CFGDEF_PARAMETER_ALLOWED => true,
    },

    &CFGCMD_REPO_LS =>
    {
        &CFGDEF_INTERNAL => true,
        &CFGDEF_LOG_FILE => false,
        &CFGDEF_LOG_LEVEL_DEFAULT => DEBUG,
        &CFGDEF_PARAMETER_ALLOWED => true,
    },

    &CFGCMD_REPO_PUT =>
    {
        &CFGDEF_INTERNAL => true,
        &CFGDEF_LOG_FILE => false,
        &CFGDEF_LOG_LEVEL_DEFAULT => DEBUG,
        &CFGDEF_PARAMETER_ALLOWED => true,
    },

    &CFGCMD_REPO_RM =>
    {
        &CFGDEF_INTERNAL => true,
        &CFGDEF_LOG_FILE => false,
        &CFGDEF_LOG_LEVEL_DEFAULT => DEBUG,
        &CFGDEF_PARAMETER_ALLOWED => true,
    },

    &CFGCMD_RESTORE =>
    {
    },

    &CFGCMD_STANZA_CREATE =>
    {
        &CFGDEF_LOCK_REQUIRED => true,
        &CFGDEF_LOCK_TYPE => CFGDEF_LOCK_TYPE_ALL,
    },

    &CFGCMD_STANZA_DELETE =>
    {
        &CFGDEF_LOCK_REQUIRED => true,
        &CFGDEF_LOCK_TYPE => CFGDEF_LOCK_TYPE_ALL,
    },

    &CFGCMD_STANZA_UPGRADE =>
    {
        &CFGDEF_LOCK_REQUIRED => true,
        &CFGDEF_LOCK_TYPE => CFGDEF_LOCK_TYPE_ALL,
    },

    &CFGCMD_START =>
    {
    },

    &CFGCMD_STOP =>
    {
    },

    &CFGCMD_VERIFY =>
    {
        &CFGDEF_INTERNAL => true,
    },

    &CFGCMD_VERSION =>
    {
        &CFGDEF_LOG_FILE => false,
        &CFGDEF_LOG_LEVEL_DEFAULT => DEBUG,
    },
};

####################################################################################################################################
# Option group definition data
#
# Options groups allow related options to be grouped together so, e.g. test and valid, operations can be run across all options in
# the group.
####################################################################################################################################
use constant CFGOPTGRP_PG                                           => CFGDEF_PREFIX_PG;
use constant CFGOPTGRP_REPO                                         => CFGDEF_PREFIX_REPO;

my $rhOptionGroupDefine =
{
    &CFGOPTGRP_PG =>
    {
        &CFGDEF_PREFIX => CFGDEF_PREFIX_PG,
        &CFGDEF_INDEX_TOTAL => CFGDEF_INDEX_PG,
    },

    &CFGOPTGRP_REPO =>
    {
        &CFGDEF_PREFIX => CFGDEF_PREFIX_REPO,
        &CFGDEF_INDEX_TOTAL => CFGDEF_INDEX_REPO,
    },
};

####################################################################################################################################
# Option definition data
####################################################################################################################################
my %hConfigDefine =
(
    # Command-line only options
    #-------------------------------------------------------------------------------------------------------------------------------
    &CFGOPT_CONFIG =>
    {
        &CFGDEF_TYPE => CFGDEF_TYPE_STRING,
        &CFGDEF_DEFAULT => CFGDEF_DEFAULT_CONFIG,
        &CFGDEF_NEGATE => true,
        &CFGDEF_COMMAND =>
        {
            &CFGCMD_ARCHIVE_GET => {},
            &CFGCMD_ARCHIVE_PUSH => {},
            &CFGCMD_BACKUP => {},
            &CFGCMD_CHECK => {},
            &CFGCMD_EXPIRE => {},
            &CFGCMD_INFO => {},
            &CFGCMD_REPO_CREATE => {},
            &CFGCMD_REPO_GET => {},
            &CFGCMD_REPO_LS => {},
            &CFGCMD_REPO_PUT => {},
            &CFGCMD_REPO_RM => {},
            &CFGCMD_RESTORE => {},
            &CFGCMD_STANZA_CREATE => {},
            &CFGCMD_STANZA_DELETE => {},
            &CFGCMD_STANZA_UPGRADE => {},
            &CFGCMD_START => {},
            &CFGCMD_STOP => {},
            &CFGCMD_VERIFY => {},
        }
    },

    &CFGOPT_CONFIG_INCLUDE_PATH =>
    {
        &CFGDEF_TYPE => CFGDEF_TYPE_PATH,
        &CFGDEF_INHERIT => CFGOPT_CONFIG,
        &CFGDEF_DEFAULT => CFGDEF_DEFAULT_CONFIG_INCLUDE_PATH,
        &CFGDEF_NEGATE => false,
    },

    &CFGOPT_CONFIG_PATH =>
    {
        &CFGDEF_TYPE => CFGDEF_TYPE_PATH,
        &CFGDEF_INHERIT => CFGOPT_CONFIG,
        &CFGDEF_DEFAULT => CFGDEF_DEFAULT_CONFIG_PATH,
        &CFGDEF_NEGATE => false,
    },

    &CFGOPT_DRYRUN =>
    {
       &CFGDEF_TYPE    => CFGDEF_TYPE_BOOLEAN,
       &CFGDEF_DEFAULT => false,
       &CFGDEF_COMMAND =>
       {
         &CFGCMD_EXPIRE => {},
      },
    },

    &CFGOPT_FORCE =>
    {
        &CFGDEF_TYPE => CFGDEF_TYPE_BOOLEAN,
        &CFGDEF_COMMAND =>
        {
            &CFGCMD_BACKUP =>
            {
                &CFGDEF_DEFAULT => false,
                &CFGDEF_DEPEND =>
                {
                    &CFGDEF_DEPEND_OPTION => CFGOPT_ONLINE,
                    &CFGDEF_DEPEND_LIST => [false],
                },
            },

            &CFGCMD_RESTORE =>
            {
                &CFGDEF_DEFAULT => false,
            },

            &CFGCMD_STANZA_CREATE =>
            {
                &CFGDEF_DEFAULT => false,
                &CFGDEF_INTERNAL => true,
            },

            &CFGCMD_STANZA_DELETE =>
            {
                &CFGDEF_DEFAULT => false,
            },

            &CFGCMD_STOP =>
            {
                &CFGDEF_DEFAULT => false
            }
        }
    },

    &CFGOPT_ONLINE =>
    {
        &CFGDEF_TYPE => CFGDEF_TYPE_BOOLEAN,
        &CFGDEF_NEGATE => true,
        &CFGDEF_DEFAULT => true,
        &CFGDEF_COMMAND =>
        {
            &CFGCMD_BACKUP => {},
            &CFGCMD_STANZA_CREATE => {},
            &CFGCMD_STANZA_UPGRADE => {},
        }
    },

    &CFGOPT_SET =>
    {
        &CFGDEF_TYPE => CFGDEF_TYPE_STRING,
        &CFGDEF_COMMAND =>
        {
            &CFGCMD_EXPIRE =>
            {
                &CFGDEF_REQUIRED => false,
            },
            &CFGCMD_INFO =>
            {
                &CFGDEF_REQUIRED => false,
                &CFGDEF_DEPEND =>
                {
                    &CFGDEF_DEPEND_OPTION => CFGOPT_STANZA,
                },
            },
            &CFGCMD_RESTORE =>
            {
                &CFGDEF_DEFAULT => 'latest',
            },
            &CFGCMD_VERIFY =>
            {
                &CFGDEF_REQUIRED => false,
                &CFGDEF_INTERNAL => true,
            },
        }
    },

    &CFGOPT_STANZA =>
    {
        &CFGDEF_TYPE => CFGDEF_TYPE_STRING,
        &CFGDEF_COMMAND =>
        {
            &CFGCMD_ARCHIVE_GET => {},
            &CFGCMD_ARCHIVE_PUSH => {},
            &CFGCMD_BACKUP => {},
            &CFGCMD_CHECK => {},
            &CFGCMD_EXPIRE => {},
            &CFGCMD_INFO =>
            {
                &CFGDEF_REQUIRED => false
            },
            &CFGCMD_REPO_CREATE =>
            {
                &CFGDEF_REQUIRED => false
            },
            &CFGCMD_REPO_GET =>
            {
                &CFGDEF_REQUIRED => false
            },
            &CFGCMD_REPO_LS =>
            {
                &CFGDEF_REQUIRED => false
            },
            &CFGCMD_REPO_PUT =>
            {
                &CFGDEF_REQUIRED => false
            },
            &CFGCMD_REPO_RM =>
            {
                &CFGDEF_REQUIRED => false
            },
            &CFGCMD_RESTORE => {},
            &CFGCMD_STANZA_CREATE => {},
            &CFGCMD_STANZA_DELETE => {},
            &CFGCMD_STANZA_UPGRADE => {},
            &CFGCMD_START =>
            {
                &CFGDEF_REQUIRED => false
            },
            &CFGCMD_STOP =>
            {
                &CFGDEF_REQUIRED => false
            },
            &CFGCMD_VERIFY => {},
        }
    },

    &CFGOPT_TARGET =>
    {
        &CFGDEF_TYPE => CFGDEF_TYPE_STRING,
        &CFGDEF_COMMAND =>
        {
            &CFGCMD_RESTORE =>
            {
                &CFGDEF_DEPEND =>
                {
                    &CFGDEF_DEPEND_OPTION => CFGOPT_TYPE,
                    &CFGDEF_DEPEND_LIST =>
                    [
                        &CFGOPTVAL_RESTORE_TYPE_NAME,
                        &CFGOPTVAL_RESTORE_TYPE_TIME,
                        &CFGOPTVAL_RESTORE_TYPE_XID,
                    ],
                },
            },
        },
    },

    &CFGOPT_TARGET_EXCLUSIVE =>
    {
        &CFGDEF_TYPE => CFGDEF_TYPE_BOOLEAN,
        &CFGDEF_COMMAND =>
        {
            &CFGCMD_RESTORE =>
            {
                &CFGDEF_DEFAULT => false,
                &CFGDEF_DEPEND =>
                {
                    &CFGDEF_DEPEND_OPTION => CFGOPT_TYPE,
                    &CFGDEF_DEPEND_LIST =>
                    [
                        &CFGOPTVAL_RESTORE_TYPE_TIME,
                        &CFGOPTVAL_RESTORE_TYPE_XID,
                    ],
                },
            },
        },
    },

    &CFGOPT_TARGET_ACTION =>
    {
        &CFGDEF_TYPE => CFGDEF_TYPE_STRING,
        &CFGDEF_COMMAND =>
        {
            &CFGCMD_RESTORE =>
            {
                &CFGDEF_DEFAULT => CFGOPTVAL_RESTORE_TARGET_ACTION_PAUSE,

                &CFGDEF_ALLOW_LIST =>
                [
                    &CFGOPTVAL_RESTORE_TARGET_ACTION_PAUSE,
                    &CFGOPTVAL_RESTORE_TARGET_ACTION_PROMOTE,
                    &CFGOPTVAL_RESTORE_TARGET_ACTION_SHUTDOWN,
                ],

                &CFGDEF_DEPEND =>
                {
                    &CFGDEF_DEPEND_OPTION => CFGOPT_TYPE,
                    &CFGDEF_DEPEND_LIST =>
                    [
                        &CFGOPTVAL_RESTORE_TYPE_IMMEDIATE,
                        &CFGOPTVAL_RESTORE_TYPE_NAME,
                        &CFGOPTVAL_RESTORE_TYPE_TIME,
                        &CFGOPTVAL_RESTORE_TYPE_XID,
                    ],
                },
            },
        },
    },

    &CFGOPT_TARGET_TIMELINE =>
    {
        &CFGDEF_TYPE => CFGDEF_TYPE_STRING,
        &CFGDEF_COMMAND =>
        {
            &CFGCMD_RESTORE =>
            {
                &CFGDEF_REQUIRED => false,
                &CFGDEF_DEPEND =>
                {
                    &CFGDEF_DEPEND_OPTION => CFGOPT_TYPE,
                    &CFGDEF_DEPEND_LIST =>
                    [
                        &CFGOPTVAL_RESTORE_TYPE_DEFAULT,
                        &CFGOPTVAL_RESTORE_TYPE_NAME,
                        &CFGOPTVAL_RESTORE_TYPE_STANDBY,
                        &CFGOPTVAL_RESTORE_TYPE_TIME,
                        &CFGOPTVAL_RESTORE_TYPE_XID,
                    ],
                },
            },
        },
    },

    &CFGOPT_TYPE =>
    {
        &CFGDEF_TYPE => CFGDEF_TYPE_STRING,
        &CFGDEF_COMMAND =>
        {
            &CFGCMD_BACKUP =>
            {
                &CFGDEF_DEFAULT => CFGOPTVAL_BACKUP_TYPE_INCR,
                &CFGDEF_ALLOW_LIST =>
                [
                    &CFGOPTVAL_BACKUP_TYPE_FULL,
                    &CFGOPTVAL_BACKUP_TYPE_DIFF,
                    &CFGOPTVAL_BACKUP_TYPE_INCR,
                ]
            },

            &CFGCMD_RESTORE =>
            {
                &CFGDEF_DEFAULT => CFGOPTVAL_RESTORE_TYPE_DEFAULT,
                &CFGDEF_ALLOW_LIST =>
                [
                    &CFGOPTVAL_RESTORE_TYPE_NAME,
                    &CFGOPTVAL_RESTORE_TYPE_TIME,
                    &CFGOPTVAL_RESTORE_TYPE_XID,
                    &CFGOPTVAL_RESTORE_TYPE_PRESERVE,
                    &CFGOPTVAL_RESTORE_TYPE_NONE,
                    &CFGOPTVAL_RESTORE_TYPE_IMMEDIATE,
                    &CFGOPTVAL_RESTORE_TYPE_DEFAULT,
                    &CFGOPTVAL_RESTORE_TYPE_STANDBY,
                ]
            }
        }
    },

    &CFGOPT_OUTPUT =>
    {
        &CFGDEF_TYPE => CFGDEF_TYPE_STRING,
        &CFGDEF_COMMAND =>
        {
            &CFGCMD_INFO =>
            {
                &CFGDEF_DEFAULT => CFGOPTVAL_OUTPUT_TEXT,
                &CFGDEF_ALLOW_LIST =>
                [
                    &CFGOPTVAL_OUTPUT_TEXT,
                    &CFGOPTVAL_OUTPUT_JSON,
                ]
            },

            &CFGCMD_REPO_LS =>
            {
                &CFGDEF_DEFAULT => CFGOPTVAL_OUTPUT_TEXT,
                &CFGDEF_ALLOW_LIST =>
                [
                    &CFGOPTVAL_OUTPUT_TEXT,
                    &CFGOPTVAL_OUTPUT_JSON,
                ]
            }
        }
    },

    # Command-line only local/remote options
    #-------------------------------------------------------------------------------------------------------------------------------
<<<<<<< HEAD
=======
    &CFGOPT_EXEC_ID =>
    {
        &CFGDEF_TYPE => CFGDEF_TYPE_STRING,
        &CFGDEF_REQUIRED => false,
        &CFGDEF_INTERNAL => true,
    },

    &CFGOPT_HOST_ID =>
    {
        &CFGDEF_TYPE => CFGDEF_TYPE_INTEGER,
        &CFGDEF_REQUIRED => false,
        &CFGDEF_INTERNAL => true,
        &CFGDEF_ALLOW_RANGE => [1, CFGDEF_INDEX_PG > CFGDEF_INDEX_REPO ? CFGDEF_INDEX_PG : CFGDEF_INDEX_REPO],
        &CFGDEF_COMMAND =>
        {
            &CFGCMD_ARCHIVE_GET => {},
            &CFGCMD_ARCHIVE_PUSH => {},
            &CFGCMD_BACKUP => {},
            &CFGCMD_RESTORE => {},
            &CFGCMD_VERIFY => {},
        },
    },

>>>>>>> 9df8ab12
    &CFGOPT_PROCESS =>
    {
        &CFGDEF_TYPE => CFGDEF_TYPE_INTEGER,
        &CFGDEF_REQUIRED => false,
        &CFGDEF_INTERNAL => true,
        &CFGDEF_ALLOW_RANGE => [0, 1024],
        &CFGDEF_COMMAND =>
        {
            &CFGCMD_ARCHIVE_GET => {},
            &CFGCMD_ARCHIVE_PUSH => {},
            &CFGCMD_BACKUP => {},
            &CFGCMD_CHECK => {},
            &CFGCMD_INFO => {},
            &CFGCMD_REPO_CREATE => {},
            &CFGCMD_REPO_GET => {},
            &CFGCMD_REPO_LS => {},
            &CFGCMD_REPO_PUT => {},
            &CFGCMD_REPO_RM => {},
            &CFGCMD_RESTORE => {},
            &CFGCMD_STANZA_CREATE => {},
            &CFGCMD_STANZA_DELETE => {},
            &CFGCMD_STANZA_UPGRADE => {},
            &CFGCMD_VERIFY => {},
        },
    },

    &CFGOPT_REMOTE_TYPE =>
    {
        &CFGDEF_TYPE => CFGDEF_TYPE_STRING,
        &CFGDEF_REQUIRED => false,
        &CFGDEF_INTERNAL => true,
        &CFGDEF_ALLOW_LIST =>
        [
            &CFGOPTVAL_STORAGE_TYPE_PG,
            &CFGOPTVAL_STORAGE_TYPE_REPO,
        ],
        &CFGDEF_COMMAND =>
        {
            &CFGCMD_ARCHIVE_GET => {},
            &CFGCMD_ARCHIVE_PUSH => {},
            &CFGCMD_BACKUP => {},
            &CFGCMD_CHECK => {},
            &CFGCMD_INFO => {},
            &CFGCMD_REPO_CREATE => {},
            &CFGCMD_REPO_GET => {},
            &CFGCMD_REPO_LS => {},
            &CFGCMD_REPO_PUT => {},
            &CFGCMD_REPO_RM => {},
            &CFGCMD_RESTORE => {},
            &CFGCMD_STANZA_CREATE => {},
            &CFGCMD_STANZA_DELETE => {},
            &CFGCMD_STANZA_UPGRADE => {},
            &CFGCMD_VERIFY => {},
        },
    },

    # Command-line only storage options
    #-------------------------------------------------------------------------------------------------------------------------------
    &CFGOPT_CIPHER_PASS =>
    {
        &CFGDEF_TYPE => CFGDEF_TYPE_STRING,
        &CFGDEF_INTERNAL => true,
        &CFGDEF_REQUIRED => false,
        &CFGDEF_COMMAND =>
        {
            &CFGCMD_REPO_GET => {},
            &CFGCMD_REPO_PUT => {},
        }
    },

    &CFGOPT_FILTER =>
    {
        &CFGDEF_TYPE => CFGDEF_TYPE_STRING,
        &CFGDEF_REQUIRED => false,
        &CFGDEF_COMMAND =>
        {
            &CFGCMD_REPO_LS => {},
        }
    },

    &CFGOPT_IGNORE_MISSING =>
    {
        &CFGDEF_TYPE => CFGDEF_TYPE_BOOLEAN,
        &CFGDEF_DEFAULT => false,
        &CFGDEF_COMMAND =>
        {
            &CFGCMD_REPO_GET => {},
        }
    },

    &CFGOPT_RAW =>
    {
        &CFGDEF_TYPE => CFGDEF_TYPE_BOOLEAN,
        &CFGDEF_DEFAULT => false,
        &CFGDEF_COMMAND =>
        {
            &CFGCMD_REPO_GET => {},
            &CFGCMD_REPO_PUT => {},
        }
    },

    &CFGOPT_RECURSE =>
    {
        &CFGDEF_TYPE => CFGDEF_TYPE_BOOLEAN,
        &CFGDEF_DEFAULT => false,
        &CFGDEF_COMMAND =>
        {
            &CFGCMD_REPO_LS => {},
            &CFGCMD_REPO_RM => {},
        }
    },

    &CFGOPT_SORT =>
    {
        &CFGDEF_TYPE => CFGDEF_TYPE_STRING,
        &CFGDEF_DEFAULT => 'asc',
        &CFGDEF_ALLOW_LIST =>
        [
            'none',
            'asc',
            'desc',
        ],
        &CFGDEF_COMMAND =>
        {
            &CFGCMD_REPO_LS => {},
        }
    },

    # General options
    #-------------------------------------------------------------------------------------------------------------------------------
    &CFGOPT_ARCHIVE_TIMEOUT =>
    {
        &CFGDEF_SECTION => CFGDEF_SECTION_GLOBAL,
        &CFGDEF_TYPE => CFGDEF_TYPE_FLOAT,
        &CFGDEF_DEFAULT => 60,
        &CFGDEF_ALLOW_RANGE => [WAIT_TIME_MINIMUM, 86400],
        &CFGDEF_COMMAND =>
        {
            &CFGCMD_ARCHIVE_GET => {},
            &CFGCMD_ARCHIVE_PUSH => {},
            &CFGCMD_BACKUP => {},
            &CFGCMD_CHECK => {},
        },
    },

    &CFGOPT_BUFFER_SIZE =>
    {
        &CFGDEF_SECTION => CFGDEF_SECTION_GLOBAL,
        &CFGDEF_TYPE => CFGDEF_TYPE_SIZE,
        &CFGDEF_DEFAULT => 1048576,
        &CFGDEF_ALLOW_LIST =>
        [
            &CFGDEF_DEFAULT_BUFFER_SIZE_MIN,
            &CFGDEF_DEFAULT_BUFFER_SIZE_MIN * 2,
            &CFGDEF_DEFAULT_BUFFER_SIZE_MIN * 4,
            &CFGDEF_DEFAULT_BUFFER_SIZE_MIN * 8,
            &CFGDEF_DEFAULT_BUFFER_SIZE_MIN * 16,
            &CFGDEF_DEFAULT_BUFFER_SIZE_MIN * 32,
            &CFGDEF_DEFAULT_BUFFER_SIZE_MIN * 64,
            &CFGDEF_DEFAULT_BUFFER_SIZE_MIN * 128,
            &CFGDEF_DEFAULT_BUFFER_SIZE_MIN * 256,
            &CFGDEF_DEFAULT_BUFFER_SIZE_MIN * 512,
            &CFGDEF_DEFAULT_BUFFER_SIZE_MIN * 1024,
        ],
        &CFGDEF_COMMAND =>
        {
            &CFGCMD_ARCHIVE_GET => {},
            &CFGCMD_ARCHIVE_PUSH => {},
            &CFGCMD_BACKUP => {},
            &CFGCMD_CHECK => {},
            &CFGCMD_EXPIRE => {},
            &CFGCMD_INFO => {},
            &CFGCMD_REPO_CREATE => {},
            &CFGCMD_REPO_GET => {},
            &CFGCMD_REPO_LS => {},
            &CFGCMD_REPO_PUT => {},
            &CFGCMD_REPO_RM => {},
            &CFGCMD_RESTORE => {},
            &CFGCMD_STANZA_CREATE => {},
            &CFGCMD_STANZA_DELETE => {},
            &CFGCMD_STANZA_UPGRADE => {},
            &CFGCMD_VERIFY => {},
        }
    },

    &CFGOPT_SCK_BLOCK =>
    {
        &CFGDEF_SECTION => CFGDEF_SECTION_GLOBAL,
        &CFGDEF_INTERNAL => true,
        &CFGDEF_TYPE => CFGDEF_TYPE_BOOLEAN,
        &CFGDEF_DEFAULT => false,
        &CFGDEF_COMMAND => CFGOPT_BUFFER_SIZE,
    },

    &CFGOPT_SCK_KEEP_ALIVE =>
    {
        &CFGDEF_SECTION => CFGDEF_SECTION_GLOBAL,
        &CFGDEF_TYPE => CFGDEF_TYPE_BOOLEAN,
        &CFGDEF_DEFAULT => true,
        &CFGDEF_COMMAND => CFGOPT_BUFFER_SIZE,
    },

    &CFGOPT_TCP_KEEP_ALIVE_COUNT =>
    {
        &CFGDEF_SECTION => CFGDEF_SECTION_GLOBAL,
        &CFGDEF_TYPE => CFGDEF_TYPE_INTEGER,
        &CFGDEF_REQUIRED => false,
        &CFGDEF_COMMAND => CFGOPT_BUFFER_SIZE,
        &CFGDEF_ALLOW_RANGE => [1, 32],
        &CFGDEF_DEPEND =>
        {
            &CFGDEF_DEPEND_OPTION => CFGOPT_SCK_KEEP_ALIVE,
            &CFGDEF_DEPEND_LIST => [true],
        },
    },

    &CFGOPT_TCP_KEEP_ALIVE_IDLE =>
    {
        &CFGDEF_SECTION => CFGDEF_SECTION_GLOBAL,
        &CFGDEF_TYPE => CFGDEF_TYPE_INTEGER,
        &CFGDEF_REQUIRED => false,
        &CFGDEF_COMMAND => CFGOPT_BUFFER_SIZE,
        &CFGDEF_ALLOW_RANGE => [1, 3600],
        &CFGDEF_DEPEND => CFGOPT_TCP_KEEP_ALIVE_COUNT,
    },

    &CFGOPT_TCP_KEEP_ALIVE_INTERVAL =>
    {
        &CFGDEF_SECTION => CFGDEF_SECTION_GLOBAL,
        &CFGDEF_TYPE => CFGDEF_TYPE_INTEGER,
        &CFGDEF_REQUIRED => false,
        &CFGDEF_COMMAND => CFGOPT_BUFFER_SIZE,
        &CFGDEF_ALLOW_RANGE => [1, 900],
        &CFGDEF_DEPEND => CFGOPT_TCP_KEEP_ALIVE_COUNT,
    },

    &CFGOPT_DB_TIMEOUT =>
    {
        &CFGDEF_SECTION => CFGDEF_SECTION_GLOBAL,
        &CFGDEF_TYPE => CFGDEF_TYPE_FLOAT,
        &CFGDEF_DEFAULT => CFGDEF_DEFAULT_DB_TIMEOUT,
        &CFGDEF_ALLOW_RANGE => [CFGDEF_DEFAULT_DB_TIMEOUT_MIN, CFGDEF_DEFAULT_DB_TIMEOUT_MAX],
        &CFGDEF_COMMAND =>
        {
            &CFGCMD_ARCHIVE_GET => {},
            &CFGCMD_ARCHIVE_PUSH => {},
            &CFGCMD_BACKUP => {},
            &CFGCMD_CHECK => {},
            &CFGCMD_REPO_CREATE => {},
            &CFGCMD_REPO_GET => {},
            &CFGCMD_REPO_LS => {},
            &CFGCMD_REPO_PUT => {},
            &CFGCMD_REPO_RM => {},
            &CFGCMD_STANZA_CREATE => {},
            &CFGCMD_STANZA_DELETE => {},
            &CFGCMD_STANZA_UPGRADE => {},
        }
    },

    &CFGOPT_DELTA =>
    {
        &CFGDEF_SECTION => CFGDEF_SECTION_GLOBAL,
        &CFGDEF_TYPE => CFGDEF_TYPE_BOOLEAN,
        &CFGDEF_DEFAULT => false,
        &CFGDEF_COMMAND =>
        {
            &CFGCMD_BACKUP => {},
            &CFGCMD_RESTORE => {},
        },
    },

    # Option is deprecated and should not be referenced outside of cfgLoadUpdateOption().
    &CFGOPT_COMPRESS =>
    {
        &CFGDEF_SECTION => CFGDEF_SECTION_GLOBAL,
        &CFGDEF_TYPE => CFGDEF_TYPE_BOOLEAN,
        &CFGDEF_DEFAULT => true,
        &CFGDEF_COMMAND =>
        {
            &CFGCMD_ARCHIVE_PUSH => {},
            &CFGCMD_BACKUP => {},
        }
    },

    &CFGOPT_COMPRESS_TYPE =>
    {
        &CFGDEF_SECTION => CFGDEF_SECTION_GLOBAL,
        &CFGDEF_TYPE => CFGDEF_TYPE_STRING,
        &CFGDEF_DEFAULT => 'gz',
        &CFGDEF_ALLOW_LIST =>
        [
            'none',
            'bz2',
            'gz',
            'lz4',
            'zst',
        ],
        &CFGDEF_COMMAND => CFGOPT_COMPRESS,
    },

    &CFGOPT_COMPRESS_LEVEL =>
    {
        &CFGDEF_SECTION => CFGDEF_SECTION_GLOBAL,
        &CFGDEF_TYPE => CFGDEF_TYPE_INTEGER,
        &CFGDEF_REQUIRED => false,
        &CFGDEF_ALLOW_RANGE => [CFGDEF_DEFAULT_COMPRESS_LEVEL_MIN, CFGDEF_DEFAULT_COMPRESS_LEVEL_MAX],
        &CFGDEF_COMMAND => CFGOPT_COMPRESS,
    },

    &CFGOPT_COMPRESS_LEVEL_NETWORK =>
    {
        &CFGDEF_SECTION => CFGDEF_SECTION_GLOBAL,
        &CFGDEF_TYPE => CFGDEF_TYPE_INTEGER,
        &CFGDEF_DEFAULT => 3,
        &CFGDEF_ALLOW_RANGE => [CFGDEF_DEFAULT_COMPRESS_LEVEL_MIN, CFGDEF_DEFAULT_COMPRESS_LEVEL_MAX],
        &CFGDEF_COMMAND =>
        {
            &CFGCMD_ARCHIVE_GET => {},
            &CFGCMD_ARCHIVE_PUSH => {},
            &CFGCMD_BACKUP => {},
            &CFGCMD_CHECK => {},
            &CFGCMD_INFO => {},
            &CFGCMD_REPO_GET => {},
            &CFGCMD_REPO_LS => {},
            &CFGCMD_REPO_PUT => {},
            &CFGCMD_RESTORE => {},
            &CFGCMD_STANZA_CREATE => {},
            &CFGCMD_STANZA_DELETE => {},
            &CFGCMD_STANZA_UPGRADE => {},
            &CFGCMD_VERIFY => {},
        }
    },

    &CFGOPT_NEUTRAL_UMASK =>
    {
        &CFGDEF_SECTION => CFGDEF_SECTION_GLOBAL,
        &CFGDEF_TYPE => CFGDEF_TYPE_BOOLEAN,
        &CFGDEF_DEFAULT => true,
        &CFGDEF_COMMAND =>
        {
            &CFGCMD_ARCHIVE_GET => {},
            &CFGCMD_ARCHIVE_PUSH => {},
            &CFGCMD_BACKUP => {},
            &CFGCMD_CHECK => {},
            &CFGCMD_EXPIRE => {},
            &CFGCMD_REPO_CREATE => {},
            &CFGCMD_REPO_GET => {},
            &CFGCMD_REPO_LS => {},
            &CFGCMD_REPO_PUT => {},
            &CFGCMD_REPO_RM => {},
            &CFGCMD_RESTORE => {},
            &CFGCMD_STANZA_CREATE => {},
            &CFGCMD_STANZA_DELETE => {},
            &CFGCMD_STANZA_UPGRADE => {},
            &CFGCMD_START => {},
            &CFGCMD_STOP => {},
            &CFGCMD_VERIFY => {},
        }
    },

    &CFGOPT_CMD_SSH =>
    {
        &CFGDEF_SECTION => CFGDEF_SECTION_GLOBAL,
        &CFGDEF_TYPE => CFGDEF_TYPE_STRING,
        &CFGDEF_DEFAULT => 'ssh',
        &CFGDEF_COMMAND =>
        {
            &CFGCMD_ARCHIVE_GET => {},
            &CFGCMD_ARCHIVE_PUSH => {},
            &CFGCMD_BACKUP => {},
            &CFGCMD_CHECK => {},
            &CFGCMD_EXPIRE => {},
            &CFGCMD_INFO => {},
            &CFGCMD_REPO_CREATE => {},
            &CFGCMD_REPO_GET => {},
            &CFGCMD_REPO_LS => {},
            &CFGCMD_REPO_PUT => {},
            &CFGCMD_REPO_RM => {},
            &CFGCMD_RESTORE => {},
            &CFGCMD_STANZA_CREATE => {},
            &CFGCMD_STANZA_DELETE => {},
            &CFGCMD_STANZA_UPGRADE => {},
            &CFGCMD_START => {},
            &CFGCMD_STOP => {},
            &CFGCMD_VERIFY => {},
        },
    },

    &CFGOPT_IO_TIMEOUT =>
    {
        &CFGDEF_SECTION => CFGDEF_SECTION_GLOBAL,
        &CFGDEF_TYPE => CFGDEF_TYPE_FLOAT,
        &CFGDEF_DEFAULT => 60,
        &CFGDEF_ALLOW_RANGE => [.1, 3600],
        &CFGDEF_COMMAND => CFGOPT_BUFFER_SIZE,
    },

    &CFGOPT_LOCK_PATH =>
    {
        &CFGDEF_SECTION => CFGDEF_SECTION_GLOBAL,
        &CFGDEF_TYPE => CFGDEF_TYPE_PATH,
        &CFGDEF_DEFAULT => '/tmp/' . PROJECT_EXE,
        &CFGDEF_COMMAND =>
        {
            &CFGCMD_ARCHIVE_GET => {},
            &CFGCMD_ARCHIVE_PUSH => {},
            &CFGCMD_BACKUP => {},
            &CFGCMD_EXPIRE => {},
            &CFGCMD_INFO => {},
            &CFGCMD_RESTORE => {},
            &CFGCMD_STANZA_CREATE => {},
            &CFGCMD_STANZA_DELETE => {},
            &CFGCMD_STANZA_UPGRADE => {},
            &CFGCMD_START => {},
            &CFGCMD_STOP => {},
        },
    },

    &CFGOPT_LOG_PATH =>
    {
        &CFGDEF_SECTION => CFGDEF_SECTION_GLOBAL,
        &CFGDEF_TYPE => CFGDEF_TYPE_PATH,
        &CFGDEF_DEFAULT => '/var/log/' . PROJECT_EXE,
        &CFGDEF_COMMAND =>
        {
            &CFGCMD_ARCHIVE_GET => {},
            &CFGCMD_ARCHIVE_PUSH => {},
            &CFGCMD_BACKUP => {},
            &CFGCMD_CHECK => {},
            &CFGCMD_EXPIRE => {},
            &CFGCMD_INFO => {},
            &CFGCMD_REPO_CREATE => {},
            &CFGCMD_REPO_GET => {},
            &CFGCMD_REPO_LS => {},
            &CFGCMD_REPO_PUT => {},
            &CFGCMD_REPO_RM => {},
            &CFGCMD_RESTORE => {},
            &CFGCMD_STANZA_CREATE => {},
            &CFGCMD_STANZA_DELETE => {},
            &CFGCMD_STANZA_UPGRADE => {},
            &CFGCMD_START => {},
            &CFGCMD_STOP => {},
            &CFGCMD_VERIFY => {},
        },
    },

    &CFGOPT_PROTOCOL_TIMEOUT =>
    {
        &CFGDEF_SECTION => CFGDEF_SECTION_GLOBAL,
        &CFGDEF_TYPE => CFGDEF_TYPE_FLOAT,
        &CFGDEF_DEFAULT => CFGDEF_DEFAULT_DB_TIMEOUT + 30,
        &CFGDEF_ALLOW_RANGE => [CFGDEF_DEFAULT_DB_TIMEOUT_MIN, CFGDEF_DEFAULT_DB_TIMEOUT_MAX],
        &CFGDEF_COMMAND =>
        {
            &CFGCMD_ARCHIVE_GET => {},
            &CFGCMD_ARCHIVE_PUSH => {},
            &CFGCMD_BACKUP => {},
            &CFGCMD_CHECK => {},
            &CFGCMD_INFO => {},
            &CFGCMD_REPO_CREATE => {},
            &CFGCMD_REPO_GET => {},
            &CFGCMD_REPO_LS => {},
            &CFGCMD_REPO_PUT => {},
            &CFGCMD_REPO_RM => {},
            &CFGCMD_RESTORE => {},
            &CFGCMD_STANZA_CREATE => {},
            &CFGCMD_STANZA_DELETE => {},
            &CFGCMD_STANZA_UPGRADE => {},
            &CFGCMD_VERIFY => {},
        }
    },

    # Repository selector
    #-------------------------------------------------------------------------------------------------------------------------------
    &CFGOPT_REPO =>
    {
        &CFGDEF_SECTION => CFGDEF_SECTION_GLOBAL,
        &CFGDEF_TYPE => CFGDEF_TYPE_INTEGER,
        &CFGDEF_INTERNAL => true,
        &CFGDEF_REQUIRED => false,
        &CFGDEF_ALLOW_RANGE => [1, CFGDEF_INDEX_REPO],
        &CFGDEF_COMMAND => CFGOPT_REPO_TYPE,
    },

    # Repository options
    #-------------------------------------------------------------------------------------------------------------------------------
    &CFGOPT_REPO_CIPHER_PASS =>
    {
        &CFGDEF_GROUP => CFGOPTGRP_REPO,
        &CFGDEF_SECTION => CFGDEF_SECTION_GLOBAL,
        &CFGDEF_TYPE => CFGDEF_TYPE_STRING,
        &CFGDEF_SECURE => true,
        &CFGDEF_REQUIRED => true,
        &CFGDEF_DEPEND =>
        {
            &CFGDEF_DEPEND_OPTION => CFGOPT_REPO_CIPHER_TYPE,
            &CFGDEF_DEPEND_LIST => [CFGOPTVAL_REPO_CIPHER_TYPE_AES_256_CBC],
        },
        &CFGDEF_NAME_ALT =>
        {
            'repo-cipher-pass' => {&CFGDEF_INDEX => 1, &CFGDEF_RESET => false},
        },
        &CFGDEF_COMMAND => CFGOPT_REPO_TYPE,
    },

    &CFGOPT_REPO_CIPHER_TYPE =>
    {
        &CFGDEF_GROUP => CFGOPTGRP_REPO,
        &CFGDEF_SECTION => CFGDEF_SECTION_GLOBAL,
        &CFGDEF_TYPE => CFGDEF_TYPE_STRING,
        &CFGDEF_DEFAULT => CFGOPTVAL_REPO_CIPHER_TYPE_NONE,
        &CFGDEF_ALLOW_LIST =>
        [
            &CFGOPTVAL_REPO_CIPHER_TYPE_NONE,
            &CFGOPTVAL_REPO_CIPHER_TYPE_AES_256_CBC,
        ],
        &CFGDEF_NAME_ALT =>
        {
            'repo-cipher-type' => {&CFGDEF_INDEX => 1, &CFGDEF_RESET => false},
        },
        &CFGDEF_COMMAND => CFGOPT_REPO_TYPE,
    },

    &CFGOPT_REPO_HARDLINK =>
    {
        &CFGDEF_GROUP => CFGOPTGRP_REPO,
        &CFGDEF_SECTION => CFGDEF_SECTION_GLOBAL,
        &CFGDEF_TYPE => CFGDEF_TYPE_BOOLEAN,
        &CFGDEF_NAME_ALT =>
        {
            'hardlink' => {&CFGDEF_INDEX => 1, &CFGDEF_RESET => false},
        },
        &CFGDEF_DEFAULT => false,
        &CFGDEF_COMMAND =>
        {
            &CFGCMD_BACKUP => {},
        },
    },

    &CFGOPT_REPO_LOCAL =>
    {
        &CFGDEF_GROUP => CFGOPTGRP_REPO,
        &CFGDEF_SECTION => CFGDEF_SECTION_GLOBAL,
        &CFGDEF_INTERNAL => true,
        &CFGDEF_TYPE => CFGDEF_TYPE_BOOLEAN,
        &CFGDEF_DEFAULT => false,
        &CFGDEF_COMMAND =>
        {
            &CFGCMD_ARCHIVE_GET => {},
            &CFGCMD_ARCHIVE_PUSH => {},
            &CFGCMD_BACKUP =>
            {
                &CFGDEF_INTERNAL => true,
            },
            &CFGCMD_CHECK => {},
            &CFGCMD_EXPIRE =>
            {
                &CFGDEF_INTERNAL => true,
            },
            &CFGCMD_INFO => {},
            &CFGCMD_REPO_CREATE => {},
            &CFGCMD_REPO_GET => {},
            &CFGCMD_REPO_LS => {},
            &CFGCMD_REPO_PUT => {},
            &CFGCMD_REPO_RM => {},
            &CFGCMD_RESTORE => {},
            &CFGCMD_STANZA_CREATE =>
            {
                &CFGDEF_INTERNAL => true,
            },
            &CFGCMD_STANZA_DELETE =>
            {
                &CFGDEF_INTERNAL => true,
            },
            &CFGCMD_STANZA_UPGRADE =>
            {
                &CFGDEF_INTERNAL => true,
            },
            &CFGCMD_START => {},
            &CFGCMD_STOP => {},
            &CFGCMD_VERIFY => {},
        },
    },

    &CFGOPT_REPO_HOST =>
    {
        &CFGDEF_GROUP => CFGOPTGRP_REPO,
        &CFGDEF_SECTION => CFGDEF_SECTION_GLOBAL,
        &CFGDEF_TYPE => CFGDEF_TYPE_STRING,
        &CFGDEF_REQUIRED => false,
        &CFGDEF_NAME_ALT =>
        {
            'backup-host' => {&CFGDEF_INDEX => 1, &CFGDEF_RESET => false},
        },
        &CFGDEF_COMMAND => CFGOPT_REPO_LOCAL,
        &CFGDEF_DEPEND =>
        {
            &CFGDEF_DEPEND_OPTION => CFGOPT_REPO_LOCAL,
            &CFGDEF_DEPEND_LIST => [false],
        },
    },

    &CFGOPT_REPO_HOST_CMD =>
    {
        &CFGDEF_GROUP => CFGOPTGRP_REPO,
        &CFGDEF_SECTION => CFGDEF_SECTION_GLOBAL,
        &CFGDEF_TYPE => CFGDEF_TYPE_STRING,
        &CFGDEF_REQUIRED => false,
        &CFGDEF_NAME_ALT =>
        {
            'backup-cmd' => {&CFGDEF_INDEX => 1, &CFGDEF_RESET => false},
        },
        &CFGDEF_COMMAND =>
        {
            &CFGCMD_ARCHIVE_GET => {},
            &CFGCMD_ARCHIVE_PUSH => {},
            &CFGCMD_CHECK => {},
            &CFGCMD_INFO => {},
            &CFGCMD_REPO_CREATE => {},
            &CFGCMD_REPO_GET => {},
            &CFGCMD_REPO_LS => {},
            &CFGCMD_REPO_PUT => {},
            &CFGCMD_REPO_RM => {},
            &CFGCMD_RESTORE => {},
            &CFGCMD_START => {},
            &CFGCMD_STOP => {},
            &CFGCMD_VERIFY => {},
        },
        &CFGDEF_DEPEND =>
        {
            &CFGDEF_DEPEND_OPTION => CFGOPT_REPO_HOST
        },
    },

    &CFGOPT_REPO_HOST_CONFIG =>
    {
        &CFGDEF_GROUP => CFGOPTGRP_REPO,
        &CFGDEF_SECTION => CFGDEF_SECTION_GLOBAL,
        &CFGDEF_TYPE => CFGDEF_TYPE_STRING,
        &CFGDEF_DEFAULT => CFGDEF_DEFAULT_CONFIG,
        &CFGDEF_NAME_ALT =>
        {
            'backup-config' => {&CFGDEF_INDEX => 1, &CFGDEF_RESET => false},
        },
        &CFGDEF_COMMAND => CFGOPT_REPO_HOST_CMD,
        &CFGDEF_DEPEND =>
        {
            &CFGDEF_DEPEND_OPTION => CFGOPT_REPO_HOST
        },
    },

    &CFGOPT_REPO_HOST_CONFIG_PATH =>
    {
        &CFGDEF_TYPE => CFGDEF_TYPE_PATH,
        &CFGDEF_INHERIT => CFGOPT_REPO_HOST_CONFIG,
        &CFGDEF_DEFAULT => CFGDEF_DEFAULT_CONFIG_PATH,
    },

    &CFGOPT_REPO_HOST_CONFIG_INCLUDE_PATH =>
    {
        &CFGDEF_TYPE => CFGDEF_TYPE_PATH,
        &CFGDEF_INHERIT => CFGOPT_REPO_HOST_CONFIG,
        &CFGDEF_DEFAULT => CFGDEF_DEFAULT_CONFIG_INCLUDE_PATH,
    },

    &CFGOPT_REPO_HOST_PORT =>
    {
        &CFGDEF_GROUP => CFGOPTGRP_REPO,
        &CFGDEF_SECTION => CFGDEF_SECTION_GLOBAL,
        &CFGDEF_TYPE => CFGDEF_TYPE_INTEGER,
        &CFGDEF_ALLOW_RANGE => [CFGDEF_DEFAULT_PROTOCOL_PORT_MIN, CFGDEF_DEFAULT_PROTOCOL_PORT_MAX],
        &CFGDEF_REQUIRED => false,
        &CFGDEF_NAME_ALT =>
        {
            'backup-ssh-port' => {&CFGDEF_INDEX => 1, &CFGDEF_RESET => false},
        },
        &CFGDEF_COMMAND => CFGOPT_REPO_HOST_CMD,
        &CFGDEF_DEPEND =>
        {
            &CFGDEF_DEPEND_OPTION => CFGOPT_REPO_HOST
        }
    },

    &CFGOPT_REPO_HOST_USER =>
    {
        &CFGDEF_GROUP => CFGOPTGRP_REPO,
        &CFGDEF_SECTION => CFGDEF_SECTION_GLOBAL,
        &CFGDEF_TYPE => CFGDEF_TYPE_STRING,
        &CFGDEF_DEFAULT => PROJECT_EXE,
        &CFGDEF_NAME_ALT =>
        {
            'backup-user' => {&CFGDEF_INDEX => 1, &CFGDEF_RESET => false},
        },
        &CFGDEF_COMMAND => CFGOPT_REPO_HOST_CMD,
        &CFGDEF_REQUIRED => false,
        &CFGDEF_DEPEND =>
        {
            &CFGDEF_DEPEND_OPTION => CFGOPT_REPO_HOST
        }
    },

    &CFGOPT_REPO_PATH =>
    {
        &CFGDEF_GROUP => CFGOPTGRP_REPO,
        &CFGDEF_SECTION => CFGDEF_SECTION_GLOBAL,
        &CFGDEF_TYPE => CFGDEF_TYPE_PATH,
        &CFGDEF_DEFAULT => '/var/lib/' . PROJECT_EXE,
        &CFGDEF_NAME_ALT =>
        {
            'repo-path' => {&CFGDEF_INDEX => 1, &CFGDEF_RESET => false},
        },
        &CFGDEF_COMMAND => CFGOPT_REPO_TYPE,
    },

    &CFGOPT_REPO_RETENTION_ARCHIVE =>
    {
        &CFGDEF_GROUP => CFGOPTGRP_REPO,
        &CFGDEF_SECTION => CFGDEF_SECTION_GLOBAL,
        &CFGDEF_TYPE => CFGDEF_TYPE_INTEGER,
        &CFGDEF_REQUIRED => false,
        &CFGDEF_ALLOW_RANGE => [CFGDEF_DEFAULT_RETENTION_MIN, CFGDEF_DEFAULT_RETENTION_MAX],
        &CFGDEF_NAME_ALT =>
        {
            'retention-archive' => {&CFGDEF_INDEX => 1, &CFGDEF_RESET => false},
        },
        &CFGDEF_COMMAND =>
        {
            &CFGCMD_BACKUP => {},
            &CFGCMD_EXPIRE => {},
        }
    },

    &CFGOPT_REPO_RETENTION_ARCHIVE_TYPE =>
    {
        &CFGDEF_GROUP => CFGOPTGRP_REPO,
        &CFGDEF_SECTION => CFGDEF_SECTION_GLOBAL,
        &CFGDEF_TYPE => CFGDEF_TYPE_STRING,
        &CFGDEF_DEFAULT => CFGOPTVAL_BACKUP_TYPE_FULL,
        &CFGDEF_COMMAND =>
        {
            &CFGCMD_BACKUP => {},
            &CFGCMD_EXPIRE => {},
        },
        &CFGDEF_NAME_ALT =>
        {
            'retention-archive-type' => {&CFGDEF_INDEX => 1, &CFGDEF_RESET => false},
        },
        &CFGDEF_ALLOW_LIST =>
        [
            &CFGOPTVAL_BACKUP_TYPE_FULL,
            &CFGOPTVAL_BACKUP_TYPE_DIFF,
            &CFGOPTVAL_BACKUP_TYPE_INCR,
        ]
    },

    &CFGOPT_REPO_RETENTION_DIFF =>
    {
        &CFGDEF_GROUP => CFGOPTGRP_REPO,
        &CFGDEF_SECTION => CFGDEF_SECTION_GLOBAL,
        &CFGDEF_TYPE => CFGDEF_TYPE_INTEGER,
        &CFGDEF_REQUIRED => false,
        &CFGDEF_ALLOW_RANGE => [CFGDEF_DEFAULT_RETENTION_MIN, CFGDEF_DEFAULT_RETENTION_MAX],
        &CFGDEF_NAME_ALT =>
        {
            'retention-diff' => {&CFGDEF_INDEX => 1, &CFGDEF_RESET => false},
        },
        &CFGDEF_COMMAND =>
        {
            &CFGCMD_BACKUP => {},
            &CFGCMD_EXPIRE => {},
        }
    },

    &CFGOPT_REPO_RETENTION_FULL =>
    {
        &CFGDEF_GROUP => CFGOPTGRP_REPO,
        &CFGDEF_SECTION => CFGDEF_SECTION_GLOBAL,
        &CFGDEF_TYPE => CFGDEF_TYPE_INTEGER,
        &CFGDEF_REQUIRED => false,
        &CFGDEF_ALLOW_RANGE => [CFGDEF_DEFAULT_RETENTION_MIN, CFGDEF_DEFAULT_RETENTION_MAX],
        &CFGDEF_NAME_ALT =>
        {
            'retention-full' => {&CFGDEF_INDEX => 1, &CFGDEF_RESET => false},
        },
        &CFGDEF_COMMAND => CFGOPT_REPO_RETENTION_FULL_TYPE,
    },

    &CFGOPT_REPO_RETENTION_FULL_TYPE =>
    {
        &CFGDEF_GROUP => CFGOPTGRP_REPO,
        &CFGDEF_SECTION => CFGDEF_SECTION_GLOBAL,
        &CFGDEF_TYPE => CFGDEF_TYPE_STRING,
        &CFGDEF_DEFAULT => 'count',
        &CFGDEF_ALLOW_LIST =>
        [
            'count',
            'time',
        ],
        &CFGDEF_COMMAND =>
        {
            &CFGCMD_BACKUP => {},
            &CFGCMD_EXPIRE => {},
        }
    },

    &CFGOPT_REPO_AZURE_ACCOUNT =>
    {
        &CFGDEF_GROUP => CFGOPTGRP_REPO,
        &CFGDEF_SECTION => CFGDEF_SECTION_GLOBAL,
        &CFGDEF_TYPE => CFGDEF_TYPE_STRING,
        &CFGDEF_SECURE => true,
        &CFGDEF_REQUIRED => true,
        &CFGDEF_DEPEND =>
        {
            &CFGDEF_DEPEND_OPTION => CFGOPT_REPO_TYPE,
            &CFGDEF_DEPEND_LIST => [CFGOPTVAL_REPO_TYPE_AZURE],
        },
        &CFGDEF_COMMAND => CFGOPT_REPO_TYPE,
    },

    &CFGOPT_REPO_AZURE_CA_FILE =>
    {
        &CFGDEF_INHERIT => CFGOPT_REPO_AZURE_HOST,
    },

    &CFGOPT_REPO_AZURE_CA_PATH =>
    {
        &CFGDEF_TYPE => CFGDEF_TYPE_PATH,
        &CFGDEF_INHERIT => CFGOPT_REPO_AZURE_HOST,
    },

    &CFGOPT_REPO_AZURE_CONTAINER =>
    {
        &CFGDEF_GROUP => CFGOPTGRP_REPO,
        &CFGDEF_TYPE => CFGDEF_TYPE_STRING,
        &CFGDEF_SECTION => CFGDEF_SECTION_GLOBAL,
        &CFGDEF_DEPEND => CFGOPT_REPO_AZURE_ACCOUNT,
        &CFGDEF_COMMAND => CFGOPT_REPO_TYPE,
    },

    &CFGOPT_REPO_AZURE_ENDPOINT =>
    {
        &CFGDEF_INHERIT => CFGOPT_REPO_AZURE_HOST,
        &CFGDEF_DEFAULT => 'blob.core.windows.net',
    },

    &CFGOPT_REPO_AZURE_HOST =>
    {
        &CFGDEF_GROUP => CFGOPTGRP_REPO,
        &CFGDEF_SECTION => CFGDEF_SECTION_GLOBAL,
        &CFGDEF_TYPE => CFGDEF_TYPE_STRING,
        &CFGDEF_REQUIRED => false,
        &CFGDEF_DEPEND => CFGOPT_REPO_AZURE_ACCOUNT,
        &CFGDEF_COMMAND => CFGOPT_REPO_TYPE,
    },

    &CFGOPT_REPO_AZURE_KEY =>
    {
        &CFGDEF_INHERIT => CFGOPT_REPO_AZURE_ACCOUNT,
    },

    &CFGOPT_REPO_AZURE_KEY_TYPE =>
    {
        &CFGDEF_INHERIT => CFGOPT_REPO_AZURE_CONTAINER,
        &CFGDEF_DEFAULT => 'shared',
        &CFGDEF_ALLOW_LIST =>
        [
            'shared',
            'sas',
        ],
    },

    &CFGOPT_REPO_AZURE_PORT =>
    {
        &CFGDEF_GROUP => CFGOPTGRP_REPO,
        &CFGDEF_SECTION => CFGDEF_SECTION_GLOBAL,
        &CFGDEF_TYPE => CFGDEF_TYPE_INTEGER,
        &CFGDEF_DEFAULT => 443,
        &CFGDEF_ALLOW_RANGE => [1, 65535],
        &CFGDEF_DEPEND => CFGOPT_REPO_AZURE_ACCOUNT,
        &CFGDEF_COMMAND => CFGOPT_REPO_TYPE,
    },

    &CFGOPT_REPO_AZURE_VERIFY_TLS =>
    {
        &CFGDEF_GROUP => CFGOPTGRP_REPO,
        &CFGDEF_SECTION => CFGDEF_SECTION_GLOBAL,
        &CFGDEF_TYPE => CFGDEF_TYPE_BOOLEAN,
        &CFGDEF_DEFAULT => true,
        &CFGDEF_DEPEND => CFGOPT_REPO_AZURE_ACCOUNT,
        &CFGDEF_COMMAND => CFGOPT_REPO_TYPE,
    },

    &CFGOPT_REPO_S3_BUCKET =>
    {
        &CFGDEF_GROUP => CFGOPTGRP_REPO,
        &CFGDEF_TYPE => CFGDEF_TYPE_STRING,
        &CFGDEF_SECTION => CFGDEF_SECTION_GLOBAL,
        &CFGDEF_DEPEND =>
        {
            &CFGDEF_DEPEND_OPTION => CFGOPT_REPO_TYPE,
            &CFGDEF_DEPEND_LIST => [CFGOPTVAL_REPO_TYPE_S3],
        },
        &CFGDEF_NAME_ALT =>
        {
            'repo-s3-bucket' => {&CFGDEF_INDEX => 1, &CFGDEF_RESET => false},
        },
        &CFGDEF_COMMAND => CFGOPT_REPO_TYPE,
    },

    &CFGOPT_REPO_S3_CA_FILE =>
    {
        &CFGDEF_INHERIT => CFGOPT_REPO_S3_HOST,
        &CFGDEF_NAME_ALT =>
        {
            'repo-s3-ca-file' => {&CFGDEF_INDEX => 1, &CFGDEF_RESET => false},
        },
    },

    &CFGOPT_REPO_S3_CA_PATH =>
    {
        &CFGDEF_TYPE => CFGDEF_TYPE_PATH,
        &CFGDEF_INHERIT => CFGOPT_REPO_S3_HOST,
        &CFGDEF_NAME_ALT =>
        {
            'repo-s3-ca-path' => {&CFGDEF_INDEX => 1, &CFGDEF_RESET => false},
        },
    },

    &CFGOPT_REPO_S3_KEY_TYPE =>
    {
        &CFGDEF_INHERIT => CFGOPT_REPO_S3_BUCKET,
        &CFGDEF_DEFAULT => 'shared',
        &CFGDEF_ALLOW_LIST =>
        [
            'shared',
            'auto',
        ],
    },

    &CFGOPT_REPO_S3_KEY =>
    {
        &CFGDEF_GROUP => CFGOPTGRP_REPO,
        &CFGDEF_SECTION => CFGDEF_SECTION_GLOBAL,
        &CFGDEF_TYPE => CFGDEF_TYPE_STRING,
        &CFGDEF_SECURE => true,
        &CFGDEF_REQUIRED => true,
        &CFGDEF_DEPEND =>
        {
            &CFGDEF_DEPEND_OPTION => CFGOPT_REPO_S3_KEY_TYPE,
            &CFGDEF_DEPEND_LIST => ['shared'],
        },
        &CFGDEF_NAME_ALT =>
        {
            'repo-s3-key' => {&CFGDEF_INDEX => 1, &CFGDEF_RESET => false},
        },
        &CFGDEF_COMMAND =>
        {
            &CFGCMD_ARCHIVE_GET => {},
            &CFGCMD_ARCHIVE_PUSH => {},
            &CFGCMD_BACKUP => {},
            &CFGCMD_CHECK => {},
            &CFGCMD_EXPIRE => {},
            &CFGCMD_INFO => {},
            &CFGCMD_REPO_CREATE => {},
            &CFGCMD_REPO_GET => {},
            &CFGCMD_REPO_LS => {},
            &CFGCMD_REPO_PUT => {},
            &CFGCMD_REPO_RM => {},
            &CFGCMD_RESTORE => {},
            &CFGCMD_STANZA_CREATE => {},
            &CFGCMD_STANZA_DELETE => {},
            &CFGCMD_STANZA_UPGRADE => {},
            &CFGCMD_START => {},
            &CFGCMD_STOP => {},
            &CFGCMD_VERIFY => {},
        },
    },

    &CFGOPT_REPO_S3_KEY_SECRET =>
    {
        &CFGDEF_INHERIT => CFGOPT_REPO_S3_KEY,
        &CFGDEF_NAME_ALT =>
        {
            'repo-s3-key-secret' => {&CFGDEF_INDEX => 1, &CFGDEF_RESET => false},
        },
    },

    &CFGOPT_REPO_S3_ENDPOINT =>
    {
        &CFGDEF_INHERIT => CFGOPT_REPO_S3_BUCKET,
        &CFGDEF_NAME_ALT =>
        {
            'repo-s3-endpoint' => {&CFGDEF_INDEX => 1, &CFGDEF_RESET => false},
        },
    },

    &CFGOPT_REPO_S3_HOST =>
    {
        &CFGDEF_GROUP => CFGOPTGRP_REPO,
        &CFGDEF_SECTION => CFGDEF_SECTION_GLOBAL,
        &CFGDEF_TYPE => CFGDEF_TYPE_STRING,
        &CFGDEF_REQUIRED => false,
        &CFGDEF_DEPEND => CFGOPT_REPO_S3_BUCKET,
        &CFGDEF_NAME_ALT =>
        {
            'repo-s3-host' => {&CFGDEF_INDEX => 1, &CFGDEF_RESET => false},
        },
        &CFGDEF_COMMAND => CFGOPT_REPO_TYPE,
    },

    &CFGOPT_REPO_S3_PORT =>
    {
        &CFGDEF_GROUP => CFGOPTGRP_REPO,
        &CFGDEF_SECTION => CFGDEF_SECTION_GLOBAL,
        &CFGDEF_TYPE => CFGDEF_TYPE_INTEGER,
        &CFGDEF_DEFAULT => 443,
        &CFGDEF_ALLOW_RANGE => [1, 65535],
        &CFGDEF_DEPEND => CFGOPT_REPO_S3_BUCKET,
        &CFGDEF_COMMAND => CFGOPT_REPO_TYPE,
    },

    &CFGOPT_REPO_S3_REGION,
    {
        &CFGDEF_INHERIT => CFGOPT_REPO_S3_BUCKET,
        &CFGDEF_NAME_ALT =>
        {
            'repo-s3-region' => {&CFGDEF_INDEX => 1, &CFGDEF_RESET => false},
        },
    },

    &CFGOPT_REPO_S3_ROLE =>
    {
        &CFGDEF_INHERIT => CFGOPT_REPO_S3_BUCKET,
        &CFGDEF_REQUIRED => false,
        &CFGDEF_DEPEND =>
        {
            &CFGDEF_DEPEND_OPTION => CFGOPT_REPO_S3_KEY_TYPE,
            &CFGDEF_DEPEND_LIST => ['auto'],
        },
    },

    &CFGOPT_REPO_S3_TOKEN =>
    {
        &CFGDEF_INHERIT => CFGOPT_REPO_S3_KEY,
        &CFGDEF_REQUIRED => false,
        &CFGDEF_COMMAND => CFGOPT_REPO_TYPE,
    },

    &CFGOPT_REPO_S3_URI_STYLE =>
    {
        &CFGDEF_GROUP => CFGOPTGRP_REPO,
        &CFGDEF_SECTION => CFGDEF_SECTION_GLOBAL,
        &CFGDEF_TYPE => CFGDEF_TYPE_STRING,
        &CFGDEF_DEFAULT => CFGOPTVAL_REPO_S3_URI_STYLE_HOST,
        &CFGDEF_ALLOW_LIST =>
        [
            &CFGOPTVAL_REPO_S3_URI_STYLE_HOST,
            &CFGOPTVAL_REPO_S3_URI_STYLE_PATH,
        ],
        &CFGDEF_COMMAND => CFGOPT_REPO_TYPE,
        &CFGDEF_DEPEND => CFGOPT_REPO_S3_BUCKET,
    },

    &CFGOPT_REPO_S3_VERIFY_TLS =>
    {
        &CFGDEF_GROUP => CFGOPTGRP_REPO,
        &CFGDEF_SECTION => CFGDEF_SECTION_GLOBAL,
        &CFGDEF_TYPE => CFGDEF_TYPE_BOOLEAN,
        &CFGDEF_DEFAULT => true,
        &CFGDEF_NAME_ALT =>
        {
            'repo-s3-verify-ssl' => {&CFGDEF_INDEX => 1, &CFGDEF_RESET => false},
            'repo?-s3-verify-ssl' => {&CFGDEF_INDEX => 1, &CFGDEF_RESET => false},
        },
        &CFGDEF_COMMAND => CFGOPT_REPO_TYPE,
        &CFGDEF_DEPEND => CFGOPT_REPO_S3_BUCKET,
    },

    &CFGOPT_REPO_TYPE =>
    {
        &CFGDEF_GROUP => CFGOPTGRP_REPO,
        &CFGDEF_SECTION => CFGDEF_SECTION_GLOBAL,
        &CFGDEF_TYPE => CFGDEF_TYPE_STRING,
        &CFGDEF_DEFAULT => CFGOPTVAL_REPO_TYPE_POSIX,
        &CFGDEF_ALLOW_LIST =>
        [
            &CFGOPTVAL_REPO_TYPE_AZURE,
            &CFGOPTVAL_REPO_TYPE_CIFS,
            &CFGOPTVAL_REPO_TYPE_POSIX,
            &CFGOPTVAL_REPO_TYPE_S3,
        ],
        &CFGDEF_NAME_ALT =>
        {
            'repo-type' => {&CFGDEF_INDEX => 1, &CFGDEF_RESET => false},
        },
        &CFGDEF_COMMAND =>
        {
            &CFGCMD_ARCHIVE_GET => {},
            &CFGCMD_ARCHIVE_PUSH => {},
            &CFGCMD_BACKUP => {},
            &CFGCMD_CHECK => {},
            &CFGCMD_EXPIRE => {},
            &CFGCMD_INFO => {},
            &CFGCMD_REPO_CREATE => {},
            &CFGCMD_REPO_GET => {},
            &CFGCMD_REPO_LS => {},
            &CFGCMD_REPO_PUT => {},
            &CFGCMD_REPO_RM => {},
            &CFGCMD_RESTORE => {},
            &CFGCMD_STANZA_CREATE => {},
            &CFGCMD_STANZA_DELETE => {},
            &CFGCMD_STANZA_UPGRADE => {},
            &CFGCMD_START => {},
            &CFGCMD_STOP => {},
            &CFGCMD_VERIFY => {},
        },
    },

    &CFGOPT_SPOOL_PATH =>
    {
        &CFGDEF_SECTION => CFGDEF_SECTION_GLOBAL,
        &CFGDEF_TYPE => CFGDEF_TYPE_PATH,
        &CFGDEF_DEFAULT => '/var/spool/' . PROJECT_EXE,
        &CFGDEF_COMMAND =>
        {
            &CFGCMD_ARCHIVE_GET =>
            {
                &CFGDEF_DEPEND =>
                {
                    &CFGDEF_DEPEND_OPTION => CFGOPT_ARCHIVE_ASYNC,
                    &CFGDEF_DEPEND_LIST => [true],
                },
            },
            &CFGCMD_ARCHIVE_PUSH =>
            {
                &CFGDEF_DEPEND =>
                {
                    &CFGDEF_DEPEND_OPTION => CFGOPT_ARCHIVE_ASYNC,
                    &CFGDEF_DEPEND_LIST => [true],
                },
            },
        },
    },

    &CFGOPT_PROCESS_MAX =>
    {
        &CFGDEF_SECTION => CFGDEF_SECTION_GLOBAL,
        &CFGDEF_TYPE => CFGDEF_TYPE_INTEGER,
        &CFGDEF_DEFAULT => 1,
        &CFGDEF_ALLOW_RANGE => [1, 999],
        &CFGDEF_COMMAND =>
        {
            &CFGCMD_ARCHIVE_GET => {},
            &CFGCMD_ARCHIVE_PUSH => {},
            &CFGCMD_BACKUP => {},
            &CFGCMD_RESTORE => {},
            &CFGCMD_VERIFY => {},
        }
    },

    # Logging options
    #-------------------------------------------------------------------------------------------------------------------------------
    &CFGOPT_LOG_LEVEL_CONSOLE =>
    {
        &CFGDEF_SECTION => CFGDEF_SECTION_GLOBAL,
        &CFGDEF_TYPE => CFGDEF_TYPE_STRING,
        &CFGDEF_DEFAULT => lc(WARN),
        &CFGDEF_ALLOW_LIST =>
        [
            lc(OFF),
            lc(ERROR),
            lc(WARN),
            lc(INFO),
            lc(DETAIL),
            lc(DEBUG),
            lc(TRACE),
        ],
        &CFGDEF_COMMAND =>
        {
            &CFGCMD_ARCHIVE_GET => {},
            &CFGCMD_ARCHIVE_PUSH => {},
            &CFGCMD_BACKUP => {},
            &CFGCMD_CHECK => {},
            &CFGCMD_EXPIRE => {},
            &CFGCMD_INFO => {},
            &CFGCMD_REPO_CREATE => {},
            &CFGCMD_REPO_GET => {},
            &CFGCMD_REPO_LS => {},
            &CFGCMD_REPO_PUT => {},
            &CFGCMD_REPO_RM => {},
            &CFGCMD_RESTORE => {},
            &CFGCMD_STANZA_CREATE => {},
            &CFGCMD_STANZA_DELETE => {},
            &CFGCMD_STANZA_UPGRADE => {},
            &CFGCMD_START => {},
            &CFGCMD_STOP => {},
            &CFGCMD_VERIFY => {},
        }
    },

    &CFGOPT_LOG_LEVEL_FILE =>
    {
        &CFGDEF_SECTION => CFGDEF_SECTION_GLOBAL,
        &CFGDEF_TYPE => CFGDEF_TYPE_STRING,
        &CFGDEF_DEFAULT => lc(INFO),
        &CFGDEF_ALLOW_LIST => CFGOPT_LOG_LEVEL_CONSOLE,
        &CFGDEF_COMMAND =>
        {
            &CFGCMD_ARCHIVE_GET => {},
            &CFGCMD_ARCHIVE_PUSH => {},
            &CFGCMD_BACKUP => {},
            &CFGCMD_CHECK => {},
            &CFGCMD_EXPIRE => {},
            &CFGCMD_INFO => {},
            &CFGCMD_REPO_CREATE => {},
            &CFGCMD_REPO_GET => {},
            &CFGCMD_REPO_LS => {},
            &CFGCMD_REPO_PUT => {},
            &CFGCMD_REPO_RM => {},
            &CFGCMD_RESTORE => {},
            &CFGCMD_STANZA_CREATE => {},
            &CFGCMD_STANZA_DELETE => {},
            &CFGCMD_STANZA_UPGRADE => {},
            &CFGCMD_START => {},
            &CFGCMD_STOP => {},
            &CFGCMD_VERIFY => {},
        }
    },

    &CFGOPT_LOG_LEVEL_STDERR =>
    {
        &CFGDEF_SECTION => CFGDEF_SECTION_GLOBAL,
        &CFGDEF_TYPE => CFGDEF_TYPE_STRING,
        &CFGDEF_DEFAULT => lc(WARN),
        &CFGDEF_ALLOW_LIST => CFGOPT_LOG_LEVEL_CONSOLE,
        &CFGDEF_COMMAND =>
        {
            &CFGCMD_ARCHIVE_GET => {},
            &CFGCMD_ARCHIVE_PUSH => {},
            &CFGCMD_BACKUP => {},
            &CFGCMD_CHECK => {},
            &CFGCMD_EXPIRE => {},
            &CFGCMD_INFO => {},
            &CFGCMD_REPO_CREATE => {},
            &CFGCMD_REPO_GET => {},
            &CFGCMD_REPO_LS => {},
            &CFGCMD_REPO_PUT => {},
            &CFGCMD_REPO_RM => {},
            &CFGCMD_RESTORE => {},
            &CFGCMD_STANZA_CREATE => {},
            &CFGCMD_STANZA_DELETE => {},
            &CFGCMD_STANZA_UPGRADE => {},
            &CFGCMD_START => {},
            &CFGCMD_STOP => {},
            &CFGCMD_VERIFY => {},
        }
    },

    &CFGOPT_LOG_SUBPROCESS =>
    {
        &CFGDEF_SECTION => CFGDEF_SECTION_GLOBAL,
        &CFGDEF_TYPE => CFGDEF_TYPE_BOOLEAN,
        &CFGDEF_DEFAULT => false,
        &CFGDEF_COMMAND =>
        {
            &CFGCMD_ARCHIVE_GET => {},
            &CFGCMD_ARCHIVE_PUSH => {},
            &CFGCMD_BACKUP => {},
            &CFGCMD_CHECK => {},
            &CFGCMD_EXPIRE => {},
            &CFGCMD_INFO => {},
            &CFGCMD_REPO_CREATE => {},
            &CFGCMD_REPO_GET => {},
            &CFGCMD_REPO_LS => {},
            &CFGCMD_REPO_PUT => {},
            &CFGCMD_REPO_RM => {},
            &CFGCMD_RESTORE => {},
            &CFGCMD_STANZA_CREATE => {},
            &CFGCMD_STANZA_DELETE => {},
            &CFGCMD_STANZA_UPGRADE => {},
            &CFGCMD_START => {},
            &CFGCMD_STOP => {},
            &CFGCMD_VERIFY => {},
        }
    },

    &CFGOPT_LOG_TIMESTAMP =>
    {
        &CFGDEF_SECTION => CFGDEF_SECTION_GLOBAL,
        &CFGDEF_TYPE => CFGDEF_TYPE_BOOLEAN,
        &CFGDEF_DEFAULT => true,
        &CFGDEF_COMMAND => CFGOPT_LOG_LEVEL_CONSOLE,
    },

    # Archive options
    #-------------------------------------------------------------------------------------------------------------------------------
    &CFGOPT_ARCHIVE_ASYNC =>
    {
        &CFGDEF_SECTION => CFGDEF_SECTION_GLOBAL,
        &CFGDEF_TYPE => CFGDEF_TYPE_BOOLEAN,
        &CFGDEF_DEFAULT => false,
        &CFGDEF_COMMAND =>
        {
            &CFGCMD_ARCHIVE_GET => {},
            &CFGCMD_ARCHIVE_PUSH => {},
        }
    },

    &CFGOPT_ARCHIVE_PUSH_QUEUE_MAX =>
    {
        &CFGDEF_SECTION => CFGDEF_SECTION_GLOBAL,
        &CFGDEF_TYPE => CFGDEF_TYPE_SIZE,
        &CFGDEF_REQUIRED => false,
        &CFGDEF_NAME_ALT =>
        {
            'archive-queue-max' => {},
        },
        &CFGDEF_ALLOW_RANGE => [0, 4 * 1024 * 1024 * 1024 * 1024 * 1024], # 0-4PB
        &CFGDEF_COMMAND =>
        {
            &CFGCMD_ARCHIVE_PUSH => {},
        },
    },

    &CFGOPT_ARCHIVE_GET_QUEUE_MAX =>
    {
        &CFGDEF_SECTION => CFGDEF_SECTION_GLOBAL,
        &CFGDEF_TYPE => CFGDEF_TYPE_SIZE,
        &CFGDEF_DEFAULT => 128 * 1024 * 1024, # 128MB
        &CFGDEF_ALLOW_RANGE => [0, 4 * 1024 * 1024 * 1024 * 1024 * 1024], # 0-4PB
        &CFGDEF_COMMAND =>
        {
            &CFGCMD_ARCHIVE_GET => {},
        },
    },

    # Backup options
    #-------------------------------------------------------------------------------------------------------------------------------
    &CFGOPT_ARCHIVE_CHECK =>
    {
        &CFGDEF_SECTION => CFGDEF_SECTION_GLOBAL,
        &CFGDEF_TYPE => CFGDEF_TYPE_BOOLEAN,
        &CFGDEF_DEFAULT => true,
        &CFGDEF_COMMAND =>
        {
            &CFGCMD_BACKUP =>
            {
                &CFGDEF_DEPEND =>
                {
                    &CFGDEF_DEPEND_OPTION => CFGOPT_ONLINE,
                    &CFGDEF_DEPEND_LIST => [true],
                },
            },
            &CFGCMD_CHECK => {},
        },
    },

    &CFGOPT_ARCHIVE_COPY =>
    {
        &CFGDEF_SECTION => CFGDEF_SECTION_GLOBAL,
        &CFGDEF_TYPE => CFGDEF_TYPE_BOOLEAN,
        &CFGDEF_DEFAULT => false,
        &CFGDEF_COMMAND =>
        {
            &CFGCMD_BACKUP =>
            {
                &CFGDEF_DEPEND =>
                {
                    &CFGDEF_DEPEND_OPTION => CFGOPT_ARCHIVE_CHECK,
                    &CFGDEF_DEPEND_LIST => [true],
                }
            }
        }
    },

    &CFGOPT_BACKUP_STANDBY =>
    {
        &CFGDEF_SECTION => CFGDEF_SECTION_GLOBAL,
        &CFGDEF_TYPE => CFGDEF_TYPE_BOOLEAN,
        &CFGDEF_DEFAULT => false,
        &CFGDEF_COMMAND =>
        {
            &CFGCMD_BACKUP => {},
            &CFGCMD_CHECK => {},
            &CFGCMD_STANZA_CREATE => {},
            &CFGCMD_STANZA_UPGRADE => {},
        },
    },

    &CFGOPT_CHECKSUM_PAGE =>
    {
        &CFGDEF_SECTION => CFGDEF_SECTION_GLOBAL,
        &CFGDEF_TYPE => CFGDEF_TYPE_BOOLEAN,
        &CFGDEF_REQUIRED => false,
        &CFGDEF_COMMAND =>
        {
            &CFGCMD_BACKUP => {},
        }
    },

    &CFGOPT_EXCLUDE =>
    {
        &CFGDEF_SECTION => CFGDEF_SECTION_GLOBAL,
        &CFGDEF_TYPE => CFGDEF_TYPE_LIST,
        &CFGDEF_REQUIRED => false,
        &CFGDEF_COMMAND =>
        {
            &CFGCMD_BACKUP => {},
        },
    },

    &CFGOPT_EXPIRE_AUTO =>
    {
        &CFGDEF_SECTION => CFGDEF_SECTION_GLOBAL,
        &CFGDEF_TYPE => CFGDEF_TYPE_BOOLEAN,
        &CFGDEF_DEFAULT => true,
        &CFGDEF_COMMAND =>
        {
            &CFGCMD_BACKUP => {},
        }
    },

    &CFGOPT_MANIFEST_SAVE_THRESHOLD =>
    {
        &CFGDEF_SECTION => CFGDEF_SECTION_GLOBAL,
        &CFGDEF_TYPE => CFGDEF_TYPE_SIZE,
        &CFGDEF_DEFAULT => 1 * 1024 * 1024 * 1024,
        &CFGDEF_ALLOW_RANGE => [1, 1024 * 1024 * 1024 * 1024],      # 1-1TB
        &CFGDEF_COMMAND =>
        {
            &CFGCMD_BACKUP => {},
        }
    },

    &CFGOPT_RESUME =>
    {
        &CFGDEF_SECTION => CFGDEF_SECTION_GLOBAL,
        &CFGDEF_TYPE => CFGDEF_TYPE_BOOLEAN,
        &CFGDEF_DEFAULT => true,
        &CFGDEF_COMMAND =>
        {
            &CFGCMD_BACKUP => {},
        }
    },

    &CFGOPT_START_FAST =>
    {
        &CFGDEF_SECTION => CFGDEF_SECTION_GLOBAL,
        &CFGDEF_TYPE => CFGDEF_TYPE_BOOLEAN,
        &CFGDEF_DEFAULT => false,
        &CFGDEF_COMMAND =>
        {
            &CFGCMD_BACKUP => {},
        }
    },

    &CFGOPT_STOP_AUTO =>
    {
        &CFGDEF_SECTION => CFGDEF_SECTION_GLOBAL,
        &CFGDEF_TYPE => CFGDEF_TYPE_BOOLEAN,
        &CFGDEF_DEFAULT => false,
        &CFGDEF_COMMAND =>
        {
            &CFGCMD_BACKUP => {},
        }
    },

    # Restore options
    #-------------------------------------------------------------------------------------------------------------------------------
    &CFGOPT_ARCHIVE_MODE =>
    {
        &CFGDEF_SECTION => CFGDEF_SECTION_GLOBAL,
        &CFGDEF_TYPE => CFGDEF_TYPE_STRING,
        &CFGDEF_DEFAULT => 'preserve',
        &CFGDEF_COMMAND =>
        {
            &CFGCMD_RESTORE => {},
        },
        &CFGDEF_ALLOW_LIST =>
        [
            'off',
            'preserve',
        ],
    },

    &CFGOPT_DB_INCLUDE =>
    {
        &CFGDEF_SECTION => CFGDEF_SECTION_GLOBAL,
        &CFGDEF_TYPE => CFGDEF_TYPE_LIST,
        &CFGDEF_REQUIRED => false,
        &CFGDEF_COMMAND =>
        {
            &CFGCMD_RESTORE => {},
        },
    },

    &CFGOPT_LINK_ALL =>
    {
        &CFGDEF_SECTION => CFGDEF_SECTION_GLOBAL,
        &CFGDEF_TYPE => CFGDEF_TYPE_BOOLEAN,
        &CFGDEF_DEFAULT => false,
        &CFGDEF_COMMAND =>
        {
            &CFGCMD_RESTORE => {},
        }
    },

    &CFGOPT_LINK_MAP =>
    {
        &CFGDEF_SECTION => CFGDEF_SECTION_GLOBAL,
        &CFGDEF_TYPE => CFGDEF_TYPE_HASH,
        &CFGDEF_REQUIRED => false,
        &CFGDEF_COMMAND =>
        {
            &CFGCMD_RESTORE => {},
        },
    },

    &CFGOPT_TABLESPACE_MAP_ALL =>
    {
        &CFGDEF_SECTION => CFGDEF_SECTION_GLOBAL,
        &CFGDEF_TYPE => CFGDEF_TYPE_STRING,
        &CFGDEF_REQUIRED => false,
        &CFGDEF_COMMAND =>
        {
            &CFGCMD_RESTORE => {},
        }
    },

    &CFGOPT_TABLESPACE_MAP =>
    {
        &CFGDEF_SECTION => CFGDEF_SECTION_GLOBAL,
        &CFGDEF_TYPE => CFGDEF_TYPE_HASH,
        &CFGDEF_REQUIRED => false,
        &CFGDEF_COMMAND =>
        {
            &CFGCMD_RESTORE => {},
        },
    },

    &CFGOPT_RECOVERY_OPTION =>
    {
        &CFGDEF_SECTION => CFGDEF_SECTION_GLOBAL,
        &CFGDEF_TYPE => CFGDEF_TYPE_HASH,
        &CFGDEF_REQUIRED => false,
        &CFGDEF_COMMAND =>
        {
            &CFGCMD_RESTORE => {},
        },
        &CFGDEF_DEPEND =>
        {
            &CFGDEF_DEPEND_OPTION => CFGOPT_TYPE,
            &CFGDEF_DEPEND_LIST =>
            [
                &CFGOPTVAL_RESTORE_TYPE_DEFAULT,
                &CFGOPTVAL_RESTORE_TYPE_IMMEDIATE,
                &CFGOPTVAL_RESTORE_TYPE_NAME,
                &CFGOPTVAL_RESTORE_TYPE_TIME,
                &CFGOPTVAL_RESTORE_TYPE_STANDBY,
                &CFGOPTVAL_RESTORE_TYPE_XID,
            ],
        },
    },

    # Stanza options
    #-------------------------------------------------------------------------------------------------------------------------------
    &CFGOPT_PG =>
    {
        &CFGDEF_SECTION => CFGDEF_SECTION_STANZA,
        &CFGDEF_TYPE => CFGDEF_TYPE_INTEGER,
        &CFGDEF_INTERNAL => true,
        &CFGDEF_REQUIRED => false,
        &CFGDEF_ALLOW_RANGE => [1, CFGDEF_INDEX_PG],
        &CFGDEF_COMMAND =>
        {
            &CFGCMD_ARCHIVE_GET => {},
            &CFGCMD_ARCHIVE_PUSH => {},
            &CFGCMD_BACKUP =>
            {
                &CFGDEF_INTERNAL => true,
            },
            &CFGCMD_CHECK =>
            {
                &CFGDEF_INTERNAL => true,
            },
            &CFGCMD_RESTORE => {},
            &CFGCMD_STANZA_CREATE =>
            {
                &CFGDEF_INTERNAL => true,
            },
            &CFGCMD_STANZA_UPGRADE =>
            {
                &CFGDEF_INTERNAL => true,
            },
        },
    },

    &CFGOPT_PG_LOCAL =>
    {
        &CFGDEF_GROUP => CFGOPTGRP_PG,
        &CFGDEF_SECTION => CFGDEF_SECTION_STANZA,
        &CFGDEF_INTERNAL => true,
        &CFGDEF_TYPE => CFGDEF_TYPE_BOOLEAN,
        &CFGDEF_DEFAULT => false,
        &CFGDEF_COMMAND =>
        {
            &CFGCMD_ARCHIVE_GET =>
            {
                &CFGDEF_INTERNAL => true,
            },
            &CFGCMD_ARCHIVE_PUSH =>
            {
                &CFGDEF_INTERNAL => true,
            },
            &CFGCMD_BACKUP => {},
            &CFGCMD_CHECK => {},
            &CFGCMD_EXPIRE => {},
            &CFGCMD_RESTORE =>
            {
                &CFGDEF_INTERNAL => true,
            },
            &CFGCMD_STANZA_CREATE => {},
            &CFGCMD_STANZA_DELETE => {},
            &CFGCMD_STANZA_UPGRADE => {},
            &CFGCMD_START => {},
            &CFGCMD_STOP => {},
        },
    },

    &CFGOPT_PG_HOST =>
    {
        &CFGDEF_GROUP => CFGOPTGRP_PG,
        &CFGDEF_SECTION => CFGDEF_SECTION_STANZA,
        &CFGDEF_TYPE => CFGDEF_TYPE_STRING,
        &CFGDEF_REQUIRED => false,
        &CFGDEF_NAME_ALT =>
        {
            'db-host' => {&CFGDEF_INDEX => 1, &CFGDEF_RESET => false},
            'db?-host' => {&CFGDEF_RESET => false},
        },
        &CFGDEF_COMMAND => CFGOPT_PG_LOCAL,
        &CFGDEF_DEPEND =>
        {
            &CFGDEF_DEPEND_OPTION => CFGOPT_PG_LOCAL,
            &CFGDEF_DEPEND_LIST => [false],
        },
    },

    &CFGOPT_PG_HOST_CMD =>
    {
        &CFGDEF_GROUP => CFGOPTGRP_PG,
        &CFGDEF_SECTION => CFGDEF_SECTION_STANZA,
        &CFGDEF_TYPE => CFGDEF_TYPE_STRING,
        &CFGDEF_REQUIRED => false,
        &CFGDEF_NAME_ALT =>
        {
            'db-cmd' => {&CFGDEF_INDEX => 1, &CFGDEF_RESET => false},
            'db?-cmd' => {&CFGDEF_RESET => false},
        },
        &CFGDEF_COMMAND =>
        {
            &CFGCMD_BACKUP => {},
            &CFGCMD_CHECK => {},
            &CFGCMD_EXPIRE => {},
            &CFGCMD_STANZA_CREATE => {},
            &CFGCMD_STANZA_DELETE => {},
            &CFGCMD_STANZA_UPGRADE => {},
            &CFGCMD_START => {},
            &CFGCMD_STOP => {},
        },
        &CFGDEF_DEPEND =>
        {
            &CFGDEF_DEPEND_OPTION => CFGOPT_PG_HOST
        },
    },

    &CFGOPT_PG_HOST_CONFIG =>
    {
        &CFGDEF_INHERIT => CFGOPT_PG_HOST_CMD,
        &CFGDEF_DEFAULT => CFGDEF_DEFAULT_CONFIG,
        &CFGDEF_REQUIRED => true,
        &CFGDEF_NAME_ALT =>
        {
            'db-config' => {&CFGDEF_INDEX => 1, &CFGDEF_RESET => false},
            'db?-config' => {&CFGDEF_RESET => false},
        },
    },

    &CFGOPT_PG_HOST_CONFIG_PATH =>
    {
        &CFGDEF_TYPE => CFGDEF_TYPE_PATH,
        &CFGDEF_INHERIT => CFGOPT_PG_HOST_CMD,
        &CFGDEF_DEFAULT => CFGDEF_DEFAULT_CONFIG_PATH,
    },

    &CFGOPT_PG_HOST_CONFIG_INCLUDE_PATH =>
    {
        &CFGDEF_TYPE => CFGDEF_TYPE_PATH,
        &CFGDEF_INHERIT => CFGOPT_PG_HOST_CMD,
        &CFGDEF_DEFAULT => CFGDEF_DEFAULT_CONFIG_INCLUDE_PATH,
    },

    &CFGOPT_PG_HOST_PORT =>
    {
        &CFGDEF_INHERIT => CFGOPT_PG_HOST_CMD,
        &CFGDEF_TYPE => CFGDEF_TYPE_INTEGER,
        &CFGDEF_REQUIRED => false,
        &CFGDEF_ALLOW_RANGE => [CFGDEF_DEFAULT_PROTOCOL_PORT_MIN, CFGDEF_DEFAULT_PROTOCOL_PORT_MAX],
        &CFGDEF_NAME_ALT =>
        {
            'db-ssh-port' => {&CFGDEF_INDEX => 1, &CFGDEF_RESET => false},
            'db?-ssh-port' => {&CFGDEF_RESET => false},
        },
    },

    &CFGOPT_PG_HOST_USER =>
    {
        &CFGDEF_INHERIT => CFGOPT_PG_HOST_CMD,
        &CFGDEF_DEFAULT => 'postgres',
        &CFGDEF_NAME_ALT =>
        {
            'db-user' => {&CFGDEF_INDEX => 1, &CFGDEF_RESET => false},
            'db?-user' => {&CFGDEF_RESET => false},
        },
        &CFGDEF_REQUIRED => false,
    },

    &CFGOPT_PG_PATH =>
    {
        &CFGDEF_GROUP => CFGOPTGRP_PG,
        &CFGDEF_SECTION => CFGDEF_SECTION_STANZA,
        &CFGDEF_TYPE => CFGDEF_TYPE_PATH,
        &CFGDEF_REQUIRED => true,
        &CFGDEF_NAME_ALT =>
        {
            'db-path' => {&CFGDEF_INDEX => 1, &CFGDEF_RESET => false},
            'db?-path' => {&CFGDEF_RESET => false},
        },
        &CFGDEF_COMMAND =>
        {
            &CFGCMD_ARCHIVE_GET => {},
            &CFGCMD_ARCHIVE_PUSH =>
            {
                &CFGDEF_REQUIRED => false
            },
            &CFGCMD_BACKUP => {},
            &CFGCMD_CHECK => {},
            &CFGCMD_RESTORE => {},
            &CFGCMD_STANZA_CREATE => {},
            &CFGCMD_STANZA_DELETE => {},
            &CFGCMD_STANZA_UPGRADE => {},
        },
    },

    &CFGOPT_PG_PORT =>
    {
        &CFGDEF_GROUP => CFGOPTGRP_PG,
        &CFGDEF_SECTION => CFGDEF_SECTION_STANZA,
        &CFGDEF_TYPE => CFGDEF_TYPE_INTEGER,
        &CFGDEF_DEFAULT => 5432,
        &CFGDEF_ALLOW_RANGE => [CFGDEF_DEFAULT_PROTOCOL_PORT_MIN, CFGDEF_DEFAULT_PROTOCOL_PORT_MAX],
        &CFGDEF_NAME_ALT =>
        {
            'db-port' => {&CFGDEF_INDEX => 1, &CFGDEF_RESET => false},
            'db?-port' => {&CFGDEF_RESET => false},
        },
        &CFGDEF_COMMAND =>
        {
            &CFGCMD_BACKUP => {},
            &CFGCMD_CHECK => {},
            &CFGCMD_STANZA_CREATE => {},
            &CFGCMD_STANZA_DELETE => {},
            &CFGCMD_STANZA_UPGRADE => {},
        },
        &CFGDEF_DEPEND =>
        {
            &CFGDEF_DEPEND_OPTION => CFGOPT_PG_PATH
        },
    },

    &CFGOPT_PG_SOCKET_PATH =>
    {
        &CFGDEF_INHERIT => CFGOPT_PG_PORT,
        &CFGDEF_TYPE => CFGDEF_TYPE_PATH,
        &CFGDEF_DEFAULT => undef,
        &CFGDEF_REQUIRED => false,
        &CFGDEF_NAME_ALT =>
        {
            'db-socket-path' => {&CFGDEF_INDEX => 1, &CFGDEF_RESET => false},
            'db?-socket-path' => {&CFGDEF_RESET => false},
        },
    },

    &CFGOPT_PG_USER =>
    {
        &CFGDEF_GROUP => CFGOPTGRP_PG,
        &CFGDEF_SECTION => CFGDEF_SECTION_STANZA,
        &CFGDEF_TYPE => CFGDEF_TYPE_STRING,
        &CFGDEF_REQUIRED => false,
        &CFGDEF_COMMAND =>
        {
            &CFGCMD_BACKUP => {},
            &CFGCMD_CHECK => {},
            &CFGCMD_STANZA_CREATE => {},
            &CFGCMD_STANZA_DELETE => {},
            &CFGCMD_STANZA_UPGRADE => {},
        },
        &CFGDEF_DEPEND =>
        {
            &CFGDEF_DEPEND_OPTION => CFGOPT_PG_PATH
        },
    },
);

####################################################################################################################################
# Process command define defaults
####################################################################################################################################
foreach my $strCommand (sort(keys(%{$rhCommandDefine})))
{
    # Commands are external by default
    if (!defined($rhCommandDefine->{$strCommand}{&CFGDEF_INTERNAL}))
    {
        $rhCommandDefine->{$strCommand}{&CFGDEF_INTERNAL} = false;
    }

    # Log files are created by default
    if (!defined($rhCommandDefine->{$strCommand}{&CFGDEF_LOG_FILE}))
    {
        $rhCommandDefine->{$strCommand}{&CFGDEF_LOG_FILE} = true;
    }

    # Default log level is INFO
    if (!defined($rhCommandDefine->{$strCommand}{&CFGDEF_LOG_LEVEL_DEFAULT}))
    {
        $rhCommandDefine->{$strCommand}{&CFGDEF_LOG_LEVEL_DEFAULT} = INFO;
    }

    # Default lock required is false
    if (!defined($rhCommandDefine->{$strCommand}{&CFGDEF_LOCK_REQUIRED}))
    {
        $rhCommandDefine->{$strCommand}{&CFGDEF_LOCK_REQUIRED} = false;
    }

    # Default lock remote required is false
    if (!defined($rhCommandDefine->{$strCommand}{&CFGDEF_LOCK_REMOTE_REQUIRED}))
    {
        $rhCommandDefine->{$strCommand}{&CFGDEF_LOCK_REMOTE_REQUIRED} = false;
    }

    # Lock type must be set if a lock is required
    if (!defined($rhCommandDefine->{$strCommand}{&CFGDEF_LOCK_TYPE}))
    {
        # Is a lock type required?
        if ($rhCommandDefine->{$strCommand}{&CFGDEF_LOCK_REQUIRED})
        {
            confess &log(ERROR, "lock type is required for command '${strCommand}'");
        }

        $rhCommandDefine->{$strCommand}{&CFGDEF_LOCK_TYPE} = CFGDEF_LOCK_TYPE_NONE;
    }
    else
    {
        if ($rhCommandDefine->{$strCommand}{&CFGDEF_LOCK_REQUIRED} &&
            $rhCommandDefine->{$strCommand}{&CFGDEF_LOCK_TYPE} eq CFGDEF_LOCK_TYPE_NONE)
        {
            confess &log(ERROR, "lock type is required for command '${strCommand}' and cannot be 'none'");
        }
    }

    # Default parameter allowed is false
    if (!defined($rhCommandDefine->{$strCommand}{&CFGDEF_PARAMETER_ALLOWED}))
    {
        $rhCommandDefine->{$strCommand}{&CFGDEF_PARAMETER_ALLOWED} = false;
    }
}

####################################################################################################################################
# Process option group defaults
####################################################################################################################################
foreach my $strGroup (sort(keys(%{$rhOptionGroupDefine})))
{
    # Error if prefix and index total are not both defined
    if ((defined($rhOptionGroupDefine->{$strGroup}{&CFGDEF_PREFIX}) &&
            !defined($rhOptionGroupDefine->{$strGroup}{&CFGDEF_INDEX_TOTAL})) ||
        (!defined($rhOptionGroupDefine->{$strGroup}{&CFGDEF_PREFIX}) &&
            defined($rhOptionGroupDefine->{$strGroup}{&CFGDEF_INDEX_TOTAL})))
    {
        confess &log(
            ASSERT, "CFGDEF_PREFIX and CFGDEF_INDEX_TOTAL must both be defined (or neither) for option group '${strGroup}'");
    }
}

####################################################################################################################################
# Process option define defaults
####################################################################################################################################
foreach my $strKey (sort(keys(%hConfigDefine)))
{
    my $rhOption = $hConfigDefine{$strKey};

    # Error on invalid configuration
    if (defined($rhOption->{&CFGDEF_INDEX_TOTAL}))
    {
        confess &log(ASSERT, "CFGDEF_INDEX_TOTAL cannot be defined for option '${strKey}'");
    }

    if (defined($rhOption->{&CFGDEF_PREFIX}))
    {
        confess &log(ASSERT, "CFGDEF_PREFIX cannot be defined for option '${strKey}'");
    }

    # If the define is a scalar then copy the entire define from the referenced option
    if (defined($hConfigDefine{$strKey}{&CFGDEF_INHERIT}))
    {
        # Make a copy in case there are overrides that need to be applied after inheriting
        my $hConfigDefineOverride = dclone($hConfigDefine{$strKey});

        # Copy the option being inherited from
        $hConfigDefine{$strKey} = dclone($hConfigDefine{$hConfigDefine{$strKey}{&CFGDEF_INHERIT}});

        # No need to copy the inheritance key
        delete($hConfigDefine{$strKey}{&CFGDEF_INHERIT});

        # It makes no sense to inherit alt names - they must be specified for each option
        delete($hConfigDefine{$strKey}{&CFGDEF_NAME_ALT});

        # Apply overrides
        foreach my $strOptionDef (sort(keys(%{$hConfigDefineOverride})))
        {
            $hConfigDefine{$strKey}{$strOptionDef} = $hConfigDefineOverride->{$strOptionDef};
        }

        # Update option variable with new hash reference
        $rhOption = $hConfigDefine{$strKey}
    }

    # If the option group is defined then copy configuration from the group to the option
    if (defined($rhOption->{&CFGDEF_GROUP}))
    {
        my $rhGroup = $rhOptionGroupDefine->{$hConfigDefine{$strKey}{&CFGDEF_GROUP}};

        $rhOption->{&CFGDEF_INDEX_TOTAL} = $rhGroup->{&CFGDEF_INDEX_TOTAL};
        $rhOption->{&CFGDEF_PREFIX} = $rhGroup->{&CFGDEF_PREFIX};
    }


    # If command is not specified then the option is valid for all commands except version and help
    if (!defined($rhOption->{&CFGDEF_COMMAND}))
    {
        foreach my $strCommand (sort(keys(%{$rhCommandDefine})))
        {
            next if $strCommand eq CFGCMD_HELP || $strCommand eq CFGCMD_VERSION;

            $rhOption->{&CFGDEF_COMMAND}{$strCommand} = {};
        }
    }
    # Else if the command section is a scalar then copy the section from the referenced option
    elsif (defined($hConfigDefine{$strKey}{&CFGDEF_COMMAND}) && !ref($hConfigDefine{$strKey}{&CFGDEF_COMMAND}))
    {
        $hConfigDefine{$strKey}{&CFGDEF_COMMAND} =
            dclone($hConfigDefine{$hConfigDefine{$strKey}{&CFGDEF_COMMAND}}{&CFGDEF_COMMAND});
    }

    # If the required section is a scalar then copy the section from the referenced option
    if (defined($hConfigDefine{$strKey}{&CFGDEF_DEPEND}) && !ref($hConfigDefine{$strKey}{&CFGDEF_DEPEND}))
    {
        $hConfigDefine{$strKey}{&CFGDEF_DEPEND} =
            dclone($hConfigDefine{$hConfigDefine{$strKey}{&CFGDEF_DEPEND}}{&CFGDEF_DEPEND});
    }

    # If the allow list is a scalar then copy the list from the referenced option
    if (defined($hConfigDefine{$strKey}{&CFGDEF_ALLOW_LIST}) && !ref($hConfigDefine{$strKey}{&CFGDEF_ALLOW_LIST}))
    {
        $hConfigDefine{$strKey}{&CFGDEF_ALLOW_LIST} =
            dclone($hConfigDefine{$hConfigDefine{$strKey}{&CFGDEF_ALLOW_LIST}}{&CFGDEF_ALLOW_LIST});
    }

    # Default type is string
    if (!defined($hConfigDefine{$strKey}{&CFGDEF_TYPE}))
    {
        &log(ASSERT, "type is required for option '${strKey}'");
    }

    # Default required is true
    if (!defined($hConfigDefine{$strKey}{&CFGDEF_REQUIRED}))
    {
        $hConfigDefine{$strKey}{&CFGDEF_REQUIRED} = true;
    }

    # Default internal is false
    if (!defined($hConfigDefine{$strKey}{&CFGDEF_INTERNAL}))
    {
        $hConfigDefine{$strKey}{&CFGDEF_INTERNAL} = false;
    }

    # Set index total for any option where it has not been explicitly defined
    if (!defined($hConfigDefine{$strKey}{&CFGDEF_INDEX_TOTAL}))
    {
        $hConfigDefine{$strKey}{&CFGDEF_INDEX_TOTAL} = 1;
    }

    # All boolean config options can be negated.  Boolean command-line options must be marked for negation individually.
    if ($hConfigDefine{$strKey}{&CFGDEF_TYPE} eq CFGDEF_TYPE_BOOLEAN && defined($hConfigDefine{$strKey}{&CFGDEF_SECTION}))
    {
        $hConfigDefine{$strKey}{&CFGDEF_NEGATE} = true;
    }

    # Default for negation is false
    if (!defined($hConfigDefine{$strKey}{&CFGDEF_NEGATE}))
    {
        $hConfigDefine{$strKey}{&CFGDEF_NEGATE} = false;
    }

    # All config options can be reset
    if (defined($hConfigDefine{$strKey}{&CFGDEF_SECTION}))
    {
        $hConfigDefine{$strKey}{&CFGDEF_RESET} = true;
    }
    elsif (!defined($hConfigDefine{$strKey}{&CFGDEF_RESET}))
    {
        $hConfigDefine{$strKey}{&CFGDEF_RESET} = false;
    }

    # By default options are not secure
    if (!defined($hConfigDefine{$strKey}{&CFGDEF_SECURE}))
    {
        $hConfigDefine{$strKey}{&CFGDEF_SECURE} = false;
    }

    # Set all indices to 1 by default - this defines how many copies of any option there can be
    if (!defined($hConfigDefine{$strKey}{&CFGDEF_INDEX_TOTAL}))
    {
        $hConfigDefine{$strKey}{&CFGDEF_INDEX_TOTAL} = 1;
    }

    # All int and float options must have an allow range
    if (($hConfigDefine{$strKey}{&CFGDEF_TYPE} eq CFGDEF_TYPE_INTEGER ||
         $hConfigDefine{$strKey}{&CFGDEF_TYPE} eq CFGDEF_TYPE_FLOAT ||
         $hConfigDefine{$strKey}{&CFGDEF_TYPE} eq CFGDEF_TYPE_SIZE) &&
         !(defined($hConfigDefine{$strKey}{&CFGDEF_ALLOW_RANGE}) || defined($hConfigDefine{$strKey}{&CFGDEF_ALLOW_LIST})))
    {
        confess &log(ASSERT, "int/float option '${strKey}' must have allow range or list");
    }

    # Ensure all commands are valid
    foreach my $strCommand (sort(keys(%{$hConfigDefine{$strKey}{&CFGDEF_COMMAND}})))
    {
        if (!defined($rhCommandDefine->{$strCommand}))
        {
            confess &log(ASSERT, "invalid command '${strCommand}'");
        }
    }
}

####################################################################################################################################
# Get option definition
####################################################################################################################################
sub cfgDefine
{
    return dclone(\%hConfigDefine);
}

push @EXPORT, qw(cfgDefine);

####################################################################################################################################
# Get command definition
####################################################################################################################################
sub cfgDefineCommand
{
    return dclone($rhCommandDefine);
}

push @EXPORT, qw(cfgDefineCommand);

####################################################################################################################################
# Get option group definition
####################################################################################################################################
sub cfgDefineOptionGroup
{
    return dclone($rhOptionGroupDefine);
}

push @EXPORT, qw(cfgDefineOptionGroup);

####################################################################################################################################
# Get list of all commands
####################################################################################################################################
sub cfgDefineCommandList
{
    # Return sorted list
    return (sort(keys(%{$rhCommandDefine})));
}

push @EXPORT, qw(cfgDefineCommandList);

####################################################################################################################################
# Get list of all option types
####################################################################################################################################
sub cfgDefineOptionTypeList
{
    my $rhOptionTypeMap;

    # Get unique list of types
    foreach my $strOption (sort(keys(%hConfigDefine)))
    {
        my $strOptionType = $hConfigDefine{$strOption}{&CFGDEF_TYPE};

        if (!defined($rhOptionTypeMap->{$strOptionType}))
        {
            $rhOptionTypeMap->{$strOptionType} = true;
        }
    };

    # Return sorted list
    return (sort(keys(%{$rhOptionTypeMap})));
}

push @EXPORT, qw(cfgDefineOptionTypeList);

1;<|MERGE_RESOLUTION|>--- conflicted
+++ resolved
@@ -1001,8 +1001,6 @@
 
     # Command-line only local/remote options
     #-------------------------------------------------------------------------------------------------------------------------------
-<<<<<<< HEAD
-=======
     &CFGOPT_EXEC_ID =>
     {
         &CFGDEF_TYPE => CFGDEF_TYPE_STRING,
@@ -1010,23 +1008,6 @@
         &CFGDEF_INTERNAL => true,
     },
 
-    &CFGOPT_HOST_ID =>
-    {
-        &CFGDEF_TYPE => CFGDEF_TYPE_INTEGER,
-        &CFGDEF_REQUIRED => false,
-        &CFGDEF_INTERNAL => true,
-        &CFGDEF_ALLOW_RANGE => [1, CFGDEF_INDEX_PG > CFGDEF_INDEX_REPO ? CFGDEF_INDEX_PG : CFGDEF_INDEX_REPO],
-        &CFGDEF_COMMAND =>
-        {
-            &CFGCMD_ARCHIVE_GET => {},
-            &CFGCMD_ARCHIVE_PUSH => {},
-            &CFGCMD_BACKUP => {},
-            &CFGCMD_RESTORE => {},
-            &CFGCMD_VERIFY => {},
-        },
-    },
-
->>>>>>> 9df8ab12
     &CFGOPT_PROCESS =>
     {
         &CFGDEF_TYPE => CFGDEF_TYPE_INTEGER,
