# Cirrus CI Build Definitions
# ----------------------------------------------------------------------------------------------------------------------------------

<<<<<<< HEAD
# Build the branch if it is integration or ends in -ci/-cic (-cic targets only Cirrus CI)
=======
# Build the branch if it is integration, a pull request, or ends in -ci/-cic (-cic targets only Cirrus CI)
>>>>>>> 6a39c51f
only_if: $CIRRUS_BRANCH == 'integration' || $CIRRUS_PR != '' || $CIRRUS_BRANCH =~ '.*-ci$' || $CIRRUS_BRANCH =~ '.*-cic$'

# No auto-cancel on integration
auto_cancellation: $CIRRUS_BRANCH != 'integration'

# FreeBSD 12
# ----------------------------------------------------------------------------------------------------------------------------------
freebsd_12_task:
  freebsd_instance:
    image_family: freebsd-12-2
    cpu: 4
    memory: 4G

  install_script: pkg install -y bash git postgresql-libpqxx pkgconf libxml2 gmake perl5 p5-YAML-LibYAML rsync

  script:
    - perl ${CIRRUS_WORKING_DIR}/test/test.pl --no-gen --make-cmd=gmake --vm=none --vm-max=2 --no-coverage --no-valgrind --module=command --test=backup

  debug_script:
    - ls -lah ${CIRRUS_WORKING_DIR}

# MacOS Catalina
# ----------------------------------------------------------------------------------------------------------------------------------
macos_catalina_task:
  osx_instance:
    image: catalina-xcode

  environment:
    LDFLAGS: -L/usr/local/opt/openssl@1.1/lib -L/usr/local/opt/libpq/lib -L/usr/local/opt/libxml2/lib
    CPPFLAGS: -I/usr/local/opt/openssl@1.1/include -I/usr/local/opt/libpq/include -I/usr/local/opt/libxml2/include/libxml2
    PERL5LIB: /usr/local/opt/perl5/lib/perl5

  install_script:
    - brew install -q openssl@1.1 libpq libxml2 cpanm
    - cpanm --local-lib=/usr/local/opt/perl5 install YAML::XS

  script:
    - ${CIRRUS_WORKING_DIR}/test/test.pl --no-gen --vm=none --vm-max=2 --no-coverage --no-valgrind --module=command --test=backup

  debug_script:
    - ls -lah ${CIRRUS_WORKING_DIR}<|MERGE_RESOLUTION|>--- conflicted
+++ resolved
@@ -1,11 +1,7 @@
 # Cirrus CI Build Definitions
 # ----------------------------------------------------------------------------------------------------------------------------------
 
-<<<<<<< HEAD
-# Build the branch if it is integration or ends in -ci/-cic (-cic targets only Cirrus CI)
-=======
 # Build the branch if it is integration, a pull request, or ends in -ci/-cic (-cic targets only Cirrus CI)
->>>>>>> 6a39c51f
 only_if: $CIRRUS_BRANCH == 'integration' || $CIRRUS_PR != '' || $CIRRUS_BRANCH =~ '.*-ci$' || $CIRRUS_BRANCH =~ '.*-cic$'
 
 # No auto-cancel on integration
