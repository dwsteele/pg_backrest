--- conflicted
+++ resolved
@@ -1,12 +1,12 @@
 # pgBackRest<br/>Change Log
 
-<<<<<<< HEAD
 ## v0.90: UNDER DEVELOPMENT
 __No Release Date Set__
-=======
+
+* 
+
 ## v0.88: Documentation and Minor Bug Fixes
 __Released November 22, 2015__
->>>>>>> e04c21b0
 
 * Added documentation in the user guide for delta restores, expiration, dedicated backup hosts, starting and stopping pgBackRest, and replication.
 
