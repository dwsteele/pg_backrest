####################################################################################################################################
# BACKUP INFO MODULE
####################################################################################################################################
package pgBackRest::BackupInfo;
use parent 'pgBackRest::Common::Ini';

use strict;
use warnings FATAL => qw(all);
use Carp qw(confess);

use Exporter qw(import);
    our @EXPORT = qw();
use File::Basename qw(dirname basename);
use File::stat;

use pgBackRest::BackupCommon;
use pgBackRest::Common::Exception;
use pgBackRest::Common::Ini;
use pgBackRest::Common::Log;
use pgBackRest::Config::Config;
use pgBackRest::File;
use pgBackRest::FileCommon;
use pgBackRest::Manifest;
use pgBackRest::Protocol::Common;
use pgBackRest::Protocol::Protocol;

####################################################################################################################################
# File/path constants
####################################################################################################################################
use constant FILE_BACKUP_INFO                                       => 'backup.info';
    push @EXPORT, qw(FILE_BACKUP_INFO);

####################################################################################################################################
# Backup info constants
####################################################################################################################################
use constant INFO_BACKUP_SECTION_BACKUP                             => MANIFEST_SECTION_BACKUP;
    push @EXPORT, qw(INFO_BACKUP_SECTION_BACKUP);
use constant INFO_BACKUP_SECTION_BACKUP_CURRENT                     => INFO_BACKUP_SECTION_BACKUP . ':current';
    push @EXPORT, qw(INFO_BACKUP_SECTION_BACKUP_CURRENT);
use constant INFO_BACKUP_SECTION_DB                                 => 'db';
    push @EXPORT, qw(INFO_BACKUP_SECTION_DB);
use constant INFO_BACKUP_SECTION_DB_HISTORY                         => INFO_BACKUP_SECTION_DB . ':history';
    push @EXPORT, qw(INFO_BACKUP_SECTION_DB_HISTORY);

use constant INFO_BACKUP_KEY_ARCHIVE_CHECK                          => MANIFEST_KEY_ARCHIVE_CHECK;
    push @EXPORT, qw(INFO_BACKUP_KEY_ARCHIVE_CHECK);
use constant INFO_BACKUP_KEY_ARCHIVE_COPY                           => MANIFEST_KEY_ARCHIVE_COPY;
    push @EXPORT, qw(INFO_BACKUP_KEY_ARCHIVE_COPY);
use constant INFO_BACKUP_KEY_ARCHIVE_START                          => MANIFEST_KEY_ARCHIVE_START;
    push @EXPORT, qw(INFO_BACKUP_KEY_ARCHIVE_START);
use constant INFO_BACKUP_KEY_ARCHIVE_STOP                           => MANIFEST_KEY_ARCHIVE_STOP;
    push @EXPORT, qw(INFO_BACKUP_KEY_ARCHIVE_STOP);
use constant INFO_BACKUP_KEY_BACKUP_STANDBY                         => MANIFEST_KEY_BACKUP_STANDBY;
    push @EXPORT, qw(INFO_BACKUP_KEY_BACKUP_STANDBY);
use constant INFO_BACKUP_KEY_BACKUP_REPO_SIZE                       => 'backup-info-repo-size';
    push @EXPORT, qw(INFO_BACKUP_KEY_BACKUP_REPO_SIZE);
use constant INFO_BACKUP_KEY_BACKUP_REPO_SIZE_DELTA                 => 'backup-info-repo-size-delta';
    push @EXPORT, qw(INFO_BACKUP_KEY_BACKUP_REPO_SIZE_DELTA);
use constant INFO_BACKUP_KEY_BACKUP_SIZE                            => 'backup-info-size';
    push @EXPORT, qw(INFO_BACKUP_KEY_BACKUP_SIZE);
use constant INFO_BACKUP_KEY_BACKUP_SIZE_DELTA                      => 'backup-info-size-delta';
    push @EXPORT, qw(INFO_BACKUP_KEY_BACKUP_SIZE_DELTA);
use constant INFO_BACKUP_KEY_CATALOG                                => MANIFEST_KEY_CATALOG;
    push @EXPORT, qw(INFO_BACKUP_KEY_CATALOG);
use constant INFO_BACKUP_KEY_CONTROL                                => MANIFEST_KEY_CONTROL;
    push @EXPORT, qw(INFO_BACKUP_KEY_CONTROL);
use constant INFO_BACKUP_KEY_COMPRESS                               => MANIFEST_KEY_COMPRESS;
    push @EXPORT, qw(INFO_BACKUP_KEY_COMPRESS);
use constant INFO_BACKUP_KEY_CHECKSUM                               => INI_KEY_CHECKSUM;
    push @EXPORT, qw(INFO_BACKUP_KEY_CHECKSUM);
use constant INFO_BACKUP_KEY_DB_VERSION                             => MANIFEST_KEY_DB_VERSION;
    push @EXPORT, qw(INFO_BACKUP_KEY_DB_VERSION);
use constant INFO_BACKUP_KEY_FORMAT                                 => INI_KEY_FORMAT;
    push @EXPORT, qw(INFO_BACKUP_KEY_FORMAT);
use constant INFO_BACKUP_KEY_HARDLINK                               => MANIFEST_KEY_HARDLINK;
    push @EXPORT, qw(INFO_BACKUP_KEY_HARDLINK);
use constant INFO_BACKUP_KEY_HISTORY_ID                             => MANIFEST_KEY_DB_ID;
    push @EXPORT, qw(INFO_BACKUP_KEY_HISTORY_ID);
use constant INFO_BACKUP_KEY_LABEL                                  => MANIFEST_KEY_LABEL;
    push @EXPORT, qw(INFO_BACKUP_KEY_LABEL);
use constant INFO_BACKUP_KEY_PRIOR                                  => MANIFEST_KEY_PRIOR;
    push @EXPORT, qw(INFO_BACKUP_KEY_PRIOR);
use constant INFO_BACKUP_KEY_REFERENCE                              => 'backup-reference';
    push @EXPORT, qw(INFO_BACKUP_KEY_REFERENCE);
use constant INFO_BACKUP_KEY_ONLINE                                 => MANIFEST_KEY_ONLINE;
    push @EXPORT, qw(INFO_BACKUP_KEY_ONLINE);
use constant INFO_BACKUP_KEY_SYSTEM_ID                              => MANIFEST_KEY_SYSTEM_ID;
    push @EXPORT, qw(INFO_BACKUP_KEY_SYSTEM_ID);
use constant INFO_BACKUP_KEY_TIMESTAMP_START                        => MANIFEST_KEY_TIMESTAMP_START;
    push @EXPORT, qw(INFO_BACKUP_KEY_TIMESTAMP_START);
use constant INFO_BACKUP_KEY_TIMESTAMP_STOP                         => MANIFEST_KEY_TIMESTAMP_STOP;
    push @EXPORT, qw(INFO_BACKUP_KEY_TIMESTAMP_STOP);
use constant INFO_BACKUP_KEY_TYPE                                   => MANIFEST_KEY_TYPE;
    push @EXPORT, qw(INFO_BACKUP_KEY_TYPE);
use constant INFO_BACKUP_KEY_VERSION                                => INI_KEY_VERSION;
    push @EXPORT, qw(INFO_BACKUP_KEY_VERSION);

####################################################################################################################################
# Global variables
####################################################################################################################################
my $strBackupInfoMissingMsg = FILE_BACKUP_INFO . " does not exist and is required to perform a backup.\n" .
                              "HINT: has a stanza-create been performed?";

####################################################################################################################################
# CONSTRUCTOR
####################################################################################################################################
sub new
{
    my $class = shift;

    # Assign function parameters, defaults, and log debug info
    my
    (
        $strOperation,
        $strBackupClusterPath,
        $bValidate,
        $bRequired,
    ) =
        logDebugParam
        (
            __PACKAGE__ . '->new', \@_,
            {name => 'strBackupClusterPath'},
            {name => 'bValidate', default => true},
            {name => 'bRequired', default => true},
        );

    # Build the backup info path/file name
    my $strBackupInfoFile = "${strBackupClusterPath}/" . FILE_BACKUP_INFO;
    my $bExists = fileExists($strBackupInfoFile);

    # If the backup info file does not exist and is required, then throw an error
    # The backup.info is only allowed not to exist when running a stanza-create on a new install
    if (!$bExists && $bRequired)
    {
        confess &log(ERROR, "${strBackupClusterPath}/$strBackupInfoMissingMsg", ERROR_FILE_MISSING);
    }

    # Init object and store variables
    my $self = $class->SUPER::new($strBackupInfoFile, $bExists);

    $self->{bExists} = $bExists;
    $self->{strBackupClusterPath} = $strBackupClusterPath;

    # Validate the backup info
    if ($bValidate)
    {
        $self->validate();
    }

    # Return from function and log return values if any
    return logDebugReturn
    (
        $strOperation,
        {name => 'self', value => $self}
    );
}

####################################################################################################################################
# validate
#
# Comfirm the file exists and reconstruct as necessary.
####################################################################################################################################
sub validate
{
    my $self = shift;

    # Assign function parameters, defaults, and log debug info
    my ($strOperation) = logDebugParam(__PACKAGE__ . '->validate');

    # Confirm the info file exists with the DB section
    $self->confirmExists();

    $self->reconstruct();

    # Return from function and log return values if any
    return logDebugReturn($strOperation);
}

####################################################################################################################################
# reconstruct
#
# Compare the backup info against the actual backups in the repository. Reconstruct the file based on manifests missing or no
# longer valid.
####################################################################################################################################
sub reconstruct
{
    my $self = shift;

    # Assign function parameters, defaults, and log debug info
    my
    (
        $strOperation,
        $strDbVersion,
        $iControlVersion,
        $iCatalogVersion,
        $ullDbSysId,
    ) =
        logDebugParam
    (
        __PACKAGE__ . '->reconstruct', \@_,
        {name => 'strDbVersion', required => false},
        {name => 'iControlVersion', required => false},
        {name => 'iCatalogVersion', required => false},
        {name => 'ullDbSysId', required => false},
    );

    if (!$self->{bExists})
    {
        $self->create($strDbVersion, $iControlVersion, $iCatalogVersion, $ullDbSysId);
    }

    # Check for backups that are not in FILE_BACKUP_INFO
    foreach my $strBackup (fileList($self->{strBackupClusterPath}, backupRegExpGet(true, true, true)))
    {
        my $strManifestFile = "$self->{strBackupClusterPath}/${strBackup}/" . FILE_MANIFEST;

        # ??? Check for and move history files that were not moved before and maybe don't consider it to be an error when they
        # can't be moved.  This would also be true for the first move attempt in Backup->process();

        if (!$self->current($strBackup) && fileExists($strManifestFile))
        {
            &log(WARN, "backup ${strBackup} found in repository added to " . FILE_BACKUP_INFO);
            my $oManifest = pgBackRest::Manifest->new($strManifestFile);

            # ??? Until stanza-upgrade, make sure the current DB info matches what should be stored in the file before saving
            $self->check($oManifest->get(MANIFEST_SECTION_BACKUP_DB, MANIFEST_KEY_DB_VERSION),
                 $oManifest->get(MANIFEST_SECTION_BACKUP_DB, MANIFEST_KEY_CONTROL),
                 $oManifest->get(MANIFEST_SECTION_BACKUP_DB, MANIFEST_KEY_CATALOG),
                 $oManifest->get(MANIFEST_SECTION_BACKUP_DB, MANIFEST_KEY_SYSTEM_ID));

            $self->add($oManifest);
        }
    }

    # Remove backups from FILE_BACKUP_INFO that are no longer in the repository
    foreach my $strBackup ($self->keys(INFO_BACKUP_SECTION_BACKUP_CURRENT))
    {
        my $strManifestFile = "$self->{strBackupClusterPath}/${strBackup}/" . FILE_MANIFEST;
        my $strBackupPath = "$self->{strBackupClusterPath}/${strBackup}";

        if (!fileExists($strBackupPath))
        {
            &log(WARN, "backup ${strBackup} missing in repository removed from " . FILE_BACKUP_INFO);
            $self->delete($strBackup);
        }
        elsif (!fileExists($strManifestFile))
        {
            &log(WARN, "backup ${strBackup} missing manifest removed from " . FILE_BACKUP_INFO);
            $self->delete($strBackup);
        }
    }

    # ??? Add a section to remove backups that are missing references (unless they are hardlinked?)

    # Return from function and log return values if any
    return logDebugReturn($strOperation);
}

####################################################################################################################################
# check
#
# Check db info and make sure it matches what is already in the repository. Return the db-id if everything matches.
####################################################################################################################################
sub check
{
    my $self = shift;

    # Assign function parameters, defaults, and log debug info
    my
    (
        $strOperation,
        $strDbVersion,
        $iControlVersion,
        $iCatalogVersion,
        $ullDbSysId,
    ) =
        logDebugParam
        (
            __PACKAGE__ . '->check', \@_,
            {name => 'strDbVersion', trace => true},
            {name => 'iControlVersion', trace => true},
            {name => 'iCatalogVersion', trace => true},
            {name => 'ullDbSysId', trace => true}
        );

    # Confirm the info file exists with the DB section
    $self->confirmExists();

    if (!$self->test(INFO_BACKUP_SECTION_DB, INFO_BACKUP_KEY_SYSTEM_ID, undef, $ullDbSysId) ||
        !$self->test(INFO_BACKUP_SECTION_DB, INFO_BACKUP_KEY_DB_VERSION, undef, $strDbVersion))
    {
        confess &log(ERROR, "database version = ${strDbVersion}, system-id ${ullDbSysId} does not match backup version = " .
                            $self->get(INFO_BACKUP_SECTION_DB, INFO_BACKUP_KEY_DB_VERSION) . ", system-id = " .
                            $self->get(INFO_BACKUP_SECTION_DB, INFO_BACKUP_KEY_SYSTEM_ID) . "\n" .
                            "HINT: is this the correct stanza?", ERROR_BACKUP_MISMATCH);
    }

    if (!$self->test(INFO_BACKUP_SECTION_DB, INFO_BACKUP_KEY_CATALOG, undef, $iCatalogVersion) ||
        !$self->test(INFO_BACKUP_SECTION_DB, INFO_BACKUP_KEY_CONTROL, undef, $iControlVersion))
    {
        confess &log(ERROR, "database control-version = ${iControlVersion}, catalog-version ${iCatalogVersion}" .
                            " does not match backup control-version = " .
                            $self->get(INFO_BACKUP_SECTION_DB, INFO_BACKUP_KEY_CONTROL) . ", catalog-version = " .
                            $self->get(INFO_BACKUP_SECTION_DB, INFO_BACKUP_KEY_CATALOG) . "\n" .
                            "HINT: this may be a symptom of database or repository corruption!", ERROR_BACKUP_MISMATCH);
    }

    # Return from function and log return values if any
    return logDebugReturn
    (
        $strOperation,
        {name => 'iDbHistoryId', value => $self->numericGet(INFO_BACKUP_SECTION_DB, INFO_BACKUP_KEY_HISTORY_ID)}
    );
}

####################################################################################################################################
# add
#
# Add a backup to the info file.
####################################################################################################################################
sub add
{
    my $self = shift;

    # Assign function parameters, defaults, and log debug info
    my
    (
        $strOperation,
        $oBackupManifest,
        $bSave,
    ) =
        logDebugParam
        (
            __PACKAGE__ . '->add', \@_,
            {name => 'oBackupManifest', trace => true},
            {name => 'bSave', default => true, trace => true},
        );

    # Error on missing backup.info
    $self->confirmExists();

    # Get the backup label
    my $strBackupLabel = $oBackupManifest->get(MANIFEST_SECTION_BACKUP, MANIFEST_KEY_LABEL);

    # Calculate backup sizes and references
    my $lBackupSize = 0;
    my $lBackupSizeDelta = 0;
    my $lBackupRepoSize = 0;
    my $lBackupRepoSizeDelta = 0;
    my $oReferenceHash = undef;

    foreach my $strFileKey ($oBackupManifest->keys(MANIFEST_SECTION_TARGET_FILE))
    {
        my $lFileSize =
            $oBackupManifest->get(MANIFEST_SECTION_TARGET_FILE, $strFileKey, MANIFEST_SUBKEY_SIZE);
        my $lRepoSize =
            $oBackupManifest->get(MANIFEST_SECTION_TARGET_FILE, $strFileKey, MANIFEST_SUBKEY_REPO_SIZE, false, $lFileSize);
        my $strFileReference =
            $oBackupManifest->get(MANIFEST_SECTION_TARGET_FILE, $strFileKey, MANIFEST_SUBKEY_REFERENCE, false);

        # Temporary until compressed size is back in
        $lBackupSize += $lFileSize;
        $lBackupRepoSize += $lRepoSize;

        if (defined($strFileReference))
        {
            $$oReferenceHash{$strFileReference} = true;
        }
        else
        {
            $lBackupSizeDelta += $lFileSize;
            $lBackupRepoSizeDelta += $lRepoSize;
        }
    }

    # Set backup size info
    $self->numericSet(INFO_BACKUP_SECTION_BACKUP_CURRENT, $strBackupLabel, INFO_BACKUP_KEY_BACKUP_SIZE, $lBackupSize);
    $self->numericSet(INFO_BACKUP_SECTION_BACKUP_CURRENT, $strBackupLabel, INFO_BACKUP_KEY_BACKUP_SIZE_DELTA, $lBackupSizeDelta);
    $self->numericSet(INFO_BACKUP_SECTION_BACKUP_CURRENT, $strBackupLabel, INFO_BACKUP_KEY_BACKUP_REPO_SIZE, $lBackupRepoSize);
    $self->numericSet(INFO_BACKUP_SECTION_BACKUP_CURRENT, $strBackupLabel, INFO_BACKUP_KEY_BACKUP_REPO_SIZE_DELTA,
        $lBackupRepoSizeDelta);

    $self->boolSet(INFO_BACKUP_SECTION_BACKUP_CURRENT, $strBackupLabel, INFO_BACKUP_KEY_ARCHIVE_CHECK,
        $oBackupManifest->boolGet(MANIFEST_SECTION_BACKUP_OPTION, MANIFEST_KEY_ARCHIVE_CHECK));
    $self->boolSet(INFO_BACKUP_SECTION_BACKUP_CURRENT, $strBackupLabel, INFO_BACKUP_KEY_ARCHIVE_COPY,
        $oBackupManifest->boolGet(MANIFEST_SECTION_BACKUP_OPTION, MANIFEST_KEY_ARCHIVE_COPY));
    $self->set(INFO_BACKUP_SECTION_BACKUP_CURRENT, $strBackupLabel, INFO_BACKUP_KEY_ARCHIVE_START,
        $oBackupManifest->get(MANIFEST_SECTION_BACKUP, MANIFEST_KEY_ARCHIVE_START, undef, false));
    $self->set(INFO_BACKUP_SECTION_BACKUP_CURRENT, $strBackupLabel, INFO_BACKUP_KEY_ARCHIVE_STOP,
        $oBackupManifest->get(MANIFEST_SECTION_BACKUP, MANIFEST_KEY_ARCHIVE_STOP, undef, false));
    $self->boolSet(INFO_BACKUP_SECTION_BACKUP_CURRENT, $strBackupLabel, INFO_BACKUP_KEY_BACKUP_STANDBY,
        $oBackupManifest->boolGet(MANIFEST_SECTION_BACKUP_OPTION, MANIFEST_KEY_BACKUP_STANDBY));
    $self->boolSet(INFO_BACKUP_SECTION_BACKUP_CURRENT, $strBackupLabel, INFO_BACKUP_KEY_COMPRESS,
        $oBackupManifest->boolGet(MANIFEST_SECTION_BACKUP_OPTION, MANIFEST_KEY_COMPRESS));
    $self->numericSet(INFO_BACKUP_SECTION_BACKUP_CURRENT, $strBackupLabel, INFO_BACKUP_KEY_FORMAT,
        $oBackupManifest->numericGet(INI_SECTION_BACKREST, INI_KEY_FORMAT));
    $self->boolSet(INFO_BACKUP_SECTION_BACKUP_CURRENT, $strBackupLabel, INFO_BACKUP_KEY_HARDLINK,
        $oBackupManifest->boolGet(MANIFEST_SECTION_BACKUP_OPTION, MANIFEST_KEY_HARDLINK));
    $self->boolSet(INFO_BACKUP_SECTION_BACKUP_CURRENT, $strBackupLabel, INFO_BACKUP_KEY_ONLINE,
        $oBackupManifest->boolGet(MANIFEST_SECTION_BACKUP_OPTION, MANIFEST_KEY_ONLINE));
    $self->numericSet(INFO_BACKUP_SECTION_BACKUP_CURRENT, $strBackupLabel, INFO_BACKUP_KEY_TIMESTAMP_START,
        $oBackupManifest->numericGet(MANIFEST_SECTION_BACKUP, MANIFEST_KEY_TIMESTAMP_START));
    $self->numericSet(INFO_BACKUP_SECTION_BACKUP_CURRENT, $strBackupLabel, INFO_BACKUP_KEY_TIMESTAMP_STOP,
        $oBackupManifest->numericGet(MANIFEST_SECTION_BACKUP, MANIFEST_KEY_TIMESTAMP_STOP));
    $self->set(INFO_BACKUP_SECTION_BACKUP_CURRENT, $strBackupLabel, INFO_BACKUP_KEY_TYPE,
        $oBackupManifest->get(MANIFEST_SECTION_BACKUP, MANIFEST_KEY_TYPE));
    $self->set(INFO_BACKUP_SECTION_BACKUP_CURRENT, $strBackupLabel, INFO_BACKUP_KEY_VERSION,
        $oBackupManifest->get(INI_SECTION_BACKREST, INI_KEY_VERSION));
    $self->set(INFO_BACKUP_SECTION_BACKUP_CURRENT, $strBackupLabel, INFO_BACKUP_KEY_HISTORY_ID,
        $self->get(INFO_BACKUP_SECTION_DB, INFO_BACKUP_KEY_HISTORY_ID));

    if (!$oBackupManifest->test(MANIFEST_SECTION_BACKUP, MANIFEST_KEY_TYPE, undef, BACKUP_TYPE_FULL))
    {
        my @stryReference = sort(keys(%$oReferenceHash));

        $self->set(INFO_BACKUP_SECTION_BACKUP_CURRENT, $strBackupLabel, INFO_BACKUP_KEY_PRIOR,
            $oBackupManifest->get(MANIFEST_SECTION_BACKUP, MANIFEST_KEY_PRIOR));
        $self->set(INFO_BACKUP_SECTION_BACKUP_CURRENT, $strBackupLabel, INFO_BACKUP_KEY_REFERENCE,
                   \@stryReference);
    }

    $self->save();

    # Return from function and log return values if any
    return logDebugReturn($strOperation);
}

####################################################################################################################################
# current
#
# Test if a backup is current.
####################################################################################################################################
sub current
{
    my $self = shift;

    # Assign function parameters, defaults, and log debug info
    my
    (
        $strOperation,
        $strBackup
    ) =
        logDebugParam
        (
            __PACKAGE__ . '->current', \@_,
            {name => 'strBackup'}
        );

    # Return from function and log return values if any
    return logDebugReturn
    (
        $strOperation,
        {name => 'bTest', value => $self->test(INFO_BACKUP_SECTION_BACKUP_CURRENT, $strBackup)}
    );
}

####################################################################################################################################
# list
#
# Get backup keys.
####################################################################################################################################
sub list
{
    my $self = shift;

    # Assign function parameters, defaults, and log debug info
    my
    (
        $strOperation,
        $strFilter,
        $strOrder
    ) =
        logDebugParam
        (
            __PACKAGE__ . '->list', \@_,
            {name => 'strFilter', required => false},
            {name => 'strOrder', default => 'forward'}
        );

    # List of backups
    my @stryBackup;

    # Iterate through the backups and filter
    for my $strBackup ($self->keys(INFO_BACKUP_SECTION_BACKUP_CURRENT))
    {
        if (!defined($strFilter) || $strBackup =~ $strFilter)
        {
            if ($strOrder eq 'reverse')
            {
                unshift(@stryBackup, $strBackup)
            }
            else
            {
                push(@stryBackup, $strBackup)
            }
        }
    }

    # Return from function and log return values if any
    return logDebugReturn
    (
        $strOperation,
        {name => 'stryBackup', value => \@stryBackup}
    );
}

####################################################################################################################################
# last
#
# Find the last backup depending on the type.
####################################################################################################################################
sub last
{
    my $self = shift;

    # Assign function parameters, defaults, and log debug info
    my
    (
        $strOperation,
        $strType
    ) =
        logDebugParam
        (
            __PACKAGE__ . '->last', \@_,
            {name => 'strType'}
        );

    my $strFilter = backupRegExpGet(true, $strType ne BACKUP_TYPE_FULL, $strType eq BACKUP_TYPE_INCR);
    my $strBackup = ($self->list($strFilter, 'reverse'))[0];

    # Return from function and log return values if any
    return logDebugReturn
    (
        $strOperation,
        {name => 'strBackup', value => $strBackup}
    );
}

####################################################################################################################################
# delete
#
# Delete a backup from the info file.
####################################################################################################################################
sub delete
{
    my $self = shift;

    # Assign function parameters, defaults, and log debug info
    my
    (
        $strOperation,
        $strBackupLabel
    ) =
        logDebugParam
        (
            __PACKAGE__ . '->delete', \@_,
            {name => 'strBackupLabel'}
        );

    $self->remove(INFO_BACKUP_SECTION_BACKUP_CURRENT, $strBackupLabel);

    # Return from function and log return values if any
    return logDebugReturn($strOperation);
}

####################################################################################################################################
# create
#
# Create the info file
####################################################################################################################################
sub create
{
    my $self = shift;

    # Assign function parameters, defaults, and log debug info
    my
    (
        $strOperation,
        $strDbVersion,
        $iControlVersion,
        $iCatalogVersion,
        $ullDbSysId
    ) =
        logDebugParam
        (
            __PACKAGE__ . '->create', \@_,
            {name => 'strDbVersion'},
            {name => 'iControlVersion'},
            {name => 'iCatalogVersion'},
            {name => 'ullDbSysId'},
        );

<<<<<<< HEAD
    if (!$self->{bExists})
    {
        # Fill db section and db history section
=======
    # Fill db section and db history section
    if (!$self->{bExists})
    {
>>>>>>> 1425733f
        $self->dbSectionSet($strDbVersion, $iControlVersion, $iCatalogVersion, $ullDbSysId, $self->dbHistoryIdGet(false));

        $self->save();
    }
<<<<<<< HEAD
    else
    {
        # If file exists, then WARN
=======
    # If file exists, then WARN
    else
    {
>>>>>>> 1425733f
        &log(WARN, $self->{strBackupClusterPath} . "/" . FILE_BACKUP_INFO . " already exists");
    }

    # Return from function and log return values if any
    return logDebugReturn($strOperation);
}

####################################################################################################################################
# dbHistoryIdGet
#
# Get the db history ID
####################################################################################################################################
sub dbHistoryIdGet
{
    my $self = shift;

    # Assign function parameters, defaults, and log debug info
    my
    (
        $strOperation,
        $bFileRequired,
    ) = logDebugParam
        (
            __PACKAGE__ . '->dbHistoryIdGet',
            {name => 'bFileRequired', default => true},
        );

    # Confirm the info file exists if it is required
    if ($bFileRequired)
    {
        $self->confirmExists();
    }

    # If the DB section does not exist, initialize the history to one, else return the latest ID
    my $iDbHistoryId = (!$self->test(INFO_BACKUP_SECTION_DB))
                        ? 1 : $self->numericGet(INFO_BACKUP_SECTION_DB, INFO_BACKUP_KEY_HISTORY_ID);

    # Return from function and log return values if any
    return logDebugReturn
    (
        $strOperation,
        {name => 'iDbHistoryId', value => $iDbHistoryId}
    );
}

####################################################################################################################################
# dbSectionSet
#
# Set the db and db:history sections.
####################################################################################################################################
sub dbSectionSet
{
    my $self = shift;

    # Assign function parameters, defaults, and log debug info
    my
    (
        $strOperation,
        $strDbVersion,
        $iControlVersion,
        $iCatalogVersion,
        $ullDbSysId,
        $iDbHistoryId,
    ) =
        logDebugParam
        (
            __PACKAGE__ . '->dbSectionSet', \@_,
            {name => 'strDbVersion', trace => true},
            {name => 'iControlVersion', trace => true},
            {name => 'iCatalogVersion', trace => true},
            {name => 'ullDbSysId', trace => true},
            {name => 'iDbHistoryId', trace => true},
        );

    # Fill db section
    $self->numericSet(INFO_BACKUP_SECTION_DB, INFO_BACKUP_KEY_CATALOG, undef, $iCatalogVersion);
    $self->numericSet(INFO_BACKUP_SECTION_DB, INFO_BACKUP_KEY_CONTROL, undef, $iControlVersion);
    $self->numericSet(INFO_BACKUP_SECTION_DB, INFO_BACKUP_KEY_SYSTEM_ID, undef, $ullDbSysId);
    $self->set(INFO_BACKUP_SECTION_DB, INFO_BACKUP_KEY_DB_VERSION, undef, $strDbVersion);
    $self->numericSet(INFO_BACKUP_SECTION_DB, INFO_BACKUP_KEY_HISTORY_ID, undef, $iDbHistoryId);

    # Fill db history
    $self->numericSet(INFO_BACKUP_SECTION_DB_HISTORY, $iDbHistoryId, INFO_BACKUP_KEY_CATALOG, $iCatalogVersion);
    $self->numericSet(INFO_BACKUP_SECTION_DB_HISTORY, $iDbHistoryId, INFO_BACKUP_KEY_CONTROL,  $iControlVersion);
    $self->numericSet(INFO_BACKUP_SECTION_DB_HISTORY, $iDbHistoryId, INFO_BACKUP_KEY_SYSTEM_ID, $ullDbSysId);
    $self->set(INFO_BACKUP_SECTION_DB_HISTORY, $iDbHistoryId, INFO_BACKUP_KEY_DB_VERSION, $strDbVersion);

    # Return from function and log return values if any
    return logDebugReturn($strOperation);
}

####################################################################################################################################
<<<<<<< HEAD
# Helper functions
=======
# confirmExists
#
# Ensure that the backup.info file and the db section exist.
>>>>>>> 1425733f
####################################################################################################################################
sub confirmExists
{
    my $self = shift;

    # Confirm the file exists and the DB section is filled out
    if (!$self->test(INFO_BACKUP_SECTION_DB) || !$self->{bExists})
    {
        confess &log(ERROR, $self->{strBackupClusterPath} . "/" . $strBackupInfoMissingMsg, ERROR_FILE_MISSING);
    }
}

1;<|MERGE_RESOLUTION|>--- conflicted
+++ resolved
@@ -590,28 +590,16 @@
             {name => 'ullDbSysId'},
         );
 
-<<<<<<< HEAD
-    if (!$self->{bExists})
-    {
-        # Fill db section and db history section
-=======
     # Fill db section and db history section
     if (!$self->{bExists})
     {
->>>>>>> 1425733f
         $self->dbSectionSet($strDbVersion, $iControlVersion, $iCatalogVersion, $ullDbSysId, $self->dbHistoryIdGet(false));
 
         $self->save();
     }
-<<<<<<< HEAD
-    else
-    {
-        # If file exists, then WARN
-=======
     # If file exists, then WARN
     else
     {
->>>>>>> 1425733f
         &log(WARN, $self->{strBackupClusterPath} . "/" . FILE_BACKUP_INFO . " already exists");
     }
 
@@ -704,13 +692,9 @@
 }
 
 ####################################################################################################################################
-<<<<<<< HEAD
-# Helper functions
-=======
 # confirmExists
 #
 # Ensure that the backup.info file and the db section exist.
->>>>>>> 1425733f
 ####################################################################################################################################
 sub confirmExists
 {
