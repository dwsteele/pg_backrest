--- conflicted
+++ resolved
@@ -827,12 +827,8 @@
 
     # Build the manifest
     $oBackupManifest->build($oStorageDbMaster, $strDbMasterPath, $oLastManifest, cfgOption(CFGOPT_ONLINE),
-<<<<<<< HEAD
-        (cfgOptionValid(CFGOPT_DELTA) && cfgOption(CFGOPT_DELTA)), $hTablespaceMap, $hDatabaseMap);
-
-=======
-                            $hTablespaceMap, $hDatabaseMap, cfgOption(CFGOPT_EXCLUDE, false));
->>>>>>> 1631f8b3
+        (cfgOptionValid(CFGOPT_DELTA) && cfgOption(CFGOPT_DELTA)), $hTablespaceMap, $hDatabaseMap,
+        cfgOption(CFGOPT_EXCLUDE, false));
     &log(TEST, TEST_MANIFEST_BUILD);
 
     # If resuming from an aborted backup
