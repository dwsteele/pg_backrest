--- conflicted
+++ resolved
@@ -89,14 +89,6 @@
     # Create anonymous subs for each command
     my $hCommandMap =
     {
-<<<<<<< HEAD
-        # Archive commands
-        &OP_ARCHIVE_GET_ARCHIVE_ID => sub {$oArchive->getArchiveId($oFile)},
-        &OP_ARCHIVE_GET_BACKUP_INFO_CHECK => sub {$oArchive->getBackupInfoCheck($oFile, @{shift()})},
-        &OP_ARCHIVE_GET_CHECK => sub {$oArchive->getCheck($oFile, @{shift()})},
-        &OP_ARCHIVE_PUSH_CHECK => sub {$oArchive->pushCheck($oFile, @{shift()})},
-        &OP_ARCHIVE_DB_HISTORY_LIST => sub {$oArchive->dbHistoryArchiveList($oFile)},
-=======
         # ArchiveGet commands
         &OP_ARCHIVE_GET_ARCHIVE_ID => sub {$oArchiveGet->getArchiveId($oFile)},
         &OP_ARCHIVE_GET_CHECK => sub {$oArchiveGet->getCheck($oFile, @{shift()})},
@@ -106,7 +98,6 @@
 
         # Check commands
         &OP_CHECK_BACKUP_INFO_CHECK => sub {$oCheck->backupInfoCheck($oFile, @{shift()})},
->>>>>>> 7d1347cd
 
         # Db commands
         &OP_DB_CONNECT => sub {$oDb->connect()},
