####################################################################################################################################
# Create and manage protocol objects.
####################################################################################################################################
package pgBackRest::Protocol::Helper;

use strict;
use warnings FATAL => qw(all);
use Carp qw(confess);

use Exporter qw(import);
    our @EXPORT = qw();

use pgBackRest::Common::Log;
use pgBackRest::Config::Config;
use pgBackRest::Protocol::Remote::Master;
use pgBackRest::LibC qw(:config);
use pgBackRest::Version;

####################################################################################################################################
# Operation constants
####################################################################################################################################
# Backup module
use constant OP_BACKUP_FILE                                          => 'backupFile';
    push @EXPORT, qw(OP_BACKUP_FILE);

# Archive Module
use constant OP_ARCHIVE_GET_ARCHIVE_ID                              => 'archiveId';
    push @EXPORT, qw(OP_ARCHIVE_GET_ARCHIVE_ID);
use constant OP_ARCHIVE_GET_CHECK                                   => 'archiveCheck';
    push @EXPORT, qw(OP_ARCHIVE_GET_CHECK);
use constant OP_ARCHIVE_PUSH_CHECK                                  => 'archivePushCheck';
    push @EXPORT, qw(OP_ARCHIVE_PUSH_CHECK);

# Archive Push Async Module
use constant OP_ARCHIVE_PUSH_ASYNC                                  => 'archivePushAsync';
    push @EXPORT, qw(OP_ARCHIVE_PUSH_ASYNC);

# Archive File Module
use constant OP_ARCHIVE_PUSH_FILE                                   => 'archivePushFile';
    push @EXPORT, qw(OP_ARCHIVE_PUSH_FILE);

# Check Module
use constant OP_CHECK_BACKUP_INFO_CHECK                             => 'backupInfoCheck';
    push @EXPORT, qw(OP_CHECK_BACKUP_INFO_CHECK);

# Db Module
use constant OP_DB_CONNECT                                          => 'dbConnect';
    push @EXPORT, qw(OP_DB_CONNECT);
use constant OP_DB_EXECUTE_SQL                                      => 'dbExecSql';
    push @EXPORT, qw(OP_DB_EXECUTE_SQL);
use constant OP_DB_INFO                                             => 'dbInfo';
    push @EXPORT, qw(OP_DB_INFO);

# Storage Module
use constant OP_STORAGE_OPEN_READ                                   => 'storageOpenRead';
    push @EXPORT, qw(OP_STORAGE_OPEN_READ);
use constant OP_STORAGE_OPEN_WRITE                                  => 'storageOpenWrite';
    push @EXPORT, qw(OP_STORAGE_OPEN_WRITE);
use constant OP_STORAGE_EXISTS                                      => 'storageExists';
    push @EXPORT, qw(OP_STORAGE_EXISTS);
use constant OP_STORAGE_LIST                                        => 'storageList';
    push @EXPORT, qw(OP_STORAGE_LIST);
use constant OP_STORAGE_MANIFEST                                    => 'storageManifest';
    push @EXPORT, qw(OP_STORAGE_MANIFEST);
use constant OP_STORAGE_MOVE                                        => 'storageMove';
    push @EXPORT, qw(OP_STORAGE_MOVE);
use constant OP_STORAGE_PATH_GET                                    => 'storagePathGet';
    push @EXPORT, qw(OP_STORAGE_PATH_GET);

# Info module
use constant OP_INFO_STANZA_LIST                                    => 'infoStanzList';
    push @EXPORT, qw(OP_INFO_STANZA_LIST);

# Restore module
use constant OP_RESTORE_FILE                                         => 'restoreFile';
    push @EXPORT, qw(OP_RESTORE_FILE);

# Wait
use constant OP_WAIT                                                 => 'wait';
    push @EXPORT, qw(OP_WAIT);

####################################################################################################################################
# Module variables
####################################################################################################################################
my $hProtocol = {};         # Global remote hash that is created on first request

####################################################################################################################################
# isRepoLocal
#
# Is the backup/archive repository local?  This does not take into account the spool path.
####################################################################################################################################
sub isRepoLocal
{
    # Not valid for remote
    if (cfgCommandTest(CFGCMD_REMOTE) && !cfgOptionTest(CFGOPT_TYPE, BACKUP))
    {
        confess &log(ASSERT, 'isRepoLocal() not valid on ' . cfgOption(CFGOPT_TYPE) . ' remote');
    }

    return cfgOptionTest(CFGOPT_BACKUP_HOST) ? false : true;
}

push @EXPORT, qw(isRepoLocal);

####################################################################################################################################
# isDbLocal - is the database local?
####################################################################################################################################
sub isDbLocal
{
    # Assign function parameters, defaults, and log debug info
    my
    (
        $strOperation,
        $iRemoteIdx,
    ) =
        logDebugParam
        (
            __PACKAGE__ . '::isDbLocal', \@_,
            {name => 'iRemoteIdx', optional => true, default => cfgOptionValid(CFGOPT_HOST_ID) ? cfgOption(CFGOPT_HOST_ID) : 1,
                trace => true},
        );

    # Not valid for remote
    if (cfgCommandTest(CFGCMD_REMOTE) && !cfgOptionTest(CFGOPT_TYPE, DB))
    {
        confess &log(ASSERT, 'isDbLocal() not valid on ' . cfgOption(CFGOPT_TYPE) . ' remote');
    }

    my $bLocal = cfgOptionTest(cfgOptionIndex(CFGOPT_DB_HOST, $iRemoteIdx)) ? false : true;

    # Return from function and log return values if any
    return logDebugReturn
    (
        $strOperation,
        {name => 'bLocal', value => $bLocal, trace => true}
    );
}

push @EXPORT, qw(isDbLocal);

####################################################################################################################################
# protocolGet
#
# Get the protocol object or create it if does not exist.  Shared protocol objects are used because they create an SSH connection
# to the remote host and the number of these connections should be minimized.
####################################################################################################################################
sub protocolGet
{
    # Assign function parameters, defaults, and log debug info
    my
    (
        $strOperation,
        $strRemoteType,
        $iRemoteIdx,
        $bCache,
        $strBackRestBin,
        $iProcessIdx,
        $strCommand,
    ) =
        logDebugParam
        (
            __PACKAGE__ . '::protocolGet', \@_,
            {name => 'strRemoteType'},
            {name => 'iRemoteIdx', default => cfgOptionValid(CFGOPT_HOST_ID) ? cfgOption(CFGOPT_HOST_ID) : 1},
            {name => 'bCache', optional => true, default => true},
            {name => 'strBackRestBin', optional => true},
            {name => 'iProcessIdx', optional => true},
            {name => 'strCommand', optional => true, default => cfgCommandName(cfgCommandGet())},
        );

    # Protocol object
    my $oProtocol;

    # If no remote requested or if the requested remote type is local then return a local protocol object
    if (!cfgOptionTest(cfgOptionIndex($strRemoteType eq DB ? CFGOPT_DB_HOST : CFGOPT_BACKUP_HOST, $iRemoteIdx)))
    {
        confess &log(ASSERT, 'protocol cannot be created when remote host is not specified');
    }
    # Else create the remote protocol
    else
    {
        # Set protocol to cached value
        $oProtocol =
            $bCache && defined($$hProtocol{$strRemoteType}{$iRemoteIdx}) ? $$hProtocol{$strRemoteType}{$iRemoteIdx} : undef;

        if ($bCache && $$hProtocol{$strRemoteType}{$iRemoteIdx})
        {
            $oProtocol = $$hProtocol{$strRemoteType}{$iRemoteIdx};
            logDebugMisc($strOperation, 'found cached protocol');

            # Issue a noop on protocol pulled from the cache to be sure it is still functioning.  It's better to get an error at
            # request time than somewhere randomly later.
            $oProtocol->noOp();
        }

        # If protocol was not returned from cache then create it
        if (!defined($oProtocol))
        {
            logDebugMisc($strOperation, 'create (' . ($bCache ? '' : 'un') . 'cached) remote protocol');

            # Return the remote when required
            my $iOptionIdCmd = CFGOPT_BACKUP_CMD;
            my $iOptionIdConfig = CFGOPT_BACKUP_CONFIG;
            my $iOptionIdHost = CFGOPT_BACKUP_HOST;
            my $iOptionIdUser = CFGOPT_BACKUP_USER;
            my $strOptionDbPort = undef;
            my $strOptionDbSocketPath = undef;
            my $strOptionSshPort = OPTION_BACKUP_SSH_PORT;

            if ($strRemoteType eq DB)
            {
<<<<<<< HEAD
                $iOptionIdCmd = cfgOptionIndex(CFGOPT_DB_CMD, $iRemoteIdx);
                $iOptionIdConfig = cfgOptionIndex(CFGOPT_DB_CONFIG, $iRemoteIdx);
                $iOptionIdHost = cfgOptionIndex(CFGOPT_DB_HOST, $iRemoteIdx);
                $iOptionIdUser = cfgOptionIndex(CFGOPT_DB_USER, $iRemoteIdx);
=======
                $strOptionCmd = optionIndex(OPTION_DB_CMD, $iRemoteIdx);
                $strOptionConfig = optionIndex(OPTION_DB_CONFIG, $iRemoteIdx);
                $strOptionHost = optionIndex(OPTION_DB_HOST, $iRemoteIdx);
                $strOptionUser = optionIndex(OPTION_DB_USER, $iRemoteIdx);
                $strOptionSshPort = optionIndex(OPTION_DB_SSH_PORT, $iRemoteIdx);
>>>>>>> b6da509c
            }

            # Db socket is not valid in all contexts (restore, for instance)
            if (cfgOptionValid(cfgOptionIndex(CFGOPT_DB_PORT, $iRemoteIdx)))
            {
                $strOptionDbPort =
                    cfgOptionSource(cfgOptionIndex(CFGOPT_DB_PORT, $iRemoteIdx)) eq SOURCE_DEFAULT ?
                        undef : cfgOption(cfgOptionIndex(CFGOPT_DB_PORT, $iRemoteIdx));
            }

            # Db socket is not valid in all contexts (restore, for instance)
            if (cfgOptionValid(cfgOptionIndex(CFGOPT_DB_SOCKET_PATH, $iRemoteIdx)))
            {
                $strOptionDbSocketPath =
                    cfgOptionSource(cfgOptionIndex(CFGOPT_DB_SOCKET_PATH, $iRemoteIdx)) eq SOURCE_DEFAULT ?
                        undef : cfgOption(cfgOptionIndex(CFGOPT_DB_SOCKET_PATH, $iRemoteIdx));
            }

            # Build hash to set and override command options
            my $rhCommandOption =
            {
                &CFGOPT_COMMAND => {value => $strCommand},
                &CFGOPT_PROCESS => {value => $iProcessIdx},
                &CFGOPT_CONFIG =>
                    {value => cfgOptionValid($iOptionIdConfig) && cfgOptionSource($iOptionIdConfig) eq SOURCE_DEFAULT ?
                        undef : cfgOption($iOptionIdConfig)},
                &CFGOPT_TYPE => {value => $strRemoteType},
                &CFGOPT_LOG_PATH => {},
                &CFGOPT_LOCK_PATH => {},

                # Don't pass CFGOPT_LOG_LEVEL_STDERR because in the case of the local process calling the remote process the
                # option will be set to 'protocol' which is not a valid value from the command line.
                &CFGOPT_LOG_LEVEL_STDERR => {},

                &CFGOPT_DB_PORT => {value => $strOptionDbPort},
                &CFGOPT_DB_SOCKET_PATH => {value => $strOptionDbSocketPath},

                # Set protocol options explicitly so values are not picked up from remote config files
                &CFGOPT_BUFFER_SIZE =>  {value => cfgOption(CFGOPT_BUFFER_SIZE)},
                &CFGOPT_COMPRESS_LEVEL =>  {value => cfgOption(CFGOPT_COMPRESS_LEVEL)},
                &CFGOPT_COMPRESS_LEVEL_NETWORK =>  {value => cfgOption(CFGOPT_COMPRESS_LEVEL_NETWORK)},
                &CFGOPT_PROTOCOL_TIMEOUT =>  {value => cfgOption(CFGOPT_PROTOCOL_TIMEOUT)}
            };

            # Override some per-db options that shouldn't be passed to the command. ??? This could be done better as a new rule for
            # these options which would then implemented in cfgCommandWrite().
            for (my $iOptionIdx = 1; $iOptionIdx < cfgOptionIndexTotal(CFGOPT_DB_HOST); $iOptionIdx++)
            {
                $rhCommandOption->{cfgOptionIndex(CFGOPT_DB_PORT, $iOptionIdx)} = {};
                $rhCommandOption->{cfgOptionIndex(CFGOPT_DB_SOCKET_PATH, $iOptionIdx)} = {};
            }

            $oProtocol = new pgBackRest::Protocol::Remote::Master
            (
<<<<<<< HEAD
                cfgOption(CFGOPT_CMD_SSH),
                cfgCommandWrite(
                    CFGCMD_REMOTE, true, defined($strBackRestBin) ? $strBackRestBin : cfgOption($iOptionIdCmd), undef,
                    $rhCommandOption),
                cfgOption(CFGOPT_BUFFER_SIZE),
                cfgOption(CFGOPT_COMPRESS_LEVEL),
                cfgOption(CFGOPT_COMPRESS_LEVEL_NETWORK),
                cfgOption($iOptionIdHost),
                cfgOption($iOptionIdUser),
                cfgOption(CFGOPT_PROTOCOL_TIMEOUT)
=======
                optionGet(OPTION_CMD_SSH),
                commandWrite(
                    CMD_REMOTE, true,
                    defined($strBackRestBin) ? $strBackRestBin : optionGet($strOptionCmd), undef,
                    {
                        &OPTION_COMMAND => {value => $strCommand},
                        &OPTION_PROCESS => {value => $iProcessIdx},
                        &OPTION_CONFIG => {
                            value => optionSource($strOptionConfig) eq SOURCE_DEFAULT ? undef : optionGet($strOptionConfig)},
                        &OPTION_TYPE => {value => $strRemoteType},
                        &OPTION_LOG_PATH => {},
                        &OPTION_LOCK_PATH => {},
                        &OPTION_DB_PORT => {value => $strOptionDbPort},
                        &OPTION_DB_SOCKET_PATH => {value => $strOptionDbSocketPath},

                        # ??? Not very pretty but will work until there is nicer code in commandWrite to handle this case.  It
                        # doesn't hurt to pass these params but it's messy and distracting for debugging.
                        optionIndex(OPTION_DB_PORT, 2) => {},
                        optionIndex(OPTION_DB_SOCKET_PATH, 2) => {},

                        # Set protocol options explicitly so values are not picked up from remote config files
                        &OPTION_BUFFER_SIZE =>  {value => optionGet(OPTION_BUFFER_SIZE)},
                        &OPTION_COMPRESS_LEVEL =>  {value => optionGet(OPTION_COMPRESS_LEVEL)},
                        &OPTION_COMPRESS_LEVEL_NETWORK =>  {value => optionGet(OPTION_COMPRESS_LEVEL_NETWORK)},
                        &OPTION_PROTOCOL_TIMEOUT =>  {value => optionGet(OPTION_PROTOCOL_TIMEOUT)}
                    }),
                optionGet(OPTION_BUFFER_SIZE),
                optionGet(OPTION_COMPRESS_LEVEL),
                optionGet(OPTION_COMPRESS_LEVEL_NETWORK),
                optionGet($strOptionHost),
                optionGet($strOptionUser),
                optionGet($strOptionSshPort, false),
                optionGet(OPTION_PROTOCOL_TIMEOUT)
>>>>>>> b6da509c
            );

            # Cache the protocol
            if ($bCache)
            {
                $$hProtocol{$strRemoteType}{$iRemoteIdx} = $oProtocol;
            }
        }
    }

    # Return from function and log return values if any
    return logDebugReturn
    (
        $strOperation,
        {name => 'oProtocol', value => $oProtocol, trace => true}
    );
}

push @EXPORT, qw(protocolGet);

####################################################################################################################################
# protocolList - list all active protocols
####################################################################################################################################
sub protocolList
{
    # Assign function parameters, defaults, and log debug info
    my
    (
        $strOperation,
        $strRemoteType,
        $iRemoteIdx,
    ) =
        logDebugParam
        (
            __PACKAGE__ . '::protocolList', \@_,
            {name => 'strRemoteType', required => false, trace => true},
            {name => 'iRemoteIdx', required => false, trace => true},
        );

    my @oyProtocol;

    if (!defined($strRemoteType))
    {
        foreach my $strRemoteType (sort(keys(%{$hProtocol})))
        {
            push(@oyProtocol, protocolList($strRemoteType));
        }
    }
    elsif (!defined($iRemoteIdx))
    {
        foreach my $iRemoteIdx (sort(keys(%{$hProtocol->{$strRemoteType}})))
        {
            push(@oyProtocol, protocolList($strRemoteType, $iRemoteIdx));
        }
    }
    elsif (defined($hProtocol->{$strRemoteType}{$iRemoteIdx}))
    {
        push(@oyProtocol, {strRemoteType => $strRemoteType, iRemoteIdx => $iRemoteIdx});
    }

    # Return from function and log return values if any
    return logDebugReturn
    (
        $strOperation,
        {name => 'oyProtocol', value => \@oyProtocol, trace => true}
    );
}

####################################################################################################################################
# protocolDestroy
#
# Undefine the protocol if it is stored locally.
####################################################################################################################################
sub protocolDestroy
{
    # Assign function parameters, defaults, and log debug info
    my
    (
        $strOperation,
        $strRemoteType,
        $iRemoteIdx,
        $bComplete,
    ) =
        logDebugParam
        (
            __PACKAGE__ . '::protocolDestroy', \@_,
            {name => 'strRemoteType', required => false},
            {name => 'iRemoteIdx', required => false},
            {name => 'bComplete', default => false},
        );

    my $iExitStatus = 0;

    foreach my $rhProtocol (protocolList($strRemoteType, $iRemoteIdx))
    {
        logDebugMisc(
            $strOperation, 'found cached protocol',
            {name => 'strRemoteType', value => $rhProtocol->{strRemoteType}},
            {name => 'iRemoteIdx', value => $rhProtocol->{iRemoteIdx}});

        $iExitStatus = $hProtocol->{$rhProtocol->{strRemoteType}}{$rhProtocol->{iRemoteIdx}}->close($bComplete);
        delete($hProtocol->{$rhProtocol->{strRemoteType}}{$rhProtocol->{iRemoteIdx}});
    }

    # Return from function and log return values if any
    return logDebugReturn
    (
        $strOperation,
        {name => 'iExitStatus', value => $iExitStatus}
    );
}

push @EXPORT, qw(protocolDestroy);

####################################################################################################################################
# protocolKeepAlive - call keepAlive() on all protocols
####################################################################################################################################
sub protocolKeepAlive
{
    # Assign function parameters, defaults, and log debug info
    my
    (
        $strOperation,
        $strRemoteType,
        $iRemoteIdx,
    ) =
        logDebugParam
        (
            __PACKAGE__ . '::protocolDestroy', \@_,
            {name => 'strRemoteType', required => false, trace => true},
            {name => 'iRemoteIdx', required => false, trace => true},
        );

    foreach my $rhProtocol (protocolList($strRemoteType, $iRemoteIdx))
    {
        $hProtocol->{$rhProtocol->{strRemoteType}}{$rhProtocol->{iRemoteIdx}}->keepAlive();
    }

    # Return from function and log return values if any
    return logDebugReturn($strOperation);
}

push @EXPORT, qw(protocolKeepAlive);

1;<|MERGE_RESOLUTION|>--- conflicted
+++ resolved
@@ -205,22 +205,15 @@
             my $iOptionIdUser = CFGOPT_BACKUP_USER;
             my $strOptionDbPort = undef;
             my $strOptionDbSocketPath = undef;
-            my $strOptionSshPort = OPTION_BACKUP_SSH_PORT;
+            my $strOptionSshPort = CFGOPT_BACKUP_SSH_PORT;
 
             if ($strRemoteType eq DB)
             {
-<<<<<<< HEAD
                 $iOptionIdCmd = cfgOptionIndex(CFGOPT_DB_CMD, $iRemoteIdx);
                 $iOptionIdConfig = cfgOptionIndex(CFGOPT_DB_CONFIG, $iRemoteIdx);
                 $iOptionIdHost = cfgOptionIndex(CFGOPT_DB_HOST, $iRemoteIdx);
                 $iOptionIdUser = cfgOptionIndex(CFGOPT_DB_USER, $iRemoteIdx);
-=======
-                $strOptionCmd = optionIndex(OPTION_DB_CMD, $iRemoteIdx);
-                $strOptionConfig = optionIndex(OPTION_DB_CONFIG, $iRemoteIdx);
-                $strOptionHost = optionIndex(OPTION_DB_HOST, $iRemoteIdx);
-                $strOptionUser = optionIndex(OPTION_DB_USER, $iRemoteIdx);
-                $strOptionSshPort = optionIndex(OPTION_DB_SSH_PORT, $iRemoteIdx);
->>>>>>> b6da509c
+                $strOptionSshPort = cfgOptionIndex(CFGOPT_DB_SSH_PORT, $iRemoteIdx);
             }
 
             # Db socket is not valid in all contexts (restore, for instance)
@@ -275,7 +268,6 @@
 
             $oProtocol = new pgBackRest::Protocol::Remote::Master
             (
-<<<<<<< HEAD
                 cfgOption(CFGOPT_CMD_SSH),
                 cfgCommandWrite(
                     CFGCMD_REMOTE, true, defined($strBackRestBin) ? $strBackRestBin : cfgOption($iOptionIdCmd), undef,
@@ -285,42 +277,8 @@
                 cfgOption(CFGOPT_COMPRESS_LEVEL_NETWORK),
                 cfgOption($iOptionIdHost),
                 cfgOption($iOptionIdUser),
+                cfgOption($strOptionSshPort, false),
                 cfgOption(CFGOPT_PROTOCOL_TIMEOUT)
-=======
-                optionGet(OPTION_CMD_SSH),
-                commandWrite(
-                    CMD_REMOTE, true,
-                    defined($strBackRestBin) ? $strBackRestBin : optionGet($strOptionCmd), undef,
-                    {
-                        &OPTION_COMMAND => {value => $strCommand},
-                        &OPTION_PROCESS => {value => $iProcessIdx},
-                        &OPTION_CONFIG => {
-                            value => optionSource($strOptionConfig) eq SOURCE_DEFAULT ? undef : optionGet($strOptionConfig)},
-                        &OPTION_TYPE => {value => $strRemoteType},
-                        &OPTION_LOG_PATH => {},
-                        &OPTION_LOCK_PATH => {},
-                        &OPTION_DB_PORT => {value => $strOptionDbPort},
-                        &OPTION_DB_SOCKET_PATH => {value => $strOptionDbSocketPath},
-
-                        # ??? Not very pretty but will work until there is nicer code in commandWrite to handle this case.  It
-                        # doesn't hurt to pass these params but it's messy and distracting for debugging.
-                        optionIndex(OPTION_DB_PORT, 2) => {},
-                        optionIndex(OPTION_DB_SOCKET_PATH, 2) => {},
-
-                        # Set protocol options explicitly so values are not picked up from remote config files
-                        &OPTION_BUFFER_SIZE =>  {value => optionGet(OPTION_BUFFER_SIZE)},
-                        &OPTION_COMPRESS_LEVEL =>  {value => optionGet(OPTION_COMPRESS_LEVEL)},
-                        &OPTION_COMPRESS_LEVEL_NETWORK =>  {value => optionGet(OPTION_COMPRESS_LEVEL_NETWORK)},
-                        &OPTION_PROTOCOL_TIMEOUT =>  {value => optionGet(OPTION_PROTOCOL_TIMEOUT)}
-                    }),
-                optionGet(OPTION_BUFFER_SIZE),
-                optionGet(OPTION_COMPRESS_LEVEL),
-                optionGet(OPTION_COMPRESS_LEVEL_NETWORK),
-                optionGet($strOptionHost),
-                optionGet($strOptionUser),
-                optionGet($strOptionSshPort, false),
-                optionGet(OPTION_PROTOCOL_TIMEOUT)
->>>>>>> b6da509c
             );
 
             # Cache the protocol
