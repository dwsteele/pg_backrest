--- conflicted
+++ resolved
@@ -210,17 +210,8 @@
     $self->hash();
     iniSave($self->{strFileName}, $self->{oContent}, false, true);
 
-<<<<<<< HEAD
-    # Indicate the file exists for objects that have the flag
-    if (defined($self->{bExists}))
-    {
-        $self->{bExists} = true;
-    }
-
-=======
     # Indicate the file now exists
     $self->{bExists} = true;
->>>>>>> eb2be8fd
 }
 
 ####################################################################################################################################
