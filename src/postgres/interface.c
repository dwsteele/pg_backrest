/***********************************************************************************************************************************
PostgreSQL Interface
***********************************************************************************************************************************/
#include "build.auto.h"

#include <string.h>

#include "common/debug.h"
#include "common/log.h"
#include "common/memContext.h"
#include "common/regExp.h"
#include "postgres/interface.h"
#include "postgres/interface/version.h"
#include "postgres/version.h"
#include "storage/helper.h"

/***********************************************************************************************************************************
Defines for various Postgres paths and files
***********************************************************************************************************************************/
STRING_EXTERN(PG_FILE_PGVERSION_STR,                                PG_FILE_PGVERSION);
STRING_EXTERN(PG_FILE_POSTGRESQLAUTOCONF_STR,                       PG_FILE_POSTGRESQLAUTOCONF);
STRING_EXTERN(PG_FILE_POSTMASTERPID_STR,                            PG_FILE_POSTMASTERPID);
STRING_EXTERN(PG_FILE_RECOVERYCONF_STR,                             PG_FILE_RECOVERYCONF);
STRING_EXTERN(PG_FILE_RECOVERYDONE_STR,                             PG_FILE_RECOVERYDONE);
STRING_EXTERN(PG_FILE_RECOVERYSIGNAL_STR,                           PG_FILE_RECOVERYSIGNAL);
STRING_EXTERN(PG_FILE_STANDBYSIGNAL_STR,                            PG_FILE_STANDBYSIGNAL);

STRING_EXTERN(PG_PATH_GLOBAL_STR,                                   PG_PATH_GLOBAL);

STRING_EXTERN(PG_NAME_WAL_STR,                                      PG_NAME_WAL);
STRING_EXTERN(PG_NAME_XLOG_STR,                                     PG_NAME_XLOG);

// Transaction commit log path names depending on version
STRING_STATIC(PG_PATH_PGCLOG_STR,                                   "pg_clog");
STRING_STATIC(PG_PATH_PGXACT_STR,                                   "pg_xact");

<<<<<<< HEAD
=======
// Lsn name used in functions depnding on version
STRING_STATIC(PG_NAME_LSN_STR,                                      "lsn");
STRING_STATIC(PG_NAME_LOCATION_STR,                                 "location");

>>>>>>> d15ed338
/***********************************************************************************************************************************
Define default wal segment size

Before PostgreSQL 11 WAL segment size could only be changed at compile time and is not known to be well-tested, so only the default
WAL segment size is supported for versions below 11.
***********************************************************************************************************************************/
#define PG_WAL_SEGMENT_SIZE_DEFAULT                                 ((unsigned int)(16 * 1024 * 1024))

/***********************************************************************************************************************************
Control file size.  The control file is actually 8192 bytes but only the first 512 bytes are used to prevent torn pages even on
really old storage with 512-byte sectors.  This is true across all versions of PostgreSQL.
***********************************************************************************************************************************/
#define PG_CONTROL_SIZE                                             ((unsigned int)(8 * 1024))
#define PG_CONTROL_DATA_SIZE                                        ((unsigned int)(512))

/***********************************************************************************************************************************
WAL header size.  It doesn't seem worth tracking the exact size of the WAL header across versions of PostgreSQL so just set it to
something far larger needed but <= the minimum read size on just about any system.
***********************************************************************************************************************************/
#define PG_WAL_HEADER_SIZE                                          ((unsigned int)(512))

/***********************************************************************************************************************************
Name of default PostgreSQL database used for running all queries and commands
***********************************************************************************************************************************/
STRING_EXTERN(PG_DB_POSTGRES_STR,                                   PG_DB_POSTGRES);

/***********************************************************************************************************************************
PostgreSQL interface definitions

Each supported version of PostgreSQL must have interface files named postgres/interface/vXXX.c/h that implement the functions
specified in the interface structure below.  The functions are documented here rather than in the interface files so that a change
in wording does not need to be propagated through N source files.
***********************************************************************************************************************************/
typedef struct PgInterface
{
    // Version of PostgreSQL supported by this interface
    unsigned int version;

    // Get the catalog version for this version of PostgreSQL
    uint32_t (*catalogVersion)(void);

    // Does pg_control match this version of PostgreSQL?
    bool (*controlIs)(const unsigned char *);

    // Convert pg_control to a common data structure
    PgControl (*control)(const unsigned char *);

    // Get the control version for this version of PostgreSQL
    uint32_t (*controlVersion)(void);

    // Does the WAL header match this version of PostgreSQL?
    bool (*walIs)(const unsigned char *);

    // Convert WAL header to a common data structure
    PgWal (*wal)(const unsigned char *);

#ifdef DEBUG

    // Create pg_control for testing
    void (*controlTest)(PgControl, unsigned char *);

    // Create WAL header for testing
    void (*walTest)(PgWal, unsigned char *);
#endif
} PgInterface;

static const PgInterface pgInterface[] =
{
    {
        .version = PG_VERSION_12,

        .catalogVersion = pgInterfaceCatalogVersion120,

        .controlIs = pgInterfaceControlIs120,
        .control = pgInterfaceControl120,
        .controlVersion = pgInterfaceControlVersion120,

        .walIs = pgInterfaceWalIs120,
        .wal = pgInterfaceWal120,

#ifdef DEBUG
        .controlTest = pgInterfaceControlTest120,
        .walTest = pgInterfaceWalTest120,
#endif
    },
    {
        .version = PG_VERSION_11,

        .catalogVersion = pgInterfaceCatalogVersion110,

        .controlIs = pgInterfaceControlIs110,
        .control = pgInterfaceControl110,
        .controlVersion = pgInterfaceControlVersion110,

        .walIs = pgInterfaceWalIs110,
        .wal = pgInterfaceWal110,

#ifdef DEBUG
        .controlTest = pgInterfaceControlTest110,
        .walTest = pgInterfaceWalTest110,
#endif
    },
    {
        .version = PG_VERSION_10,

        .catalogVersion = pgInterfaceCatalogVersion100,

        .controlIs = pgInterfaceControlIs100,
        .control = pgInterfaceControl100,
        .controlVersion = pgInterfaceControlVersion100,

        .walIs = pgInterfaceWalIs100,
        .wal = pgInterfaceWal100,

#ifdef DEBUG
        .controlTest = pgInterfaceControlTest100,
        .walTest = pgInterfaceWalTest100,
#endif
    },
    {
        .version = PG_VERSION_96,

        .catalogVersion = pgInterfaceCatalogVersion096,

        .controlIs = pgInterfaceControlIs096,
        .control = pgInterfaceControl096,
        .controlVersion = pgInterfaceControlVersion096,

        .walIs = pgInterfaceWalIs096,
        .wal = pgInterfaceWal096,

#ifdef DEBUG
        .controlTest = pgInterfaceControlTest096,
        .walTest = pgInterfaceWalTest096,
#endif
    },
    {
        .version = PG_VERSION_95,

        .catalogVersion = pgInterfaceCatalogVersion095,

        .controlIs = pgInterfaceControlIs095,
        .control = pgInterfaceControl095,
        .controlVersion = pgInterfaceControlVersion095,

        .walIs = pgInterfaceWalIs095,
        .wal = pgInterfaceWal095,

#ifdef DEBUG
        .controlTest = pgInterfaceControlTest095,
        .walTest = pgInterfaceWalTest095,
#endif
    },
    {
        .version = PG_VERSION_94,

        .catalogVersion = pgInterfaceCatalogVersion094,

        .controlIs = pgInterfaceControlIs094,
        .control = pgInterfaceControl094,
        .controlVersion = pgInterfaceControlVersion094,

        .walIs = pgInterfaceWalIs094,
        .wal = pgInterfaceWal094,

#ifdef DEBUG
        .controlTest = pgInterfaceControlTest094,
        .walTest = pgInterfaceWalTest094,
#endif
    },
    {
        .version = PG_VERSION_93,

        .catalogVersion = pgInterfaceCatalogVersion093,

        .controlIs = pgInterfaceControlIs093,
        .control = pgInterfaceControl093,
        .controlVersion = pgInterfaceControlVersion093,

        .walIs = pgInterfaceWalIs093,
        .wal = pgInterfaceWal093,

#ifdef DEBUG
        .controlTest = pgInterfaceControlTest093,
        .walTest = pgInterfaceWalTest093,
#endif
    },
    {
        .version = PG_VERSION_92,

        .catalogVersion = pgInterfaceCatalogVersion092,

        .controlIs = pgInterfaceControlIs092,
        .control = pgInterfaceControl092,
        .controlVersion = pgInterfaceControlVersion092,

        .walIs = pgInterfaceWalIs092,
        .wal = pgInterfaceWal092,

#ifdef DEBUG
        .controlTest = pgInterfaceControlTest092,
        .walTest = pgInterfaceWalTest092,
#endif
    },
    {
        .version = PG_VERSION_91,

        .catalogVersion = pgInterfaceCatalogVersion091,

        .controlIs = pgInterfaceControlIs091,
        .control = pgInterfaceControl091,
        .controlVersion = pgInterfaceControlVersion091,

        .walIs = pgInterfaceWalIs091,
        .wal = pgInterfaceWal091,

#ifdef DEBUG
        .controlTest = pgInterfaceControlTest091,
        .walTest = pgInterfaceWalTest091,
#endif
    },
    {
        .version = PG_VERSION_90,

        .catalogVersion = pgInterfaceCatalogVersion090,

        .controlIs = pgInterfaceControlIs090,
        .control = pgInterfaceControl090,
        .controlVersion = pgInterfaceControlVersion090,

        .walIs = pgInterfaceWalIs090,
        .wal = pgInterfaceWal090,

#ifdef DEBUG
        .controlTest = pgInterfaceControlTest090,
        .walTest = pgInterfaceWalTest090,
#endif
    },
    {
        .version = PG_VERSION_84,

        .catalogVersion = pgInterfaceCatalogVersion084,

        .controlIs = pgInterfaceControlIs084,
        .control = pgInterfaceControl084,
        .controlVersion = pgInterfaceControlVersion084,

        .walIs = pgInterfaceWalIs084,
        .wal = pgInterfaceWal084,

#ifdef DEBUG
        .controlTest = pgInterfaceControlTest084,
        .walTest = pgInterfaceWalTest084,
#endif
    },
    {
        .version = PG_VERSION_83,

        .catalogVersion = pgInterfaceCatalogVersion083,

        .controlIs = pgInterfaceControlIs083,
        .control = pgInterfaceControl083,
        .controlVersion = pgInterfaceControlVersion083,

        .walIs = pgInterfaceWalIs083,
        .wal = pgInterfaceWal083,

#ifdef DEBUG
        .controlTest = pgInterfaceControlTest083,
        .walTest = pgInterfaceWalTest083,
#endif
    },
};

// Total PostgreSQL versions in pgInterface
#define PG_INTERFACE_SIZE                                           (sizeof(pgInterface) / sizeof(PgInterface))

/***********************************************************************************************************************************
These pg_control fields are common to all versions of PostgreSQL, so we can use them to generate error messages when the pg_control
version cannot be found.
***********************************************************************************************************************************/
typedef struct PgControlCommon
{
    uint64_t systemId;
    uint32_t controlVersion;
    uint32_t catalogVersion;
} PgControlCommon;

/***********************************************************************************************************************************
Get the interface for a PostgreSQL version
***********************************************************************************************************************************/
static const PgInterface *
pgInterfaceVersion(unsigned int pgVersion)
{
    FUNCTION_TEST_BEGIN();
        FUNCTION_TEST_PARAM(UINT, pgVersion);
    FUNCTION_TEST_END();

    const PgInterface *result = NULL;

    for (unsigned int interfaceIdx = 0; interfaceIdx < PG_INTERFACE_SIZE; interfaceIdx++)
    {
        if (pgInterface[interfaceIdx].version == pgVersion)
        {
            result = &pgInterface[interfaceIdx];
            break;
        }
    }

    // If the version was not found then error
    if (result == NULL)
        THROW_FMT(AssertError, "invalid " PG_NAME " version %u", pgVersion);

    FUNCTION_TEST_RETURN(result);
}

/***********************************************************************************************************************************
Get the catalog version for a PostgreSQL version
***********************************************************************************************************************************/
uint32_t
pgCatalogVersion(unsigned int pgVersion)
{
    FUNCTION_TEST_BEGIN();
        FUNCTION_TEST_PARAM(UINT, pgVersion);
    FUNCTION_TEST_END();

    FUNCTION_TEST_RETURN(pgInterfaceVersion(pgVersion)->catalogVersion());
}

/***********************************************************************************************************************************
Get info from pg_control
***********************************************************************************************************************************/
PgControl
pgControlFromBuffer(const Buffer *controlFile)
{
    FUNCTION_LOG_BEGIN(logLevelTrace);
        FUNCTION_LOG_PARAM(BUFFER, controlFile);
    FUNCTION_LOG_END();

    ASSERT(controlFile != NULL);

    // Search for the version of PostgreSQL that uses this control file
    const PgInterface *interface = NULL;

    for (unsigned int interfaceIdx = 0; interfaceIdx < PG_INTERFACE_SIZE; interfaceIdx++)
    {
        if (pgInterface[interfaceIdx].controlIs(bufPtr(controlFile)))
        {
            interface = &pgInterface[interfaceIdx];
            break;
        }
    }

    // If the version was not found then error with the control and catalog version that were found
    if (interface == NULL)
    {
        PgControlCommon *controlCommon = (PgControlCommon *)bufPtr(controlFile);

        THROW_FMT(
            VersionNotSupportedError,
            "unexpected control version = %u and catalog version = %u\n"
                "HINT: is this version of PostgreSQL supported?",
            controlCommon->controlVersion, controlCommon->catalogVersion);
    }

    // Get info from the control file
    PgControl result = interface->control(bufPtr(controlFile));
    result.version = interface->version;

    // Check the segment size
    if (result.version < PG_VERSION_11 && result.walSegmentSize != PG_WAL_SEGMENT_SIZE_DEFAULT)
    {
        THROW_FMT(
            FormatError, "wal segment size is %u but must be %u for " PG_NAME " <= " PG_VERSION_10_STR, result.walSegmentSize,
            PG_WAL_SEGMENT_SIZE_DEFAULT);
    }

    // Check the page size
    if (result.pageSize != PG_PAGE_SIZE_DEFAULT)
        THROW_FMT(FormatError, "page size is %u but must be %u", result.pageSize, PG_PAGE_SIZE_DEFAULT);

    FUNCTION_LOG_RETURN(PG_CONTROL, result);
}

/***********************************************************************************************************************************
Get info from pg_control
***********************************************************************************************************************************/
PgControl
pgControlFromFile(const Storage *storage)
{
    FUNCTION_LOG_BEGIN(logLevelDebug);
        FUNCTION_LOG_PARAM(STORAGE, storage);
    FUNCTION_LOG_END();

    ASSERT(storage != NULL);

    PgControl result = {0};

    MEM_CONTEXT_TEMP_BEGIN()
    {
        // Read control file
        Buffer *controlFile = storageGetP(
            storageNewReadP(storage, STRDEF(PG_PATH_GLOBAL "/" PG_FILE_PGCONTROL)), .exactSize = PG_CONTROL_DATA_SIZE);

        result = pgControlFromBuffer(controlFile);
    }
    MEM_CONTEXT_TEMP_END();

    FUNCTION_LOG_RETURN(PG_CONTROL, result);
}

/***********************************************************************************************************************************
Get the control version for a PostgreSQL version
***********************************************************************************************************************************/
uint32_t
pgControlVersion(unsigned int pgVersion)
{
    FUNCTION_TEST_BEGIN();
        FUNCTION_TEST_PARAM(UINT, pgVersion);
    FUNCTION_TEST_END();

    FUNCTION_TEST_RETURN(pgInterfaceVersion(pgVersion)->controlVersion());
}

/***********************************************************************************************************************************
These WAL header fields are common to all versions of PostgreSQL, so we can use them to generate error messages when the WAL magic
cannot be found.
***********************************************************************************************************************************/
typedef struct PgWalCommon
{
    uint16_t magic;
    uint16_t flag;
} PgWalCommon;

#define PG_WAL_LONG_HEADER                                          0x0002

/***********************************************************************************************************************************
Get info from WAL header
***********************************************************************************************************************************/
PgWal
pgWalFromBuffer(const Buffer *walBuffer)
{
    FUNCTION_LOG_BEGIN(logLevelTrace);
        FUNCTION_LOG_PARAM(BUFFER, walBuffer);
    FUNCTION_LOG_END();

    ASSERT(walBuffer != NULL);

    // Check that this is a long format WAL header
    if (!(((PgWalCommon *)bufPtr(walBuffer))->flag & PG_WAL_LONG_HEADER))
        THROW_FMT(FormatError, "first page header in WAL file is expected to be in long format");

    // Search for the version of PostgreSQL that uses this WAL magic
    const PgInterface *interface = NULL;

    for (unsigned int interfaceIdx = 0; interfaceIdx < PG_INTERFACE_SIZE; interfaceIdx++)
    {
        if (pgInterface[interfaceIdx].walIs(bufPtr(walBuffer)))
        {
            interface = &pgInterface[interfaceIdx];
            break;
        }
    }

    // If the version was not found then error with the magic that was found
    if (interface == NULL)
    {
        THROW_FMT(
            VersionNotSupportedError,
            "unexpected WAL magic %u\n"
                "HINT: is this version of PostgreSQL supported?",
            ((PgWalCommon *)bufPtr(walBuffer))->magic);
    }

    // Get info from the control file
    PgWal result = interface->wal(bufPtr(walBuffer));
    result.version = interface->version;

    FUNCTION_LOG_RETURN(PG_WAL, result);
}

/***********************************************************************************************************************************
Get info from a WAL segment
***********************************************************************************************************************************/
PgWal
pgWalFromFile(const String *walFile)
{
    FUNCTION_LOG_BEGIN(logLevelDebug);
        FUNCTION_LOG_PARAM(STRING, walFile);
    FUNCTION_LOG_END();

    ASSERT(walFile != NULL);

    PgWal result = {0};

    MEM_CONTEXT_TEMP_BEGIN()
    {
        // Read WAL segment header
        Buffer *walBuffer = storageGetP(storageNewReadP(storageLocal(), walFile), .exactSize = PG_WAL_HEADER_SIZE);

        result = pgWalFromBuffer(walBuffer);
    }
    MEM_CONTEXT_TEMP_END();

    FUNCTION_LOG_RETURN(PG_WAL, result);
}

/**********************************************************************************************************************************/
String *
pgTablespaceId(unsigned int pgVersion)
{
    FUNCTION_TEST_BEGIN();
        FUNCTION_TEST_PARAM(UINT, pgVersion);
    FUNCTION_TEST_END();

    String *result = NULL;

    if (pgVersion >= PG_VERSION_90)
    {
        MEM_CONTEXT_TEMP_BEGIN()
        {
            String *pgVersionStr = pgVersionToStr(pgVersion);

            memContextSwitch(MEM_CONTEXT_OLD());
            result = strNewFmt("PG_%s_%u", strPtr(pgVersionStr), pgCatalogVersion(pgVersion));
            memContextSwitch(MEM_CONTEXT_TEMP());
        }
        MEM_CONTEXT_TEMP_END();
    }

    FUNCTION_TEST_RETURN(result);
}

/**********************************************************************************************************************************/
const String *
pgLsnName(unsigned int pgVersion)
{
    FUNCTION_TEST_BEGIN();
        FUNCTION_TEST_PARAM(UINT, pgVersion);
    FUNCTION_TEST_END();

    FUNCTION_TEST_RETURN(pgVersion >= PG_VERSION_WAL_RENAME ? PG_NAME_LSN_STR : PG_NAME_LOCATION_STR);
}

/***********************************************************************************************************************************
Get WAL name (wal/xlog) for a PostgreSQL version
***********************************************************************************************************************************/
const String *
pgWalName(unsigned int pgVersion)
{
    FUNCTION_TEST_BEGIN();
        FUNCTION_TEST_PARAM(UINT, pgVersion);
    FUNCTION_TEST_END();

    FUNCTION_TEST_RETURN(pgVersion >= PG_VERSION_WAL_RENAME ? PG_NAME_WAL_STR : PG_NAME_XLOG_STR);
}

/**********************************************************************************************************************************/
const String *
pgXactPath(unsigned int pgVersion)
{
    FUNCTION_TEST_BEGIN();
        FUNCTION_TEST_PARAM(UINT, pgVersion);
    FUNCTION_TEST_END();

    FUNCTION_TEST_RETURN(pgVersion >= PG_VERSION_WAL_RENAME ? PG_PATH_PGXACT_STR : PG_PATH_PGCLOG_STR);
}

/***********************************************************************************************************************************
Create pg_control for testing
***********************************************************************************************************************************/
#ifdef DEBUG

Buffer *
pgControlTestToBuffer(PgControl pgControl)
{
    FUNCTION_TEST_BEGIN();
        FUNCTION_TEST_PARAM(PG_CONTROL, pgControl);
    FUNCTION_TEST_END();

    // Set defaults if values are not passed
    pgControl.pageSize = pgControl.pageSize == 0 ? PG_PAGE_SIZE_DEFAULT : pgControl.pageSize;
    pgControl.walSegmentSize = pgControl.walSegmentSize == 0 ? PG_WAL_SEGMENT_SIZE_DEFAULT : pgControl.walSegmentSize;

    // Create the buffer and clear it
    Buffer *result = bufNew(PG_CONTROL_SIZE);
    memset(bufPtr(result), 0, bufSize(result));
    bufUsedSet(result, bufSize(result));

    // Generate pg_control
    pgInterfaceVersion(pgControl.version)->controlTest(pgControl, bufPtr(result));

    FUNCTION_TEST_RETURN(result);
}

#endif

/***********************************************************************************************************************************
Create WAL for testing
***********************************************************************************************************************************/
#ifdef DEBUG

void
pgWalTestToBuffer(PgWal pgWal, Buffer *walBuffer)
{
    FUNCTION_TEST_BEGIN();
        FUNCTION_TEST_PARAM(PG_WAL, pgWal);
        FUNCTION_TEST_PARAM(BUFFER, walBuffer);
    FUNCTION_TEST_END();

    ASSERT(walBuffer != NULL);

    // Generate WAL
    pgInterfaceVersion(pgWal.version)->walTest(pgWal, bufPtr(walBuffer));

    FUNCTION_TEST_RETURN_VOID();
}

#endif

/***********************************************************************************************************************************
Convert version string to version number
***********************************************************************************************************************************/
unsigned int
pgVersionFromStr(const String *version)
{
    FUNCTION_LOG_BEGIN(logLevelTrace);
        FUNCTION_LOG_PARAM(STRING, version);
    FUNCTION_LOG_END();

    ASSERT(version != NULL);

    unsigned int result = 0;

    MEM_CONTEXT_TEMP_BEGIN()
    {
        // If format is not number.number (9.4) or number only (10) then error
        if (!regExpMatchOne(STRDEF("^[0-9]+[.]*[0-9]+$"), version))
            THROW_FMT(AssertError, "version %s format is invalid", strPtr(version));

        // If there is a dot set the major and minor versions, else just the major
        int idxStart = strChr(version, '.');
        unsigned int major;
        unsigned int minor = 0;

        if (idxStart != -1)
        {
            major = cvtZToUInt(strPtr(strSubN(version, 0, (size_t)idxStart)));
            minor = cvtZToUInt(strPtr(strSub(version, (size_t)idxStart + 1)));
        }
        else
            major = cvtZToUInt(strPtr(version));

        // No check to see if valid/supported PG version is on purpose
        result = major * 10000 + minor * 100;
    }
    MEM_CONTEXT_TEMP_END();

    FUNCTION_LOG_RETURN(UINT, result);
}

/***********************************************************************************************************************************
Convert version number to string
***********************************************************************************************************************************/
String *
pgVersionToStr(unsigned int version)
{
    FUNCTION_LOG_BEGIN(logLevelTrace);
        FUNCTION_LOG_PARAM(UINT, version);
    FUNCTION_LOG_END();

    String *result = version >= PG_VERSION_10 ?
        strNewFmt("%u", version / 10000) : strNewFmt("%u.%u", version / 10000, version % 10000 / 100);

    FUNCTION_LOG_RETURN(STRING, result);
}

/***********************************************************************************************************************************
Render as string for logging
***********************************************************************************************************************************/
String *
pgControlToLog(const PgControl *pgControl)
{
    return strNewFmt(
        "{version: %u, systemId: %" PRIu64 ", walSegmentSize: %u, pageChecksum: %s}", pgControl->version, pgControl->systemId,
        pgControl->walSegmentSize, cvtBoolToConstZ(pgControl->pageChecksum));
}

String *
pgWalToLog(const PgWal *pgWal)
{
    return strNewFmt("{version: %u, systemId: %" PRIu64 "}", pgWal->version, pgWal->systemId);
}<|MERGE_RESOLUTION|>--- conflicted
+++ resolved
@@ -34,13 +34,10 @@
 STRING_STATIC(PG_PATH_PGCLOG_STR,                                   "pg_clog");
 STRING_STATIC(PG_PATH_PGXACT_STR,                                   "pg_xact");
 
-<<<<<<< HEAD
-=======
 // Lsn name used in functions depnding on version
 STRING_STATIC(PG_NAME_LSN_STR,                                      "lsn");
 STRING_STATIC(PG_NAME_LOCATION_STR,                                 "location");
 
->>>>>>> d15ed338
 /***********************************************************************************************************************************
 Define default wal segment size
 
