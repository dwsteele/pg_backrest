--- conflicted
+++ resolved
@@ -1541,11 +1541,7 @@
             if (strEq(key, MANIFEST_KEY_GROUP_STR))
                 loadData->fileGroupDefault = manifestOwnerDefaultGet(value);
             else if (strEq(key, MANIFEST_KEY_MODE_STR))
-<<<<<<< HEAD
-                loadData->fileModeDefault = cvtZToMode(strPtr(varStr(value)));
-=======
-                loadData->fileModeDefault = cvtZToMode(strZ(jsonToStr(value)));
->>>>>>> 3e9dce0d
+                loadData->fileModeDefault = cvtZToMode(strZ(varStr(value)));
             else if (strEq(key, MANIFEST_KEY_PRIMARY_STR))
                 loadData->filePrimaryDefault = varBool(value);
             else if (strEq(key, MANIFEST_KEY_USER_STR))
@@ -1562,11 +1558,7 @@
             if (strEq(key, MANIFEST_KEY_GROUP_STR))
                 loadData->pathGroupDefault = manifestOwnerDefaultGet(value);
             else if (strEq(key, MANIFEST_KEY_MODE_STR))
-<<<<<<< HEAD
-                loadData->pathModeDefault = cvtZToMode(strPtr(varStr(value)));
-=======
-                loadData->pathModeDefault = cvtZToMode(strZ(jsonToStr(value)));
->>>>>>> 3e9dce0d
+                loadData->pathModeDefault = cvtZToMode(strZ(varStr(value)));
             else if (strEq(key, MANIFEST_KEY_USER_STR))
                 loadData->pathUserDefault = manifestOwnerDefaultGet(value);
         }
