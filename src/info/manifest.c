/***********************************************************************************************************************************
Backup Manifest Handler
***********************************************************************************************************************************/
#include "build.auto.h"

#include <ctype.h>
#include <string.h>
#include <time.h>

#include "common/crypto/cipherBlock.h"
#include "common/debug.h"
#include "common/log.h"
#include "common/regExp.h"
#include "common/type/json.h"
#include "common/type/list.h"
#include "common/type/mcv.h"
#include "common/type/object.h"
#include "info/info.h"
#include "info/manifest.h"
#include "postgres/interface.h"
#include "postgres/version.h"
#include "storage/storage.h"
#include "version.h"

/***********************************************************************************************************************************
Constants
***********************************************************************************************************************************/
STRING_EXTERN(BACKUP_MANIFEST_FILE_STR,                             BACKUP_MANIFEST_FILE);

STRING_EXTERN(MANIFEST_TARGET_PGDATA_STR,                           MANIFEST_TARGET_PGDATA);
STRING_EXTERN(MANIFEST_TARGET_PGTBLSPC_STR,                         MANIFEST_TARGET_PGTBLSPC);

STRING_STATIC(MANIFEST_TARGET_TYPE_LINK_STR,                        "link");
STRING_STATIC(MANIFEST_TARGET_TYPE_PATH_STR,                        "path");

STRING_STATIC(MANIFEST_SECTION_BACKUP_STR,                          "backup");
STRING_STATIC(MANIFEST_SECTION_BACKUP_DB_STR,                       "backup:db");
STRING_STATIC(MANIFEST_SECTION_BACKUP_OPTION_STR,                   "backup:option");
STRING_STATIC(MANIFEST_SECTION_BACKUP_TARGET_STR,                   "backup:target");

STRING_STATIC(MANIFEST_SECTION_DB_STR,                              "db");

STRING_STATIC(MANIFEST_SECTION_TARGET_FILE_STR,                     "target:file");
STRING_STATIC(MANIFEST_SECTION_TARGET_FILE_DEFAULT_STR,             "target:file:default");

STRING_STATIC(MANIFEST_SECTION_TARGET_LINK_STR,                     "target:link");
STRING_STATIC(MANIFEST_SECTION_TARGET_LINK_DEFAULT_STR,             "target:link:default");

STRING_STATIC(MANIFEST_SECTION_TARGET_PATH_STR,                     "target:path");
STRING_STATIC(MANIFEST_SECTION_TARGET_PATH_DEFAULT_STR,             "target:path:default");

#define MANIFEST_KEY_BACKUP_ARCHIVE_START                           "backup-archive-start"
    STRING_STATIC(MANIFEST_KEY_BACKUP_ARCHIVE_START_STR,            MANIFEST_KEY_BACKUP_ARCHIVE_START);
#define MANIFEST_KEY_BACKUP_ARCHIVE_STOP                            "backup-archive-stop"
    STRING_STATIC(MANIFEST_KEY_BACKUP_ARCHIVE_STOP_STR,             MANIFEST_KEY_BACKUP_ARCHIVE_STOP);
#define MANIFEST_KEY_BACKUP_LABEL                                   "backup-label"
    STRING_STATIC(MANIFEST_KEY_BACKUP_LABEL_STR,                    MANIFEST_KEY_BACKUP_LABEL);
#define MANIFEST_KEY_BACKUP_LSN_START                               "backup-lsn-start"
    STRING_STATIC(MANIFEST_KEY_BACKUP_LSN_START_STR,                MANIFEST_KEY_BACKUP_LSN_START);
#define MANIFEST_KEY_BACKUP_LSN_STOP                                "backup-lsn-stop"
    STRING_STATIC(MANIFEST_KEY_BACKUP_LSN_STOP_STR,                 MANIFEST_KEY_BACKUP_LSN_STOP);
#define MANIFEST_KEY_BACKUP_PRIOR                                   "backup-prior"
    STRING_STATIC(MANIFEST_KEY_BACKUP_PRIOR_STR,                    MANIFEST_KEY_BACKUP_PRIOR);
#define MANIFEST_KEY_BACKUP_TIMESTAMP_COPY_START                    "backup-timestamp-copy-start"
    STRING_STATIC(MANIFEST_KEY_BACKUP_TIMESTAMP_COPY_START_STR,     MANIFEST_KEY_BACKUP_TIMESTAMP_COPY_START);
#define MANIFEST_KEY_BACKUP_TIMESTAMP_START                         "backup-timestamp-start"
    STRING_STATIC(MANIFEST_KEY_BACKUP_TIMESTAMP_START_STR,          MANIFEST_KEY_BACKUP_TIMESTAMP_START);
#define MANIFEST_KEY_BACKUP_TIMESTAMP_STOP                          "backup-timestamp-stop"
    STRING_STATIC(MANIFEST_KEY_BACKUP_TIMESTAMP_STOP_STR,           MANIFEST_KEY_BACKUP_TIMESTAMP_STOP);
#define MANIFEST_KEY_BACKUP_TYPE                                    "backup-type"
    STRING_STATIC(MANIFEST_KEY_BACKUP_TYPE_STR,                     MANIFEST_KEY_BACKUP_TYPE);
#define MANIFEST_KEY_CHECKSUM                                       "checksum"
    VARIANT_STRDEF_STATIC(MANIFEST_KEY_CHECKSUM_VAR,                MANIFEST_KEY_CHECKSUM);
#define MANIFEST_KEY_CHECKSUM_PAGE                                  "checksum-page"
    VARIANT_STRDEF_STATIC(MANIFEST_KEY_CHECKSUM_PAGE_VAR,           MANIFEST_KEY_CHECKSUM_PAGE);
#define MANIFEST_KEY_CHECKSUM_PAGE_ERROR                            "checksum-page-error"
    VARIANT_STRDEF_STATIC(MANIFEST_KEY_CHECKSUM_PAGE_ERROR_VAR,     MANIFEST_KEY_CHECKSUM_PAGE_ERROR);
#define MANIFEST_KEY_DB_ID                                          "db-id"
    STRING_STATIC(MANIFEST_KEY_DB_ID_STR,                           MANIFEST_KEY_DB_ID);
    VARIANT_STRDEF_STATIC(MANIFEST_KEY_DB_ID_VAR,                   MANIFEST_KEY_DB_ID);
#define MANIFEST_KEY_DB_LAST_SYSTEM_ID                              "db-last-system-id"
    VARIANT_STRDEF_STATIC(MANIFEST_KEY_DB_LAST_SYSTEM_ID_VAR,       MANIFEST_KEY_DB_LAST_SYSTEM_ID);
#define MANIFEST_KEY_DB_SYSTEM_ID                                   "db-system-id"
    STRING_STATIC(MANIFEST_KEY_DB_SYSTEM_ID_STR,                    MANIFEST_KEY_DB_SYSTEM_ID);
#define MANIFEST_KEY_DB_VERSION                                     "db-version"
    STRING_STATIC(MANIFEST_KEY_DB_VERSION_STR,                      MANIFEST_KEY_DB_VERSION);
#define MANIFEST_KEY_DESTINATION                                    "destination"
    VARIANT_STRDEF_STATIC(MANIFEST_KEY_DESTINATION_VAR,             MANIFEST_KEY_DESTINATION);
#define MANIFEST_KEY_FILE                                           "file"
    VARIANT_STRDEF_STATIC(MANIFEST_KEY_FILE_VAR,                    MANIFEST_KEY_FILE);
#define MANIFEST_KEY_GROUP                                          "group"
    STRING_STATIC(MANIFEST_KEY_GROUP_STR,                           MANIFEST_KEY_GROUP);
    VARIANT_STRDEF_STATIC(MANIFEST_KEY_GROUP_VAR,                   MANIFEST_KEY_GROUP);
#define MANIFEST_KEY_PRIMARY                                        "ma" "st" "er"
    STRING_STATIC(MANIFEST_KEY_PRIMARY_STR,                         MANIFEST_KEY_PRIMARY);
    VARIANT_STRDEF_STATIC(MANIFEST_KEY_PRIMARY_VAR,                 MANIFEST_KEY_PRIMARY);
#define MANIFEST_KEY_MODE                                           "mode"
    STRING_STATIC(MANIFEST_KEY_MODE_STR,                            MANIFEST_KEY_MODE);
    VARIANT_STRDEF_STATIC(MANIFEST_KEY_MODE_VAR,                    MANIFEST_KEY_MODE);
#define MANIFEST_KEY_PATH                                           "path"
    VARIANT_STRDEF_STATIC(MANIFEST_KEY_PATH_VAR,                    MANIFEST_KEY_PATH);
#define MANIFEST_KEY_REFERENCE                                      "reference"
    VARIANT_STRDEF_STATIC(MANIFEST_KEY_REFERENCE_VAR,               MANIFEST_KEY_REFERENCE);
#define MANIFEST_KEY_SIZE                                           "size"
    VARIANT_STRDEF_STATIC(MANIFEST_KEY_SIZE_VAR,                    MANIFEST_KEY_SIZE);
#define MANIFEST_KEY_SIZE_REPO                                      "repo-size"
    VARIANT_STRDEF_STATIC(MANIFEST_KEY_SIZE_REPO_VAR,               MANIFEST_KEY_SIZE_REPO);
#define MANIFEST_KEY_TABLESPACE_ID                                  "tablespace-id"
    VARIANT_STRDEF_STATIC(MANIFEST_KEY_TABLESPACE_ID_VAR,           MANIFEST_KEY_TABLESPACE_ID);
#define MANIFEST_KEY_TABLESPACE_NAME                                "tablespace-name"
    VARIANT_STRDEF_STATIC(MANIFEST_KEY_TABLESPACE_NAME_VAR,         MANIFEST_KEY_TABLESPACE_NAME);
#define MANIFEST_KEY_TIMESTAMP                                      "timestamp"
    VARIANT_STRDEF_STATIC(MANIFEST_KEY_TIMESTAMP_VAR,               MANIFEST_KEY_TIMESTAMP);
#define MANIFEST_KEY_TYPE                                           "type"
    VARIANT_STRDEF_STATIC(MANIFEST_KEY_TYPE_VAR,                    MANIFEST_KEY_TYPE);
#define MANIFEST_KEY_USER                                           "user"
    STRING_STATIC(MANIFEST_KEY_USER_STR,                            MANIFEST_KEY_USER);
    VARIANT_STRDEF_STATIC(MANIFEST_KEY_USER_VAR,                    MANIFEST_KEY_USER);

#define MANIFEST_KEY_OPTION_ARCHIVE_CHECK                           "option-archive-check"
    STRING_STATIC(MANIFEST_KEY_OPTION_ARCHIVE_CHECK_STR,            MANIFEST_KEY_OPTION_ARCHIVE_CHECK);
#define MANIFEST_KEY_OPTION_ARCHIVE_COPY                            "option-archive-copy"
    STRING_STATIC(MANIFEST_KEY_OPTION_ARCHIVE_COPY_STR,             MANIFEST_KEY_OPTION_ARCHIVE_COPY);
#define MANIFEST_KEY_OPTION_BACKUP_STANDBY                          "option-backup-standby"
    STRING_STATIC(MANIFEST_KEY_OPTION_BACKUP_STANDBY_STR,           MANIFEST_KEY_OPTION_BACKUP_STANDBY);
#define MANIFEST_KEY_OPTION_BUFFER_SIZE                             "option-buffer-size"
    STRING_STATIC(MANIFEST_KEY_OPTION_BUFFER_SIZE_STR,              MANIFEST_KEY_OPTION_BUFFER_SIZE);
#define MANIFEST_KEY_OPTION_CHECKSUM_PAGE                           "option-checksum-page"
    STRING_STATIC(MANIFEST_KEY_OPTION_CHECKSUM_PAGE_STR,            MANIFEST_KEY_OPTION_CHECKSUM_PAGE);
#define MANIFEST_KEY_OPTION_COMPRESS                                "option-compress"
    STRING_STATIC(MANIFEST_KEY_OPTION_COMPRESS_STR,                 MANIFEST_KEY_OPTION_COMPRESS);
#define MANIFEST_KEY_OPTION_COMPRESS_TYPE                           "option-compress-type"
    STRING_STATIC(MANIFEST_KEY_OPTION_COMPRESS_TYPE_STR,            MANIFEST_KEY_OPTION_COMPRESS_TYPE);
#define MANIFEST_KEY_OPTION_COMPRESS_LEVEL                          "option-compress-level"
    STRING_STATIC(MANIFEST_KEY_OPTION_COMPRESS_LEVEL_STR,           MANIFEST_KEY_OPTION_COMPRESS_LEVEL);
#define MANIFEST_KEY_OPTION_COMPRESS_LEVEL_NETWORK                  "option-compress-level-network"
    STRING_STATIC(MANIFEST_KEY_OPTION_COMPRESS_LEVEL_NETWORK_STR,   MANIFEST_KEY_OPTION_COMPRESS_LEVEL_NETWORK);
#define MANIFEST_KEY_OPTION_DELTA                                   "option-delta"
    STRING_STATIC(MANIFEST_KEY_OPTION_DELTA_STR,                    MANIFEST_KEY_OPTION_DELTA);
#define MANIFEST_KEY_OPTION_HARDLINK                                "option-hardlink"
    STRING_STATIC(MANIFEST_KEY_OPTION_HARDLINK_STR,                 MANIFEST_KEY_OPTION_HARDLINK);
#define MANIFEST_KEY_OPTION_ONLINE                                  "option-online"
    STRING_STATIC(MANIFEST_KEY_OPTION_ONLINE_STR,                   MANIFEST_KEY_OPTION_ONLINE);
#define MANIFEST_KEY_OPTION_PROCESS_MAX                             "option-process-max"
    STRING_STATIC(MANIFEST_KEY_OPTION_PROCESS_MAX_STR,              MANIFEST_KEY_OPTION_PROCESS_MAX);

/***********************************************************************************************************************************
Object type
***********************************************************************************************************************************/
struct Manifest
{
    MemContext *memContext;                                         // Context that contains the Manifest

    Info *info;                                                     // Base info object
    StringList *ownerList;                                          // List of users/groups
    StringList *referenceList;                                      // List of file references

    ManifestData data;                                              // Manifest data and options
    List *targetList;                                               // List of targets
    List *pathList;                                                 // List of paths
    List *fileList;                                                 // List of files
    List *linkList;                                                 // List of links
    List *dbList;                                                   // List of databases
};

OBJECT_DEFINE_MOVE(MANIFEST);

/***********************************************************************************************************************************
Internal functions to add types to their lists
***********************************************************************************************************************************/
// Helper to add owner to the owner list if it is not there already and return the pointer.  This saves a lot of space.
static const String *
manifestOwnerCache(Manifest *this, const String *owner)
{
    FUNCTION_TEST_BEGIN();
        FUNCTION_TEST_PARAM(MANIFEST, this);
        FUNCTION_TEST_PARAM(STRING, owner);
    FUNCTION_TEST_END();

    ASSERT(this != NULL);

    if (owner != NULL)
        FUNCTION_TEST_RETURN(strLstAddIfMissing(this->ownerList, owner));

    FUNCTION_TEST_RETURN(NULL);
}

static void
manifestDbAdd(Manifest *this, const ManifestDb *db)
{
    FUNCTION_TEST_BEGIN();
        FUNCTION_TEST_PARAM(MANIFEST, this);
        FUNCTION_TEST_PARAM(MANIFEST_DB, db);
    FUNCTION_TEST_END();

    ASSERT(this != NULL);
    ASSERT(db != NULL);
    ASSERT(db->name != NULL);

    MEM_CONTEXT_BEGIN(lstMemContext(this->dbList))
    {
        ManifestDb dbAdd =
        {
            .id = db->id,
            .lastSystemId = db->lastSystemId,
            .name = strDup(db->name),
        };

        lstAdd(this->dbList, &dbAdd);
    }
    MEM_CONTEXT_END();

    FUNCTION_TEST_RETURN_VOID();
}

void
manifestFileAdd(Manifest *this, const ManifestFile *file)
{
    FUNCTION_TEST_BEGIN();
        FUNCTION_TEST_PARAM(MANIFEST, this);
        FUNCTION_TEST_PARAM(MANIFEST_FILE, file);
    FUNCTION_TEST_END();

    ASSERT(this != NULL);
    ASSERT(file != NULL);
    ASSERT(file->name != NULL);

    MEM_CONTEXT_BEGIN(lstMemContext(this->fileList))
    {
        ManifestFile fileAdd =
        {
            .checksumPage = file->checksumPage,
            .checksumPageError = file->checksumPageError,
            .checksumPageErrorList = varLstDup(file->checksumPageErrorList),
            .group = manifestOwnerCache(this, file->group),
            .mode = file->mode,
            .name = strDup(file->name),
            .primary = file->primary,
            .size = file->size,
            .sizeRepo = file->sizeRepo,
            .timestamp = file->timestamp,
            .user = manifestOwnerCache(this, file->user),
        };

        memcpy(fileAdd.checksumSha1, file->checksumSha1, HASH_TYPE_SHA1_SIZE_HEX + 1);

        if (file->reference != NULL)
        {
            // Search for the reference in the list
            for (unsigned int referenceIdx = 0; referenceIdx < strLstSize(this->referenceList); referenceIdx++)
            {
                const String *found = strLstGet(this->referenceList, referenceIdx);

                if (strEq(file->reference, found))
                {
                    fileAdd.reference = found;
                    break;
                }
            }

            // If not found then add it
            if (fileAdd.reference == NULL)
            {
                strLstAdd(this->referenceList, file->reference);
                fileAdd.reference = strLstGet(this->referenceList, strLstSize(this->referenceList) - 1);
            }
        }

        lstAdd(this->fileList, &fileAdd);
    }
    MEM_CONTEXT_END();

    FUNCTION_TEST_RETURN_VOID();
}

static void
manifestLinkAdd(Manifest *this, const ManifestLink *link)
{
    FUNCTION_TEST_BEGIN();
        FUNCTION_TEST_PARAM(MANIFEST, this);
        FUNCTION_TEST_PARAM(MANIFEST_LINK, link);
    FUNCTION_TEST_END();

    ASSERT(this != NULL);
    ASSERT(link != NULL);
    ASSERT(link->name != NULL);
    ASSERT(link->destination != NULL);

    MEM_CONTEXT_BEGIN(lstMemContext(this->linkList))
    {
        ManifestLink linkAdd =
        {
            .destination = strDup(link->destination),
            .name = strDup(link->name),
            .group = manifestOwnerCache(this, link->group),
            .user = manifestOwnerCache(this, link->user),
        };

        lstAdd(this->linkList, &linkAdd);
    }
    MEM_CONTEXT_END();

    FUNCTION_TEST_RETURN_VOID();
}

static void
manifestPathAdd(Manifest *this, const ManifestPath *path)
{
    FUNCTION_TEST_BEGIN();
        FUNCTION_TEST_PARAM(MANIFEST, this);
        FUNCTION_TEST_PARAM(MANIFEST_PATH, path);
    FUNCTION_TEST_END();

    ASSERT(this != NULL);
    ASSERT(path != NULL);
    ASSERT(path->name != NULL);

    MEM_CONTEXT_BEGIN(lstMemContext(this->pathList))
    {
        ManifestPath pathAdd =
        {
            .mode = path->mode,
            .name = strDup(path->name),
            .group = manifestOwnerCache(this, path->group),
            .user = manifestOwnerCache(this, path->user),
        };

        lstAdd(this->pathList, &pathAdd);
    }
    MEM_CONTEXT_END();

    FUNCTION_TEST_RETURN_VOID();
}

static void
manifestTargetAdd(Manifest *this, const ManifestTarget *target)
{
    FUNCTION_TEST_BEGIN();
        FUNCTION_TEST_PARAM(MANIFEST, this);
        FUNCTION_TEST_PARAM(MANIFEST_TARGET, target);
    FUNCTION_TEST_END();

    ASSERT(this != NULL);
    ASSERT(target != NULL);
    ASSERT(target->path != NULL);
    ASSERT(target->name != NULL);

    MEM_CONTEXT_BEGIN(lstMemContext(this->targetList))
    {
        ManifestTarget targetAdd =
        {
            .file = strDup(target->file),
            .name = strDup(target->name),
            .path = strDup(target->path),
            .tablespaceId = target->tablespaceId,
            .tablespaceName = strDup(target->tablespaceName),
            .type = target->type,
        };

        lstAdd(this->targetList, &targetAdd);
    }
    MEM_CONTEXT_END();

    FUNCTION_TEST_RETURN_VOID();
}

/***********************************************************************************************************************************
Internal constructor
***********************************************************************************************************************************/
static Manifest *
manifestNewInternal(void)
{
    FUNCTION_TEST_VOID();

    Manifest *this = memNew(sizeof(Manifest));

    *this = (Manifest)
    {
        .memContext = memContextCurrent(),
        .dbList = lstNewP(sizeof(ManifestDb), .comparator = lstComparatorStr),
        .fileList = lstNewP(sizeof(ManifestFile), .comparator =  lstComparatorStr),
        .linkList = lstNewP(sizeof(ManifestLink), .comparator =  lstComparatorStr),
        .pathList = lstNewP(sizeof(ManifestPath), .comparator =  lstComparatorStr),
        .ownerList = strLstNew(),
        .referenceList = strLstNew(),
        .targetList = lstNewP(sizeof(ManifestTarget), .comparator =  lstComparatorStr),
    };

    FUNCTION_TEST_RETURN(this);
}

/**********************************************************************************************************************************/
typedef struct ManifestBuildData
{
    Manifest *manifest;
    const Storage *storagePg;
    const String *tablespaceId;                                     // Tablespace id if PostgreSQL version has one
    bool online;                                                    // Is this an online backup?
    bool checksumPage;                                              // Are page checksums being checked?
    const String *manifestWalName;                                  // Wal manifest name for this version of PostgreSQL
    RegExp *dbPathExp;                                              // Identify paths containing relations
    RegExp *tempRelationExp;                                        // Identify temp relations
    RegExp *standbyExp;                                             // Identify files that must be copied from the primary
    const VariantList *tablespaceList;                              // List of tablespaces in the database
    StringList *excludeContent;                                     // Exclude contents of directories
    StringList *excludeSingle;                                      // Exclude a single file/link/path

    // These change with each level of recursion
    const String *manifestParentName;                               // Manifest name of this file/link/path's parent
    const String *pgPath;                                           // Current path in the PostgreSQL data directory
    bool dbPath;                                                    // Does this path contain relations?
} ManifestBuildData;

// Callback to process files/links/paths and add them to the manifest
static void
manifestBuildCallback(void *data, const StorageInfo *info)
{
    FUNCTION_TEST_BEGIN();
        FUNCTION_TEST_PARAM_P(VOID, data);
        FUNCTION_TEST_PARAM(STORAGE_INFO, *storageInfo);
    FUNCTION_TEST_END();

    ASSERT(data != NULL);
    ASSERT(info != NULL);

    // Skip all . paths because they have already been recorded on the previous level of recursion
    if (strEq(info->name, DOT_STR))
    {
        FUNCTION_TEST_RETURN_VOID();
        return;
    }

    // Skip any path/file/link that begins with pgsql_tmp.  The files are removed when the server is restarted and the directories
    // are recreated.
    if (strBeginsWithZ(info->name, PG_PREFIX_PGSQLTMP))
    {
        FUNCTION_TEST_RETURN_VOID();
        return;
    }

    // Get build data
    ManifestBuildData buildData = *(ManifestBuildData *)data;
    unsigned int pgVersion = buildData.manifest->data.pgVersion;

    // Contruct the name used to identify this file/link/path in the manifest
    const String *manifestName = strNewFmt("%s/%s", strZ(buildData.manifestParentName), strZ(info->name));

    // Skip excluded files/links/paths
    if (buildData.excludeSingle != NULL && strLstExists(buildData.excludeSingle, manifestName))
    {
        LOG_INFO_FMT(
            "exclude '%s/%s' from backup using '%s' exclusion", strZ(buildData.pgPath), strZ(info->name),
            strZ(strSub(manifestName, sizeof(MANIFEST_TARGET_PGDATA))));

        FUNCTION_TEST_RETURN_VOID();
        return;
    }

    // Process storage types
    switch (info->type)
    {
        // Add paths
        // -------------------------------------------------------------------------------------------------------------------------
        case storageTypePath:
        {
            // There should not be any paths in pg_tblspc
            if (strEqZ(buildData.manifestParentName, MANIFEST_TARGET_PGDATA "/" MANIFEST_TARGET_PGTBLSPC))
            {
                THROW_FMT(
                    LinkExpectedError, "'%s' is not a symlink - " MANIFEST_TARGET_PGTBLSPC " should contain only symlinks",
                    strZ(manifestName));
            }

            // Add path to manifest
            ManifestPath path =
            {
                .name = manifestName,
                .mode = info->mode,
                .user = info->user,
                .group = info->group,
            };

            manifestPathAdd(buildData.manifest, &path);

            // Skip excluded path content
            if (buildData.excludeContent != NULL && strLstExists(buildData.excludeContent, manifestName))
            {
                LOG_INFO_FMT(
                    "exclude contents of '%s/%s' from backup using '%s/' exclusion", strZ(buildData.pgPath), strZ(info->name),
                    strZ(strSub(manifestName, sizeof(MANIFEST_TARGET_PGDATA))));

                FUNCTION_TEST_RETURN_VOID();
                return;
            }

            // Skip the contents of these paths if they exist in the base path since they won't be reused after recovery
            if (strEq(buildData.manifestParentName, MANIFEST_TARGET_PGDATA_STR))
            {
                // Skip pg_dynshmem/* since these files cannot be reused on recovery
                if (strEqZ(info->name, PG_PATH_PGDYNSHMEM) && pgVersion >= PG_VERSION_94)
                {
                    FUNCTION_TEST_RETURN_VOID();
                    return;
                }

                // Skip pg_notify/* since these files cannot be reused on recovery
                if (strEqZ(info->name, PG_PATH_PGNOTIFY) && pgVersion >= PG_VERSION_90)
                {
                    FUNCTION_TEST_RETURN_VOID();
                    return;
                }

                // Skip pg_replslot/* since these files are generally not useful after a restore
                if (strEqZ(info->name, PG_PATH_PGREPLSLOT) && pgVersion >= PG_VERSION_94)
                {
                    FUNCTION_TEST_RETURN_VOID();
                    return;
                }

                // Skip pg_serial/* since these files are reset
                if (strEqZ(info->name, PG_PATH_PGSERIAL) && pgVersion >= PG_VERSION_91)
                {
                    FUNCTION_TEST_RETURN_VOID();
                    return;
                }

                // Skip pg_snapshots/* since these files cannot be reused on recovery
                if (strEqZ(info->name, PG_PATH_PGSNAPSHOTS) && pgVersion >= PG_VERSION_92)
                {
                    FUNCTION_TEST_RETURN_VOID();
                    return;
                }

                // Skip temporary statistics in pg_stat_tmp even when stats_temp_directory is set because PGSS_TEXT_FILE is always
                // created there
                if (strEqZ(info->name, PG_PATH_PGSTATTMP) && pgVersion >= PG_VERSION_84)
                {
                    FUNCTION_TEST_RETURN_VOID();
                    return;
                }

                // Skip pg_subtrans/* since these files are reset
                if (strEqZ(info->name, PG_PATH_PGSUBTRANS))
                {
                    FUNCTION_TEST_RETURN_VOID();
                    return;
                }
            }

            // Skip the contents of archive_status when online
            if (buildData.online && strEq(buildData.manifestParentName, buildData.manifestWalName) &&
                strEqZ(info->name, PG_PATH_ARCHIVE_STATUS))
            {
                FUNCTION_TEST_RETURN_VOID();
                return;
            }

            // Recurse into the path
            ManifestBuildData buildDataSub = buildData;
            buildDataSub.manifestParentName = manifestName;
            buildDataSub.pgPath = strNewFmt("%s/%s", strZ(buildData.pgPath), strZ(info->name));

            if (buildData.dbPathExp != NULL)
                buildDataSub.dbPath = regExpMatch(buildData.dbPathExp, manifestName);

            storageInfoListP(
                buildDataSub.storagePg, buildDataSub.pgPath, manifestBuildCallback, &buildDataSub, .sortOrder = sortOrderAsc);

            break;
        }

        // Add files
        // -------------------------------------------------------------------------------------------------------------------------
        case storageTypeFile:
        {
            // There should not be any files in pg_tblspc
            if (strEqZ(buildData.manifestParentName, MANIFEST_TARGET_PGDATA "/" MANIFEST_TARGET_PGTBLSPC))
            {
                THROW_FMT(
                    LinkExpectedError, "'%s' is not a symlink - " MANIFEST_TARGET_PGTBLSPC " should contain only symlinks",
                    strZ(manifestName));
            }

            // Skip pg_internal.init since it is recreated on startup.  It's also possible, (though unlikely) that a temp file with
            // the creating process id as the extension can exist so skip that as well.  This seems to be a bug in PostgreSQL since
            // the temp file should be removed on startup.  Use regExpMatchOne() here instead of preparing a regexp in advance since
            // the likelihood of needing the regexp should be very small.
            if ((pgVersion <= PG_VERSION_84 || buildData.dbPath) && strBeginsWithZ(info->name, PG_FILE_PGINTERNALINIT) &&
                (strSize(info->name) == sizeof(PG_FILE_PGINTERNALINIT) - 1 ||
                    regExpMatchOne(STRDEF("\\.[0-9]+"), strSub(info->name, sizeof(PG_FILE_PGINTERNALINIT) - 1))))
            {
                FUNCTION_TEST_RETURN_VOID();
                return;
            }

            // Skip files in the root data path
            if (strEq(buildData.manifestParentName, MANIFEST_TARGET_PGDATA_STR))
            {
                // Skip recovery files
                if (((strEqZ(info->name, PG_FILE_RECOVERYSIGNAL) || strEqZ(info->name, PG_FILE_STANDBYSIGNAL)) &&
                        pgVersion >= PG_VERSION_12) ||
                    ((strEqZ(info->name, PG_FILE_RECOVERYCONF) || strEqZ(info->name, PG_FILE_RECOVERYDONE)) &&
                        pgVersion < PG_VERSION_12) ||
                    // Skip temp file for safely writing postgresql.auto.conf
                    (strEqZ(info->name, PG_FILE_POSTGRESQLAUTOCONFTMP) && pgVersion >= PG_VERSION_94) ||
                    // Skip backup_label in versions where non-exclusive backup is supported
                    (strEqZ(info->name, PG_FILE_BACKUPLABEL) && pgVersion >= PG_VERSION_96) ||
                    // Skip old backup labels
                    strEqZ(info->name, PG_FILE_BACKUPLABELOLD) ||
                    // Skip running process options
                    strEqZ(info->name, PG_FILE_POSTMASTEROPTS) ||
                    // Skip process id file to avoid confusing postgres after restore
                    strEqZ(info->name, PG_FILE_POSTMASTERPID))
                {
                    FUNCTION_TEST_RETURN_VOID();
                    return;
                }
            }

            // Skip the contents of the wal path when online. WAL will be restored from the archive or stored in the wal directory
            // at the end of the backup if the archive-copy option is set.
            if (buildData.online && strEq(buildData.manifestParentName, buildData.manifestWalName))
            {
                FUNCTION_TEST_RETURN_VOID();
                return;
            }

            // Skip temp relations in db paths
            if (buildData.dbPath && regExpMatch(buildData.tempRelationExp, info->name))
            {
                FUNCTION_TEST_RETURN_VOID();
                return;
            }

            // Add file to manifest
            ManifestFile file =
            {
                .name = manifestName,
                .mode = info->mode,
                .user = info->user,
                .group = info->group,
                .size = info->size,
                .sizeRepo = info->size,
                .timestamp = info->timeModified,
            };

            // Set a flag to indicate if this file must be copied from the primary
            file.primary =
                strEqZ(manifestName, MANIFEST_TARGET_PGDATA "/" PG_PATH_GLOBAL "/" PG_FILE_PGCONTROL) ||
                !regExpMatch(buildData.standbyExp, manifestName);

            // Determine if this file should be page checksummed
            if (buildData.dbPath && buildData.checksumPage)
            {
                file.checksumPage =
                    !strEndsWithZ(manifestName, "/" PG_FILE_PGFILENODEMAP) && !strEndsWithZ(manifestName, "/" PG_FILE_PGVERSION) &&
                    !strEqZ(manifestName, MANIFEST_TARGET_PGDATA "/" PG_PATH_GLOBAL "/" PG_FILE_PGCONTROL);
            }

            manifestFileAdd(buildData.manifest, &file);
            break;
        }

        // Add links
        // -------------------------------------------------------------------------------------------------------------------------
        case storageTypeLink:
        {
            // If the destination is another link then error.  In the future we'll allow this by following the link chain to the
            // eventual destination but for now we are trying to maintain compatibility during the migration.  To do this check we
            // need to read outside of the data directory but it is a read-only operation so is considered safe.
            const String *linkDestinationAbsolute = strPathAbsolute(info->linkDestination, buildData.pgPath);

            StorageInfo linkedCheck = storageInfoP(
                buildData.storagePg, linkDestinationAbsolute, .ignoreMissing = true, .noPathEnforce = true);

            if (linkedCheck.exists && linkedCheck.type == storageTypeLink)
            {
                THROW_FMT(
                    LinkDestinationError, "link '%s/%s' cannot reference another link '%s'", strZ(buildData.pgPath),
                    strZ(info->name), strZ(linkDestinationAbsolute));
            }

            // Initialize link and target
            ManifestLink link =
            {
                .name = manifestName,
                .user = info->user,
                .group = info->group,
                .destination = info->linkDestination,
            };

            ManifestTarget target =
            {
                .name = manifestName,
                .type = manifestTargetTypeLink,
            };

            // Make a copy of the link name because it will need to be modified when there are tablespace ids
            const String *linkName = info->name;

            // Is this a tablespace?
            if (strEq(buildData.manifestParentName, STRDEF(MANIFEST_TARGET_PGDATA "/" MANIFEST_TARGET_PGTBLSPC)))
            {
                // Strip pg_data off the manifest name so it begins with pg_tblspc instead.  This reflects how the files are stored
                // in the backup directory.
                manifestName = strSub(manifestName, sizeof(MANIFEST_TARGET_PGDATA));

                // Identify this target as a tablespace
                target.name = manifestName;
                target.tablespaceId = cvtZToUInt(strZ(info->name));

                // Look for this tablespace in the provided list (list may be null for off-line backup)
                if (buildData.tablespaceList != NULL)
                {
                    // Search list
                    for (unsigned int tablespaceIdx = 0; tablespaceIdx < varLstSize(buildData.tablespaceList); tablespaceIdx++)
                    {
                        const VariantList *tablespace = varVarLst(varLstGet(buildData.tablespaceList, tablespaceIdx));

                        if (target.tablespaceId == varUIntForce(varLstGet(tablespace, 0)))
                            target.tablespaceName = varStr(varLstGet(tablespace, 1));
                    }

                    // Error if the tablespace could not be found.  ??? This seems excessive, perhaps just warn here?
                    if (target.tablespaceName == NULL)
                    {
                        THROW_FMT(
                            AssertError,
                            "tablespace with oid %u not found in tablespace map\n"
                            "HINT: was a tablespace created or dropped during the backup?",
                            target.tablespaceId);
                    }
                }

                // If no tablespace name was found then create one
                if (target.tablespaceName == NULL)
                    target.tablespaceName = strNewFmt("ts%s", strZ(info->name));

                // Add a dummy pg_tblspc path entry if it does not already exist.  This entry will be ignored by restore but it is
                // part of the original manifest format so we need to have it.
                lstSort(buildData.manifest->pathList, sortOrderAsc);
                const ManifestPath *pathBase = manifestPathFind(buildData.manifest, MANIFEST_TARGET_PGDATA_STR);

                if (manifestPathFindDefault(buildData.manifest, MANIFEST_TARGET_PGTBLSPC_STR, NULL) == NULL)
                {
                    ManifestPath path =
                    {
                        .name = MANIFEST_TARGET_PGTBLSPC_STR,
                        .mode = pathBase->mode,
                        .user = pathBase->user,
                        .group = pathBase->group,
                    };

                    manifestPathAdd(buildData.manifest, &path);
                }

                // If the tablespace id is present then the tablespace link destination path is not the path where data will be
                // stored so we can just store it as dummy path.
                if (buildData.tablespaceId != NULL)
                {
                    const ManifestPath *pathTblSpc = manifestPathFind(
                        buildData.manifest, STRDEF(MANIFEST_TARGET_PGDATA "/" MANIFEST_TARGET_PGTBLSPC));

                    ManifestPath path =
                    {
                        .name = manifestName,
                        .mode = pathTblSpc->mode,
                        .user = pathTblSpc->user,
                        .group = pathTblSpc->group,
                    };

                    manifestPathAdd(buildData.manifest, &path);

                    // Update build structure to reflect the path added above and the tablespace id
                    buildData.manifestParentName = manifestName;
                    manifestName = strNewFmt("%s/%s", strZ(manifestName), strZ(buildData.tablespaceId));
                    buildData.pgPath = strNewFmt("%s/%s", strZ(buildData.pgPath), strZ(info->name));
                    linkName = buildData.tablespaceId;
                }
                // If no tablespace id then parent manifest name is the tablespace directory
                else
                    buildData.manifestParentName = MANIFEST_TARGET_PGTBLSPC_STR;
            }

            // Add info about the linked file/path
            const String *linkPgPath = strNewFmt("%s/%s", strZ(buildData.pgPath), strZ(linkName));
            StorageInfo linkedInfo = storageInfoP(
                buildData.storagePg, linkPgPath, .followLink = true, .ignoreMissing = true);
            linkedInfo.name = linkName;

            // If the link destination exists then proceed as usual
            if (linkedInfo.exists)
            {
                // If a path link then recurse
                if (linkedInfo.type == storageTypePath)
                {
                    target.path = info->linkDestination;
                }
                // Else it must be a file or special (since we have already checked if it is a link)
                else
                {
                    // Tablespace links should never be to a file
                    CHECK(target.tablespaceId == 0);

                    // Identify target as a file
                    target.path = strPath(info->linkDestination);
                    target.file = strBase(info->linkDestination);
                }

                // Use the callback to add and do all related checks
                manifestBuildCallback(&buildData, &linkedInfo);
            }
            // Else dummy up the target with a destination so manifestLinkCheck() can be run.  This is so errors about links with
            // destinations in PGDATA will take precedence over missing a destination.  We will probably simplify this once the
            // migration is done and it doesn't matter which error takes precedence.
            else
                target.path = info->linkDestination;

            // Add target and link
            manifestTargetAdd(buildData.manifest, &target);
            manifestLinkAdd(buildData.manifest, &link);

            // Make sure the link is valid
            manifestLinkCheck(buildData.manifest);

            // If the link check was successful but the destination does not exist then check it again to generate an error
            if (!linkedInfo.exists)
                storageInfoP(buildData.storagePg, linkPgPath, .followLink = true);

            break;
        }

        // Skip special files
        // -------------------------------------------------------------------------------------------------------------------------
        case storageTypeSpecial:
        {
            LOG_WARN_FMT("exclude special file '%s/%s' from backup", strZ(buildData.pgPath), strZ(info->name));
            break;
        }
    }

    FUNCTION_TEST_RETURN_VOID();
}

// Regular expression constants
#define RELATION_EXP                                                "[0-9]+(_(fsm|vm)){0,1}(\\.[0-9]+){0,1}"
#define DB_PATH_EXP                                                                                                                \
    "(" MANIFEST_TARGET_PGDATA "/(" PG_PATH_GLOBAL "|" PG_PATH_BASE "/[0-9]+)|" MANIFEST_TARGET_PGTBLSPC "/[0-9]+/%s/[0-9]+)"

Manifest *
manifestNewBuild(
    const Storage *storagePg, unsigned int pgVersion, bool online, bool checksumPage, const StringList *excludeList,
    const VariantList *tablespaceList)
{
    FUNCTION_LOG_BEGIN(logLevelDebug);
        FUNCTION_LOG_PARAM(STORAGE, storagePg);
        FUNCTION_LOG_PARAM(UINT, pgVersion);
        FUNCTION_LOG_PARAM(BOOL, online);
        FUNCTION_LOG_PARAM(BOOL, checksumPage);
        FUNCTION_LOG_PARAM(STRING_LIST, excludeList);
        FUNCTION_LOG_PARAM(VARIANT_LIST, tablespaceList);
    FUNCTION_LOG_END();

    ASSERT(storagePg != NULL);
    ASSERT(pgVersion != 0);
    ASSERT(!checksumPage || pgVersion >= PG_VERSION_93);

    Manifest *this = NULL;

    MEM_CONTEXT_NEW_BEGIN("Manifest")
    {
        this = manifestNewInternal();
        this->info = infoNew(NULL);
        this->data.backrestVersion = strNew(PROJECT_VERSION);
        this->data.pgVersion = pgVersion;
        this->data.backupOptionOnline = online;
        this->data.backupOptionChecksumPage = varNewBool(checksumPage);

        MEM_CONTEXT_TEMP_BEGIN()
        {
            // Data needed to build the manifest
            ManifestBuildData buildData =
            {
                .manifest = this,
                .storagePg = storagePg,
                .tablespaceId = pgTablespaceId(pgVersion),
                .online = online,
                .checksumPage = checksumPage,
                .tablespaceList = tablespaceList,
                .manifestParentName = MANIFEST_TARGET_PGDATA_STR,
                .manifestWalName = strNewFmt(MANIFEST_TARGET_PGDATA "/%s", strZ(pgWalPath(pgVersion))),
                .pgPath = storagePathP(storagePg, NULL),
            };

            // We won't identify db paths for PostgreSQL < 9.0.  This means that temp relations will not be excluded but it doesn't
            // seem worth supporting this feature on such old versions of PostgreSQL.
            // ---------------------------------------------------------------------------------------------------------------------
            if (pgVersion >= PG_VERSION_90)
            {
                ASSERT(buildData.tablespaceId != NULL);

                // Expression to identify database paths
                buildData.dbPathExp = regExpNew(strNewFmt("^" DB_PATH_EXP "$", strZ(buildData.tablespaceId)));

                // Expression to find temp relations
                buildData.tempRelationExp = regExpNew(STRDEF("^t[0-9]+_" RELATION_EXP "$"));
            }

            // Build expression to identify files that can be copied from the standby when standby backup is supported
            // ---------------------------------------------------------------------------------------------------------------------
            buildData.standbyExp = regExpNew(
                strNewFmt(
                    "^((" MANIFEST_TARGET_PGDATA "/(" PG_PATH_BASE "|" PG_PATH_GLOBAL "|%s|" PG_PATH_PGMULTIXACT "))|"
                        MANIFEST_TARGET_PGTBLSPC ")/",
                    strZ(pgXactPath(pgVersion))));

            // Build list of exclusions
            // ---------------------------------------------------------------------------------------------------------------------
            if (excludeList != NULL)
            {
                for (unsigned int excludeIdx = 0; excludeIdx < strLstSize(excludeList); excludeIdx++)
                {
                    const String *exclude = strNewFmt(MANIFEST_TARGET_PGDATA "/%s", strZ(strLstGet(excludeList, excludeIdx)));

                    // If the exclusions refers to the contents of a path
                    if (strEndsWithZ(exclude, "/"))
                    {
                        if (buildData.excludeContent == NULL)
                            buildData.excludeContent = strLstNew();

                        strLstAdd(buildData.excludeContent, strSubN(exclude, 0, strSize(exclude) - 1));
                    }
                    // Otherwise exclude a single file/link/path
                    else
                    {
                        if (buildData.excludeSingle == NULL)
                            buildData.excludeSingle = strLstNew();

                        strLstAdd(buildData.excludeSingle, exclude);
                    }
                }
            }

            // Build manifest
            // ---------------------------------------------------------------------------------------------------------------------
            StorageInfo info = storageInfoP(storagePg, buildData.pgPath, .followLink = true);

            ManifestPath path =
            {
                .name = MANIFEST_TARGET_PGDATA_STR,
                .mode = info.mode,
                .user = info.user,
                .group = info.group,
            };

            manifestPathAdd(this, &path);

            ManifestTarget target =
            {
                .name = MANIFEST_TARGET_PGDATA_STR,
                .path = buildData.pgPath,
                .type = manifestTargetTypePath,
            };

            manifestTargetAdd(this, &target);

            // Gather info for the rest of the files/links/paths
            storageInfoListP(
                storagePg, buildData.pgPath, manifestBuildCallback, &buildData, .errorOnMissing = true, .sortOrder = sortOrderAsc);

            // These may not be in order even if the incoming data was sorted
            lstSort(this->fileList, sortOrderAsc);
            lstSort(this->linkList, sortOrderAsc);
            lstSort(this->pathList, sortOrderAsc);
            lstSort(this->targetList, sortOrderAsc);

            // Remove unlogged relations from the manifest.  This can't be done during the initial build because of the requirement
            // to check for _init files which will sort after the vast majority of the relation files.  We could check storage for
            // each _init file but that would be expensive.
            // -------------------------------------------------------------------------------------------------------------------------
            if (pgVersion >= PG_VERSION_91)
            {
                RegExp *relationExp = regExpNew(strNewFmt("^" DB_PATH_EXP "/" RELATION_EXP "$", strZ(buildData.tablespaceId)));
                unsigned int fileIdx = 0;
                char lastRelationFileId[21] = "";                   // Large enough for a 64-bit unsigned integer
                bool lastRelationFileIdUnlogged = false;

#ifdef DEBUG_MEM
                // Record the temp context size before the loop begins
                size_t sizeBegin = memContextSize(memContextCurrent());
#endif

                while (fileIdx < manifestFileTotal(this))
                {
                    // If this file looks like a relation.  Note that this never matches on _init forks.
                    const ManifestFile *file = manifestFile(this, fileIdx);

                    if (regExpMatch(relationExp, file->name))
                    {
                        // Get the filename (without path)
                        const char *fileName = strBaseZ(file->name);
                        size_t fileNameSize = strlen(fileName);

                        // Strip off the numeric part of the relation
<<<<<<< HEAD
                        char relationFileId[sizeof(lastRelationFileId)];
                        unsigned int nameIdx = 0;
=======
                        for (unsigned int nameIdx = 0; nameIdx < strSize(fileName); nameIdx++)
                        {
                            char nameChr = strZ(fileName)[nameIdx];
>>>>>>> e044eaf5

                        for (; nameIdx < fileNameSize; nameIdx++)
                        {
                            if (!isdigit(fileName[nameIdx]))
                                break;

                            relationFileId[nameIdx] = fileName[nameIdx];
                        }

                        relationFileId[nameIdx] = '\0';

                        // The filename must have characters
                        ASSERT(relationFileId[0] != '\0');

                        // Store the last relation so it does not need to be found everytime
                        if (strcmp(lastRelationFileId, relationFileId) != 0)
                        {
                            // Determine if the relation is unlogged
<<<<<<< HEAD
                            String *relationInit = strNewFmt(
                                "%.*s%s_init", (int)(strSize(file->name) - fileNameSize), strPtr(file->name), relationFileId);
=======
                            const String *relationInit = strNewFmt("%s/%s_init", strZ(strPath(file->name)), strZ(relationFileId));
                            lastRelationFileId = relationFileId;
>>>>>>> e044eaf5
                            lastRelationFileIdUnlogged = manifestFileFindDefault(this, relationInit, NULL) != NULL;
                            strFree(relationInit);

                            // Save the file id so we don't need to do the lookup next time if if doesn't change
                            strcpy(lastRelationFileId, relationFileId);
                        }

                        // If relation is unlogged then remove it
                        if (lastRelationFileIdUnlogged)
                        {
                            manifestFileRemove(this, file->name);
                            continue;
                        }
                    }

                    fileIdx++;
                }

#ifdef DEBUG_MEM
                // Make sure that the temp context did not grow too much during the loop
                ASSERT(memContextSize(memContextCurrent()) - sizeBegin < 256);
#endif
            }
        }
        MEM_CONTEXT_TEMP_END();
    }
    MEM_CONTEXT_NEW_END();

    FUNCTION_LOG_RETURN(MANIFEST, this);
}

/**********************************************************************************************************************************/
void
manifestBuildValidate(Manifest *this, bool delta, time_t copyStart, CompressType compressType)
{
    FUNCTION_LOG_BEGIN(logLevelDebug);
        FUNCTION_LOG_PARAM(MANIFEST, this);
        FUNCTION_LOG_PARAM(BOOL, delta);
        FUNCTION_LOG_PARAM(TIME, copyStart);
        FUNCTION_LOG_PARAM(ENUM, compressType);
    FUNCTION_LOG_END();

    ASSERT(this != NULL);
    ASSERT(copyStart > 0);

    MEM_CONTEXT_BEGIN(this->memContext)
    {
        // Store the delta option.  If true we can skip checks that automatically enable delta.
        this->data.backupOptionDelta = varNewBool(delta);

        // If online then add one second to the copy start time to allow for database updates during the last second that the
        // manifest was being built.  It's up to the caller to actually wait the remainder of the second, but for comparison
        // purposes we want the time when the waiting started.
        this->data.backupTimestampCopyStart = copyStart + (this->data.backupOptionOnline ? 1 : 0);

        // This value is not needed in this function, but it is needed for resumed manifests and this is last place to set it before
        // processing begins
        this->data.backupOptionCompressType = compressType;
    }
    MEM_CONTEXT_END();

    // Check the manifest for timestamp anomalies that require a delta backup (if delta is not already specified)
    if (!varBool(this->data.backupOptionDelta))
    {
        MEM_CONTEXT_TEMP_BEGIN()
        {
            for (unsigned int fileIdx = 0; fileIdx < manifestFileTotal(this); fileIdx++)
            {
                const ManifestFile *file = manifestFile(this, fileIdx);

                // Check for timestamp in the future
                if (file->timestamp > copyStart)
                {
                    LOG_WARN_FMT(
                        "file '%s' has timestamp in the future, enabling delta checksum", strZ(manifestPathPg(file->name)));

                    this->data.backupOptionDelta = BOOL_TRUE_VAR;
                    break;
                }
            }
        }
        MEM_CONTEXT_TEMP_END();
    }

    FUNCTION_LOG_RETURN_VOID();
}

/**********************************************************************************************************************************/
void
manifestBuildIncr(Manifest *this, const Manifest *manifestPrior, BackupType type, const String *archiveStart)
{
    FUNCTION_LOG_BEGIN(logLevelDebug);
        FUNCTION_LOG_PARAM(MANIFEST, this);
        FUNCTION_LOG_PARAM(MANIFEST, manifestPrior);
        FUNCTION_LOG_PARAM(ENUM, type);
        FUNCTION_LOG_PARAM(STRING, archiveStart);
    FUNCTION_LOG_END();

    ASSERT(this != NULL);
    ASSERT(manifestPrior != NULL);
    ASSERT(type == backupTypeDiff || type == backupTypeIncr);
    ASSERT(type != backupTypeDiff || manifestPrior->data.backupType == backupTypeFull);
    ASSERT(archiveStart == NULL || strSize(archiveStart) == 24);

    MEM_CONTEXT_BEGIN(this->memContext)
    {
        // Set prior backup label
        this->data.backupLabelPrior = strDup(manifestPrior->data.backupLabel);

        // Set diff/incr backup type
        this->data.backupType = type;
    }
    MEM_CONTEXT_END();

    MEM_CONTEXT_TEMP_BEGIN()
    {
        // Enable delta if timelines differ
        if (archiveStart != NULL && manifestData(manifestPrior)->archiveStop != NULL &&
            !strEq(strSubN(archiveStart, 0, 8), strSubN(manifestData(manifestPrior)->archiveStop, 0, 8)))
        {
            LOG_WARN_FMT(
                "a timeline switch has occurred since the %s backup, enabling delta checksum\n"
                "HINT: this is normal after restoring from backup or promoting a standby.",
                strZ(manifestData(manifestPrior)->backupLabel));

            this->data.backupOptionDelta = BOOL_TRUE_VAR;
        }
        // Else enable delta if online differs
        else if (manifestData(manifestPrior)->backupOptionOnline != this->data.backupOptionOnline)
        {
            LOG_WARN_FMT(
                "the online option has changed since the %s backup, enabling delta checksum",
                strZ(manifestData(manifestPrior)->backupLabel));

            this->data.backupOptionDelta = BOOL_TRUE_VAR;
        }

        // Check for anomalies between manifests if delta is not already enabled.  This can't be combined with the main comparison
        // loop below because delta changes the behavior of that loop.
        if (!varBool(this->data.backupOptionDelta))
        {
            for (unsigned int fileIdx = 0; fileIdx < manifestFileTotal(this); fileIdx++)
            {
                const ManifestFile *file = manifestFile(this, fileIdx);
                const ManifestFile *filePrior = manifestFileFindDefault(manifestPrior, file->name, NULL);

                // If file was found in prior manifest then perform checks
                if (filePrior != NULL)
                {
                    // Check for timestamp earlier than the prior backup
                    if (file->timestamp < filePrior->timestamp)
                    {
                        LOG_WARN_FMT(
                            "file '%s' has timestamp earlier than prior backup, enabling delta checksum",
                            strZ(manifestPathPg(file->name)));

                        this->data.backupOptionDelta = BOOL_TRUE_VAR;
                        break;
                    }

                    // Check for size change with no timestamp change
                    if (file->size != filePrior->size && file->timestamp == filePrior->timestamp)
                    {
                        LOG_WARN_FMT(
                            "file '%s' has same timestamp as prior but different size, enabling delta checksum",
                            strZ(manifestPathPg(file->name)));

                        this->data.backupOptionDelta = BOOL_TRUE_VAR;
                        break;
                    }
                }
            }
        }

        // Find files to reference in the prior manifest:
        // 1) that don't need to be copied because delta is disabled and the size and timestamp match or size matches and is zero
        // 2) where delta is enabled and size matches so checksum will be verified during backup and the file copied on mismatch
        bool delta = varBool(this->data.backupOptionDelta);

        for (unsigned int fileIdx = 0; fileIdx < lstSize(this->fileList); fileIdx++)
        {
            const ManifestFile *file = manifestFile(this, fileIdx);
            const ManifestFile *filePrior = manifestFileFindDefault(manifestPrior, file->name, NULL);

            // Check if prior file can be used
            if (filePrior != NULL && file->size == filePrior->size &&
                (delta || file->size == 0 || file->timestamp == filePrior->timestamp))
            {
                manifestFileUpdate(
                    this, file->name, file->size, filePrior->sizeRepo, filePrior->checksumSha1,
                    VARSTR(filePrior->reference != NULL ? filePrior->reference : manifestPrior->data.backupLabel),
                    filePrior->checksumPage, filePrior->checksumPageError, filePrior->checksumPageErrorList);
            }
        }
    }
    MEM_CONTEXT_TEMP_END();

    FUNCTION_LOG_RETURN_VOID();
}

/**********************************************************************************************************************************/
void
manifestBuildComplete(
    Manifest *this, time_t timestampStart, const String *lsnStart, const String *archiveStart, time_t timestampStop,
    const String *lsnStop, const String *archiveStop, unsigned int pgId, uint64_t pgSystemId, const VariantList *dbList,
    bool optionArchiveCheck, bool optionArchiveCopy, size_t optionBufferSize, unsigned int optionCompressLevel,
    unsigned int optionCompressLevelNetwork, bool optionHardLink, unsigned int optionProcessMax,
    bool optionStandby)
{
    FUNCTION_LOG_BEGIN(logLevelDebug);
        FUNCTION_LOG_PARAM(MANIFEST, this);
        FUNCTION_LOG_PARAM(TIME, timestampStart);
        FUNCTION_LOG_PARAM(STRING, lsnStart);
        FUNCTION_LOG_PARAM(STRING, archiveStart);
        FUNCTION_LOG_PARAM(TIME, timestampStop);
        FUNCTION_LOG_PARAM(STRING, lsnStop);
        FUNCTION_LOG_PARAM(STRING, archiveStop);
        FUNCTION_LOG_PARAM(UINT, pgId);
        FUNCTION_LOG_PARAM(UINT64, pgSystemId);
        FUNCTION_LOG_PARAM(VARIANT_LIST, dbList);
        FUNCTION_LOG_PARAM(BOOL, optionArchiveCheck);
        FUNCTION_LOG_PARAM(BOOL, optionArchiveCopy);
        FUNCTION_LOG_PARAM(SIZE, optionBufferSize);
        FUNCTION_LOG_PARAM(UINT, optionCompressLevel);
        FUNCTION_LOG_PARAM(UINT, optionCompressLevelNetwork);
        FUNCTION_LOG_PARAM(BOOL, optionHardLink);
        FUNCTION_LOG_PARAM(UINT, optionProcessMax);
        FUNCTION_LOG_PARAM(BOOL, optionStandby);
    FUNCTION_LOG_END();

    MEM_CONTEXT_BEGIN(this->memContext)
    {
        // Save info
        this->data.backupTimestampStart = timestampStart;
        this->data.lsnStart = strDup(lsnStart);
        this->data.archiveStart = strDup(archiveStart);
        this->data.backupTimestampStop = timestampStop;
        this->data.lsnStop = strDup(lsnStop);
        this->data.archiveStop = strDup(archiveStop);
        this->data.pgId = pgId;
        this->data.pgSystemId = pgSystemId;

        // Save db list
        if (dbList != NULL)
        {
            for (unsigned int dbIdx = 0; dbIdx < varLstSize(dbList); dbIdx++)
            {
                const VariantList *dbRow = varVarLst(varLstGet(dbList, dbIdx));

                ManifestDb db =
                {
                    .id = varUIntForce(varLstGet(dbRow, 0)),
                    .name = varStr(varLstGet(dbRow, 1)),
                    .lastSystemId = varUIntForce(varLstGet(dbRow, 2)),
                };

                manifestDbAdd(this, &db);
            }

            lstSort(this->dbList, sortOrderAsc);
        }

        // Save options
        this->data.backupOptionArchiveCheck = optionArchiveCheck;
        this->data.backupOptionArchiveCopy = optionArchiveCopy;
        this->data.backupOptionBufferSize = varNewUInt64(optionBufferSize);
        this->data.backupOptionCompressLevel = varNewUInt(optionCompressLevel);
        this->data.backupOptionCompressLevelNetwork = varNewUInt(optionCompressLevelNetwork);
        this->data.backupOptionHardLink = optionHardLink;
        this->data.backupOptionProcessMax = varNewUInt(optionProcessMax);
        this->data.backupOptionStandby = varNewBool(optionStandby);
    }
    MEM_CONTEXT_END();

    FUNCTION_LOG_RETURN_VOID();
}

/**********************************************************************************************************************************/
// Keep track of which values were found during load and which need to be loaded from defaults. There is no point in having
// multiple structs since most of the fields are the same and the size shouldn't be more than 4/8 bytes.
typedef struct ManifestLoadFound
{
    bool group:1;
    bool mode:1;
    bool primary:1;
    bool user:1;
} ManifestLoadFound;

typedef struct ManifestLoadData
{
    MemContext *memContext;                                         // Mem context for data needed only during load
    Manifest *manifest;                                             // Manifest info

    List *fileFoundList;                                            // Values found in files
    const Variant *fileGroupDefault;                                // File default group
    mode_t fileModeDefault;                                         // File default mode
    bool filePrimaryDefault;                                        // File default primary
    const Variant *fileUserDefault;                                 // File default user

    List *linkFoundList;                                            // Values found in links
    const Variant *linkGroupDefault;                                // Link default group
    const Variant *linkUserDefault;                                 // Link default user

    List *pathFoundList;                                            // Values found in paths
    const Variant *pathGroupDefault;                                // Path default group
    mode_t pathModeDefault;                                         // Path default mode
    const Variant *pathUserDefault;                                 // Path default user
} ManifestLoadData;

// Helper to transform a variant that could be boolean or string into a string.  If the boolean is false return NULL else return
// the string.  The boolean cannot be true.
static const String *
manifestOwnerGet(const Variant *owner)
{
    FUNCTION_TEST_BEGIN();
        FUNCTION_TEST_PARAM(VARIANT, owner);
    FUNCTION_TEST_END();

    ASSERT(owner != NULL);

    // If bool then it should be false.  This indicates that the owner could not be mapped to a name during the backup.
    if (varType(owner) == varTypeBool)
    {
        CHECK(!varBool(owner));
        FUNCTION_TEST_RETURN(NULL);
    }

    FUNCTION_TEST_RETURN(varStr(owner));
}

// Helper to check the variant type of owner and duplicate (call in the containing context)
static const Variant *
manifestOwnerDefaultGet(const Variant *ownerDefault)
{
    FUNCTION_TEST_BEGIN();
        FUNCTION_TEST_PARAM(STRING, ownerDefault);
    FUNCTION_TEST_END();

    ASSERT(ownerDefault != NULL);

    // Bool = false means the owner was not mapped to a name
    if (varType(ownerDefault) == varTypeBool)
    {
        // Value must be false
        CHECK(!varBool(ownerDefault));
        FUNCTION_TEST_RETURN(BOOL_FALSE_VAR);
    }

    // Return a duplicate of the owner passed in
    FUNCTION_TEST_RETURN(varDup(ownerDefault));
}

static void
manifestLoadCallback(void *callbackData, const String *section, const String *key, const Variant *value)
{
    FUNCTION_TEST_BEGIN();
        FUNCTION_TEST_PARAM_P(VOID, callbackData);
        FUNCTION_TEST_PARAM(STRING, section);
        FUNCTION_TEST_PARAM(STRING, key);
        FUNCTION_TEST_PARAM(VARIANT, value);
    FUNCTION_TEST_END();

    ASSERT(callbackData != NULL);
    ASSERT(section != NULL);
    ASSERT(key != NULL);

    ManifestLoadData *loadData = (ManifestLoadData *)callbackData;
    Manifest *manifest = loadData->manifest;

    // -----------------------------------------------------------------------------------------------------------------------------
    if (strEq(section, MANIFEST_SECTION_TARGET_FILE_STR))
    {
        KeyValue *fileKv = varKv(value);

        MEM_CONTEXT_BEGIN(lstMemContext(manifest->fileList))
        {
            ManifestLoadFound valueFound = {0};

            ManifestFile file =
            {
                .name = key,
                .reference = varStr(kvGetDefault(fileKv, MANIFEST_KEY_REFERENCE_VAR, NULL)),
            };

            // Timestamp is required so error if it is not present
            const Variant *timestamp = kvGet(fileKv, MANIFEST_KEY_TIMESTAMP_VAR);

            if (timestamp == NULL)
                THROW_FMT(FormatError, "missing timestamp for file '%s'", strZ(key));

            file.timestamp = (time_t)varUInt64(timestamp);

            // Size is required so error if it is not present.  Older versions removed the size before the backup to ensure that the
            // manifest was updated during the backup, so size can be missing in partial manifests.  This error will prevent older
            // partials from being resumed.
            const Variant *size = kvGet(fileKv, MANIFEST_KEY_SIZE_VAR);

            if (size == NULL)
                THROW_FMT(FormatError, "missing size for file '%s'", strZ(key));

            file.size = varUInt64(size);

            // If "repo-size" is not present in the manifest file, then it is the same as size (i.e. uncompressed) - to save space,
            // the repo-size is only stored in the manifest file if it is different than size.
            file.sizeRepo = varUInt64(kvGetDefault(fileKv, MANIFEST_KEY_SIZE_REPO_VAR, VARUINT64(file.size)));

            // If file size is zero then assign the static zero hash
            if (file.size == 0)
            {
                memcpy(file.checksumSha1, HASH_TYPE_SHA1_ZERO, HASH_TYPE_SHA1_SIZE_HEX + 1);
            }
            // Else if the key exists then load it.  The key might not exist if this is a partial save that was done during the
            // backup to preserve checksums for already backed up files.
            else if (kvKeyExists(fileKv, MANIFEST_KEY_CHECKSUM_VAR))
                memcpy(file.checksumSha1, strZ(varStr(kvGet(fileKv, MANIFEST_KEY_CHECKSUM_VAR))), HASH_TYPE_SHA1_SIZE_HEX + 1);

            const Variant *checksumPage = kvGetDefault(fileKv, MANIFEST_KEY_CHECKSUM_PAGE_VAR, NULL);

            if (checksumPage != NULL)
            {
                file.checksumPage = true;
                file.checksumPageError = !varBool(checksumPage);

                const Variant *checksumPageErrorList = kvGetDefault(fileKv, MANIFEST_KEY_CHECKSUM_PAGE_ERROR_VAR, NULL);

                if (checksumPageErrorList != NULL)
                    file.checksumPageErrorList = varVarLst(checksumPageErrorList);
            }

            if (kvKeyExists(fileKv, MANIFEST_KEY_GROUP_VAR))
            {
                valueFound.group = true;
                file.group = manifestOwnerGet(kvGet(fileKv, MANIFEST_KEY_GROUP_VAR));
            }

            if (kvKeyExists(fileKv, MANIFEST_KEY_MODE_VAR))
            {
                valueFound.mode = true;
                file.mode = cvtZToMode(strZ(varStr(kvGet(fileKv, MANIFEST_KEY_MODE_VAR))));
            }

            if (kvKeyExists(fileKv, MANIFEST_KEY_PRIMARY_VAR))
            {
                valueFound.primary = true;
                file.primary = varBool(kvGet(fileKv, MANIFEST_KEY_PRIMARY_VAR));
            }

            if (kvKeyExists(fileKv, MANIFEST_KEY_USER_VAR))
            {
                valueFound.user = true;
                file.user = manifestOwnerGet(kvGet(fileKv, MANIFEST_KEY_USER_VAR));
            }

            lstAdd(loadData->fileFoundList, &valueFound);
            manifestFileAdd(manifest, &file);
        }
        MEM_CONTEXT_END();
    }

    // -----------------------------------------------------------------------------------------------------------------------------
    else if (strEq(section, MANIFEST_SECTION_TARGET_PATH_STR))
    {
        KeyValue *pathKv = varKv(value);

        MEM_CONTEXT_BEGIN(lstMemContext(manifest->pathList))
        {
            ManifestLoadFound valueFound = {0};

            ManifestPath path =
            {
                .name = key,
            };

            if (kvKeyExists(pathKv, MANIFEST_KEY_GROUP_VAR))
            {
                valueFound.group = true;
                path.group = manifestOwnerGet(kvGet(pathKv, MANIFEST_KEY_GROUP_VAR));
            }

            if (kvKeyExists(pathKv, MANIFEST_KEY_MODE_VAR))
            {
                valueFound.mode = true;
                path.mode = cvtZToMode(strZ(varStr(kvGet(pathKv, MANIFEST_KEY_MODE_VAR))));
            }

            if (kvKeyExists(pathKv, MANIFEST_KEY_USER_VAR))
            {
                valueFound.user = true;
                path.user = manifestOwnerGet(kvGet(pathKv, MANIFEST_KEY_USER_VAR));
            }

            lstAdd(loadData->pathFoundList, &valueFound);
            manifestPathAdd(manifest, &path);
        }
        MEM_CONTEXT_END();
    }

    // -----------------------------------------------------------------------------------------------------------------------------
    else if (strEq(section, MANIFEST_SECTION_TARGET_LINK_STR))
    {
        KeyValue *linkKv = varKv(value);

        MEM_CONTEXT_BEGIN(lstMemContext(manifest->linkList))
        {
            ManifestLoadFound valueFound = {0};

            ManifestLink link =
            {
                .name = key,
                .destination = varStr(kvGet(linkKv, MANIFEST_KEY_DESTINATION_VAR)),
            };

            if (kvKeyExists(linkKv, MANIFEST_KEY_GROUP_VAR))
            {
                valueFound.group = true;
                link.group = manifestOwnerGet(kvGet(linkKv, MANIFEST_KEY_GROUP_VAR));
            }

            if (kvKeyExists(linkKv, MANIFEST_KEY_USER_VAR))
            {
                valueFound.user = true;
                link.user = manifestOwnerGet(kvGet(linkKv, MANIFEST_KEY_USER_VAR));
            }

            lstAdd(loadData->linkFoundList, &valueFound);
            manifestLinkAdd(manifest, &link);
        }
        MEM_CONTEXT_END();
    }

    // -----------------------------------------------------------------------------------------------------------------------------
    else if (strEq(section, MANIFEST_SECTION_TARGET_FILE_DEFAULT_STR))
    {
        MEM_CONTEXT_BEGIN(loadData->memContext)
        {
            if (strEq(key, MANIFEST_KEY_GROUP_STR))
                loadData->fileGroupDefault = manifestOwnerDefaultGet(value);
            else if (strEq(key, MANIFEST_KEY_MODE_STR))
                loadData->fileModeDefault = cvtZToMode(strZ(varStr(value)));
            else if (strEq(key, MANIFEST_KEY_PRIMARY_STR))
                loadData->filePrimaryDefault = varBool(value);
            else if (strEq(key, MANIFEST_KEY_USER_STR))
                loadData->fileUserDefault = manifestOwnerDefaultGet(value);
        }
        MEM_CONTEXT_END();
    }

    // -----------------------------------------------------------------------------------------------------------------------------
    else if (strEq(section, MANIFEST_SECTION_TARGET_PATH_DEFAULT_STR))
    {
        MEM_CONTEXT_BEGIN(loadData->memContext)
        {
            if (strEq(key, MANIFEST_KEY_GROUP_STR))
                loadData->pathGroupDefault = manifestOwnerDefaultGet(value);
            else if (strEq(key, MANIFEST_KEY_MODE_STR))
                loadData->pathModeDefault = cvtZToMode(strZ(varStr(value)));
            else if (strEq(key, MANIFEST_KEY_USER_STR))
                loadData->pathUserDefault = manifestOwnerDefaultGet(value);
        }
        MEM_CONTEXT_END();
    }

    // -----------------------------------------------------------------------------------------------------------------------------
    else if (strEq(section, MANIFEST_SECTION_TARGET_LINK_DEFAULT_STR))
    {
        MEM_CONTEXT_BEGIN(loadData->memContext)
        {
            if (strEq(key, MANIFEST_KEY_GROUP_STR))
                loadData->linkGroupDefault = manifestOwnerDefaultGet(value);
            else if (strEq(key, MANIFEST_KEY_USER_STR))
                loadData->linkUserDefault = manifestOwnerDefaultGet(value);
        }
        MEM_CONTEXT_END();
    }

    // -----------------------------------------------------------------------------------------------------------------------------
    else if (strEq(section, MANIFEST_SECTION_BACKUP_TARGET_STR))
    {
        KeyValue *targetKv = varKv(value);
        const String *targetType = varStr(kvGet(targetKv, MANIFEST_KEY_TYPE_VAR));

        ASSERT(strEq(targetType, MANIFEST_TARGET_TYPE_LINK_STR) || strEq(targetType, MANIFEST_TARGET_TYPE_PATH_STR));

        ManifestTarget target =
        {
            .name = key,
            .file = varStr(kvGetDefault(targetKv, MANIFEST_KEY_FILE_VAR, NULL)),
            .path = varStr(kvGet(targetKv, MANIFEST_KEY_PATH_VAR)),
            .tablespaceId = cvtZToUInt(strZ(varStr(kvGetDefault(targetKv, MANIFEST_KEY_TABLESPACE_ID_VAR, VARSTRDEF("0"))))),
            .tablespaceName = varStr(kvGetDefault(targetKv, MANIFEST_KEY_TABLESPACE_NAME_VAR, NULL)),
            .type = strEq(targetType, MANIFEST_TARGET_TYPE_PATH_STR) ? manifestTargetTypePath : manifestTargetTypeLink,
        };

        manifestTargetAdd(manifest, &target);
    }

    // -----------------------------------------------------------------------------------------------------------------------------
    else if (strEq(section, MANIFEST_SECTION_DB_STR))
    {
        KeyValue *dbKv = varKv(value);

        MEM_CONTEXT_BEGIN(lstMemContext(manifest->dbList))
        {
            ManifestDb db =
            {
                .name = strDup(key),
                .id = varUIntForce(kvGet(dbKv, MANIFEST_KEY_DB_ID_VAR)),
                .lastSystemId = varUIntForce(kvGet(dbKv, MANIFEST_KEY_DB_LAST_SYSTEM_ID_VAR)),
            };

            manifestDbAdd(manifest, &db);
        }
        MEM_CONTEXT_END();
    }

    // -----------------------------------------------------------------------------------------------------------------------------
    else if (strEq(section, MANIFEST_SECTION_BACKUP_STR))
    {
        MEM_CONTEXT_BEGIN(manifest->memContext)
        {
            if (strEq(key, MANIFEST_KEY_BACKUP_ARCHIVE_START_STR))
                manifest->data.archiveStart = strDup(varStr(value));
            else if (strEq(key, MANIFEST_KEY_BACKUP_ARCHIVE_STOP_STR))
                manifest->data.archiveStop = strDup(varStr(value));
            else if (strEq(key, MANIFEST_KEY_BACKUP_LABEL_STR))
                manifest->data.backupLabel = strDup(varStr(value));
            else if (strEq(key, MANIFEST_KEY_BACKUP_LSN_START_STR))
                manifest->data.lsnStart = strDup(varStr(value));
            else if (strEq(key, MANIFEST_KEY_BACKUP_LSN_STOP_STR))
                manifest->data.lsnStop = strDup(varStr(value));
            else if (strEq(key, MANIFEST_KEY_BACKUP_PRIOR_STR))
                manifest->data.backupLabelPrior = strDup(varStr(value));
            else if (strEq(key, MANIFEST_KEY_BACKUP_TIMESTAMP_COPY_START_STR))
                manifest->data.backupTimestampCopyStart = (time_t)varUInt64(value);
            else if (strEq(key, MANIFEST_KEY_BACKUP_TIMESTAMP_START_STR))
                manifest->data.backupTimestampStart = (time_t)varUInt64(value);
            else if (strEq(key, MANIFEST_KEY_BACKUP_TIMESTAMP_STOP_STR))
                manifest->data.backupTimestampStop = (time_t)varUInt64(value);
            else if (strEq(key, MANIFEST_KEY_BACKUP_TYPE_STR))
                manifest->data.backupType = backupType(varStr(value));
        }
        MEM_CONTEXT_END();
    }

    // -----------------------------------------------------------------------------------------------------------------------------
    else if (strEq(section, MANIFEST_SECTION_BACKUP_DB_STR))
    {
        if (strEq(key, MANIFEST_KEY_DB_ID_STR))
            manifest->data.pgId = varUIntForce(value);
        else if (strEq(key, MANIFEST_KEY_DB_SYSTEM_ID_STR))
            manifest->data.pgSystemId = varUInt64(value);
        else if (strEq(key, MANIFEST_KEY_DB_VERSION_STR))
            manifest->data.pgVersion = pgVersionFromStr(varStr(value));
    }

    // -----------------------------------------------------------------------------------------------------------------------------
    else if (strEq(section, MANIFEST_SECTION_BACKUP_OPTION_STR))
    {
        MEM_CONTEXT_BEGIN(manifest->memContext)
        {
            // Required options
            if (strEq(key, MANIFEST_KEY_OPTION_ARCHIVE_CHECK_STR))
                manifest->data.backupOptionArchiveCheck = varBool(value);
            else if (strEq(key, MANIFEST_KEY_OPTION_ARCHIVE_COPY_STR))
                manifest->data.backupOptionArchiveCopy = varBool(value);
            // Historically this option meant to add gz compression
            else if (strEq(key, MANIFEST_KEY_OPTION_COMPRESS_STR))
                manifest->data.backupOptionCompressType = varBool(value) ? compressTypeGz : compressTypeNone;
            // This new option allows any type of compression to be specified.  It must be parsed after the option above so the
            // value does not get overwritten.  Since options are stored in alpha order this should always be true.
            else if (strEq(key, MANIFEST_KEY_OPTION_COMPRESS_TYPE_STR))
                manifest->data.backupOptionCompressType = compressTypeEnum(varStr(value));
            else if (strEq(key, MANIFEST_KEY_OPTION_HARDLINK_STR))
                manifest->data.backupOptionHardLink = varBool(value);
            else if (strEq(key, MANIFEST_KEY_OPTION_ONLINE_STR))
                manifest->data.backupOptionOnline = varBool(value);

            // Options that were added after v1.00 and may not be present in every manifest
            else if (strEq(key, MANIFEST_KEY_OPTION_BACKUP_STANDBY_STR))
                manifest->data.backupOptionStandby = varNewBool(varBool(value));
            else if (strEq(key, MANIFEST_KEY_OPTION_BUFFER_SIZE_STR))
                manifest->data.backupOptionBufferSize = varNewUInt(varUIntForce(value));
            else if (strEq(key, MANIFEST_KEY_OPTION_CHECKSUM_PAGE_STR))
                manifest->data.backupOptionChecksumPage = varDup(value);
            else if (strEq(key, MANIFEST_KEY_OPTION_COMPRESS_LEVEL_STR))
                manifest->data.backupOptionCompressLevel = varNewUInt(varUIntForce(value));
            else if (strEq(key, MANIFEST_KEY_OPTION_COMPRESS_LEVEL_NETWORK_STR))
                manifest->data.backupOptionCompressLevelNetwork = varNewUInt(varUIntForce(value));
            else if (strEq(key, MANIFEST_KEY_OPTION_DELTA_STR))
                manifest->data.backupOptionDelta = varDup(value);
            else if (strEq(key, MANIFEST_KEY_OPTION_PROCESS_MAX_STR))
                manifest->data.backupOptionProcessMax = varNewUInt(varUIntForce(value));
        }
        MEM_CONTEXT_END();
    }

    FUNCTION_TEST_RETURN_VOID();
}

Manifest *
manifestNewLoad(IoRead *read)
{
    FUNCTION_LOG_BEGIN(logLevelDebug);
        FUNCTION_LOG_PARAM(IO_READ, read);
    FUNCTION_LOG_END();

    ASSERT(read != NULL);

    Manifest *this = NULL;

    MEM_CONTEXT_NEW_BEGIN("Manifest")
    {
        this = manifestNewInternal();

        // Load the manifest
        ManifestLoadData loadData =
        {
            .memContext = memContextNew("load"),
            .manifest = this,
        };

        MEM_CONTEXT_BEGIN(loadData.memContext)
        {
            loadData.fileFoundList = lstNewP(sizeof(ManifestLoadFound));
            loadData.linkFoundList = lstNewP(sizeof(ManifestLoadFound));
            loadData.pathFoundList = lstNewP(sizeof(ManifestLoadFound));
        }
        MEM_CONTEXT_END();

        this->info = infoNewLoad(read, manifestLoadCallback, &loadData);
        this->data.backrestVersion = infoBackrestVersion(this->info);

        // Process file defaults
        for (unsigned int fileIdx = 0; fileIdx < manifestFileTotal(this); fileIdx++)
        {
            ManifestFile *file = lstGet(this->fileList, fileIdx);
            ManifestLoadFound *found = lstGet(loadData.fileFoundList, fileIdx);

            if (!found->group)
                file->group = manifestOwnerCache(this, manifestOwnerGet(loadData.fileGroupDefault));

            if (!found->mode)
                file->mode = loadData.fileModeDefault;

            if (!found->primary)
                file->primary = loadData.filePrimaryDefault;

            if (!found->user)
                file->user = manifestOwnerCache(this, manifestOwnerGet(loadData.fileUserDefault));
        }

        // Process link defaults
        for (unsigned int linkIdx = 0; linkIdx < manifestLinkTotal(this); linkIdx++)
        {
            ManifestLink *link = lstGet(this->linkList, linkIdx);
            ManifestLoadFound *found = lstGet(loadData.linkFoundList, linkIdx);

            if (!found->group)
                link->group = manifestOwnerCache(this, manifestOwnerGet(loadData.linkGroupDefault));

            if (!found->user)
                link->user = manifestOwnerCache(this, manifestOwnerGet(loadData.linkUserDefault));
        }

        // Process path defaults
        for (unsigned int pathIdx = 0; pathIdx < manifestPathTotal(this); pathIdx++)
        {
            ManifestPath *path = lstGet(this->pathList, pathIdx);
            ManifestLoadFound *found = lstGet(loadData.pathFoundList, pathIdx);

            if (!found->group)
                path->group = manifestOwnerCache(this, manifestOwnerGet(loadData.pathGroupDefault));

            if (!found->mode)
                path->mode = loadData.pathModeDefault;

            if (!found->user)
                path->user = manifestOwnerCache(this, manifestOwnerGet(loadData.pathUserDefault));
        }

        // Sort the lists.  They should already be sorted in the file but it is possible that this system has a different collation
        // that renders that sort useless.
        //
        // This must happen *after* the default processing because found lists are in natural file order and it is not worth writing
        // comparator routines for them.
        lstSort(this->dbList, sortOrderAsc);
        lstSort(this->fileList, sortOrderAsc);
        lstSort(this->linkList, sortOrderAsc);
        lstSort(this->pathList, sortOrderAsc);
        lstSort(this->targetList, sortOrderAsc);

        // Make sure the base path exists
        manifestTargetBase(this);

        // Discard the context holding temporary load data
        memContextDiscard();
    }
    MEM_CONTEXT_NEW_END();

    FUNCTION_LOG_RETURN(MANIFEST, this);
}

/**********************************************************************************************************************************/
typedef struct ManifestSaveData
{
    Manifest *manifest;                                             // Manifest object to be saved

    const Variant *fileGroupDefault;                                // File default group
    mode_t fileModeDefault;                                         // File default mode
    bool filePrimaryDefault;                                        // File default primary
    const Variant *fileUserDefault;                                 // File default user

    const Variant *linkGroupDefault;                                // Link default group
    const Variant *linkUserDefault;                                 // Link default user

    const Variant *pathGroupDefault;                                // Path default group
    mode_t pathModeDefault;                                         // Path default mode
    const Variant *pathUserDefault;                                 // Path default user
} ManifestSaveData;

// Helper to convert the owner MCV to a default.  If the input is NULL boolean false should be returned, else the owner string.
static const Variant *
manifestOwnerVar(const String *ownerDefault)
{
    FUNCTION_TEST_BEGIN();
        FUNCTION_TEST_PARAM(STRING, ownerDefault);
    FUNCTION_TEST_END();

    FUNCTION_TEST_RETURN(ownerDefault == NULL ? BOOL_FALSE_VAR : varNewStr(ownerDefault));
}

static void
manifestSaveCallback(void *callbackData, const String *sectionNext, InfoSave *infoSaveData)
{
    FUNCTION_TEST_BEGIN();
        FUNCTION_TEST_PARAM_P(VOID, callbackData);
        FUNCTION_TEST_PARAM(STRING, sectionNext);
        FUNCTION_TEST_PARAM(INFO_SAVE, infoSaveData);
    FUNCTION_TEST_END();

    ASSERT(callbackData != NULL);
    ASSERT(infoSaveData != NULL);

    ManifestSaveData *saveData = (ManifestSaveData *)callbackData;
    Manifest *manifest = saveData->manifest;

    // -----------------------------------------------------------------------------------------------------------------------------
    if (infoSaveSection(infoSaveData, MANIFEST_SECTION_BACKUP_STR, sectionNext))
    {
        if (manifest->data.archiveStart != NULL)
        {
            infoSaveValue(
                infoSaveData, MANIFEST_SECTION_BACKUP_STR, MANIFEST_KEY_BACKUP_ARCHIVE_START_STR,
                jsonFromStr(manifest->data.archiveStart));
        }

        if (manifest->data.archiveStop != NULL)
        {
            infoSaveValue(
                infoSaveData, MANIFEST_SECTION_BACKUP_STR, MANIFEST_KEY_BACKUP_ARCHIVE_STOP_STR,
                jsonFromStr(manifest->data.archiveStop));
        }

        infoSaveValue(
            infoSaveData, MANIFEST_SECTION_BACKUP_STR, MANIFEST_KEY_BACKUP_LABEL_STR,
            jsonFromStr(manifest->data.backupLabel));

        if (manifest->data.lsnStart != NULL)
        {
            infoSaveValue(
                infoSaveData, MANIFEST_SECTION_BACKUP_STR, MANIFEST_KEY_BACKUP_LSN_START_STR,
                jsonFromStr(manifest->data.lsnStart));
        }

        if (manifest->data.lsnStop != NULL)
        {
            infoSaveValue(
                infoSaveData, MANIFEST_SECTION_BACKUP_STR, MANIFEST_KEY_BACKUP_LSN_STOP_STR,
                jsonFromStr(manifest->data.lsnStop));
        }

        if (manifest->data.backupLabelPrior != NULL)
        {
            infoSaveValue(
                infoSaveData, MANIFEST_SECTION_BACKUP_STR, MANIFEST_KEY_BACKUP_PRIOR_STR,
                jsonFromStr(manifest->data.backupLabelPrior));
        }

        infoSaveValue(
            infoSaveData, MANIFEST_SECTION_BACKUP_STR, MANIFEST_KEY_BACKUP_TIMESTAMP_COPY_START_STR,
            jsonFromInt64(manifest->data.backupTimestampCopyStart));
        infoSaveValue(
            infoSaveData, MANIFEST_SECTION_BACKUP_STR, MANIFEST_KEY_BACKUP_TIMESTAMP_START_STR,
            jsonFromInt64(manifest->data.backupTimestampStart));
        infoSaveValue(
            infoSaveData, MANIFEST_SECTION_BACKUP_STR, MANIFEST_KEY_BACKUP_TIMESTAMP_STOP_STR,
            jsonFromInt64(manifest->data.backupTimestampStop));
        infoSaveValue(
            infoSaveData, MANIFEST_SECTION_BACKUP_STR, MANIFEST_KEY_BACKUP_TYPE_STR,
            jsonFromStr(backupTypeStr(manifest->data.backupType)));
    }

    // -----------------------------------------------------------------------------------------------------------------------------
    if (infoSaveSection(infoSaveData, MANIFEST_SECTION_BACKUP_DB_STR, sectionNext))
    {
        infoSaveValue(
            infoSaveData, MANIFEST_SECTION_BACKUP_DB_STR, STRDEF("db-catalog-version"),
            jsonFromUInt(pgCatalogVersion(manifest->data.pgVersion)));
        infoSaveValue(
            infoSaveData, MANIFEST_SECTION_BACKUP_DB_STR, STRDEF("db-control-version"),
            jsonFromUInt(pgControlVersion(manifest->data.pgVersion)));
        infoSaveValue(
            infoSaveData, MANIFEST_SECTION_BACKUP_DB_STR, MANIFEST_KEY_DB_ID_STR, jsonFromUInt(manifest->data.pgId));
        infoSaveValue(
            infoSaveData, MANIFEST_SECTION_BACKUP_DB_STR, MANIFEST_KEY_DB_SYSTEM_ID_STR,
            jsonFromUInt64(manifest->data.pgSystemId));
        infoSaveValue(
            infoSaveData, MANIFEST_SECTION_BACKUP_DB_STR, MANIFEST_KEY_DB_VERSION_STR,
            jsonFromStr(pgVersionToStr(manifest->data.pgVersion)));
    }

    // -----------------------------------------------------------------------------------------------------------------------------
    if (infoSaveSection(infoSaveData, MANIFEST_SECTION_BACKUP_OPTION_STR, sectionNext))
    {
        infoSaveValue(
            infoSaveData, MANIFEST_SECTION_BACKUP_OPTION_STR, MANIFEST_KEY_OPTION_ARCHIVE_CHECK_STR,
            jsonFromBool(manifest->data.backupOptionArchiveCheck));
        infoSaveValue(
            infoSaveData, MANIFEST_SECTION_BACKUP_OPTION_STR, MANIFEST_KEY_OPTION_ARCHIVE_COPY_STR,
            jsonFromBool(manifest->data.backupOptionArchiveCopy));

        if (manifest->data.backupOptionStandby != NULL)
        {
            infoSaveValue(
                infoSaveData, MANIFEST_SECTION_BACKUP_OPTION_STR, MANIFEST_KEY_OPTION_BACKUP_STANDBY_STR,
                jsonFromVar(manifest->data.backupOptionStandby));
        }

        if (manifest->data.backupOptionBufferSize != NULL)
        {
            infoSaveValue(
                infoSaveData, MANIFEST_SECTION_BACKUP_OPTION_STR, MANIFEST_KEY_OPTION_BUFFER_SIZE_STR,
                jsonFromVar(manifest->data.backupOptionBufferSize));
        }

        if (manifest->data.backupOptionChecksumPage != NULL)
        {
            infoSaveValue(
                infoSaveData, MANIFEST_SECTION_BACKUP_OPTION_STR, MANIFEST_KEY_OPTION_CHECKSUM_PAGE_STR,
                jsonFromVar(manifest->data.backupOptionChecksumPage));
        }

        // Set the option when compression is turned on.  In older versions this also implied gz compression but in newer versions
        // the type option must also be set if compression is not gz.
        infoSaveValue(
            infoSaveData, MANIFEST_SECTION_BACKUP_OPTION_STR, MANIFEST_KEY_OPTION_COMPRESS_STR,
            jsonFromBool(manifest->data.backupOptionCompressType != compressTypeNone));

        if (manifest->data.backupOptionCompressLevel != NULL)
        {
            infoSaveValue(
                infoSaveData, MANIFEST_SECTION_BACKUP_OPTION_STR, MANIFEST_KEY_OPTION_COMPRESS_LEVEL_STR,
                jsonFromVar(manifest->data.backupOptionCompressLevel));
        }

        if (manifest->data.backupOptionCompressLevelNetwork != NULL)
        {
            infoSaveValue(
                infoSaveData, MANIFEST_SECTION_BACKUP_OPTION_STR, MANIFEST_KEY_OPTION_COMPRESS_LEVEL_NETWORK_STR,
                jsonFromVar(manifest->data.backupOptionCompressLevelNetwork));
        }

        // Set the compression type.  Older versions will ignore this and assume gz compression if the compress option is set.
        infoSaveValue(
            infoSaveData, MANIFEST_SECTION_BACKUP_OPTION_STR, MANIFEST_KEY_OPTION_COMPRESS_TYPE_STR,
            jsonFromStr(compressTypeStr(manifest->data.backupOptionCompressType)));

        if (manifest->data.backupOptionDelta != NULL)
        {
            infoSaveValue(
                infoSaveData, MANIFEST_SECTION_BACKUP_OPTION_STR, MANIFEST_KEY_OPTION_DELTA_STR,
                jsonFromVar(manifest->data.backupOptionDelta));
        }

        infoSaveValue(
            infoSaveData, MANIFEST_SECTION_BACKUP_OPTION_STR, MANIFEST_KEY_OPTION_HARDLINK_STR,
            jsonFromBool(manifest->data.backupOptionHardLink));
        infoSaveValue(
            infoSaveData, MANIFEST_SECTION_BACKUP_OPTION_STR, MANIFEST_KEY_OPTION_ONLINE_STR,
            jsonFromBool(manifest->data.backupOptionOnline));

        if (manifest->data.backupOptionProcessMax != NULL)
        {
            infoSaveValue(
                infoSaveData, MANIFEST_SECTION_BACKUP_OPTION_STR, MANIFEST_KEY_OPTION_PROCESS_MAX_STR,
                jsonFromVar(manifest->data.backupOptionProcessMax));
        }
    }

    // -----------------------------------------------------------------------------------------------------------------------------
    if (infoSaveSection(infoSaveData, MANIFEST_SECTION_BACKUP_TARGET_STR, sectionNext))
    {
        MEM_CONTEXT_TEMP_RESET_BEGIN()
        {
            for (unsigned int targetIdx = 0; targetIdx < manifestTargetTotal(manifest); targetIdx++)
            {
                const ManifestTarget *target = manifestTarget(manifest, targetIdx);
                KeyValue *targetKv = kvNew();

                if (target->file != NULL)
                    kvPut(targetKv, MANIFEST_KEY_FILE_VAR, VARSTR(target->file));

                kvPut(targetKv, MANIFEST_KEY_PATH_VAR, VARSTR(target->path));

                if (target->tablespaceId != 0)
                    kvPut(targetKv, MANIFEST_KEY_TABLESPACE_ID_VAR, VARSTR(strNewFmt("%u", target->tablespaceId)));

                if (target->tablespaceName != NULL)
                    kvPut(targetKv, MANIFEST_KEY_TABLESPACE_NAME_VAR, VARSTR(target->tablespaceName));

                kvPut(
                    targetKv, MANIFEST_KEY_TYPE_VAR,
                    VARSTR(
                        target->type == manifestTargetTypePath ?
                            MANIFEST_TARGET_TYPE_PATH_STR : MANIFEST_TARGET_TYPE_LINK_STR));

                infoSaveValue(infoSaveData, MANIFEST_SECTION_BACKUP_TARGET_STR, target->name, jsonFromKv(targetKv));

                MEM_CONTEXT_TEMP_RESET(1000);
            }
        }
        MEM_CONTEXT_TEMP_END();
    }

    // -----------------------------------------------------------------------------------------------------------------------------
    if (infoSaveSection(infoSaveData, MANIFEST_SECTION_DB_STR, sectionNext))
    {
        MEM_CONTEXT_TEMP_RESET_BEGIN()
        {
            for (unsigned int dbIdx = 0; dbIdx < manifestDbTotal(manifest); dbIdx++)
            {
                const ManifestDb *db = manifestDb(manifest, dbIdx);
                KeyValue *dbKv = kvNew();

                kvPut(dbKv, MANIFEST_KEY_DB_ID_VAR, VARUINT(db->id));
                kvPut(dbKv, MANIFEST_KEY_DB_LAST_SYSTEM_ID_VAR, VARUINT(db->lastSystemId));

                infoSaveValue(infoSaveData, MANIFEST_SECTION_DB_STR, db->name, jsonFromKv(dbKv));

                MEM_CONTEXT_TEMP_RESET(1000);
            }
        }
        MEM_CONTEXT_TEMP_END();
    }

    // -----------------------------------------------------------------------------------------------------------------------------
    if (infoSaveSection(infoSaveData, MANIFEST_SECTION_TARGET_FILE_STR, sectionNext))
    {
        MEM_CONTEXT_TEMP_RESET_BEGIN()
        {
            for (unsigned int fileIdx = 0; fileIdx < manifestFileTotal(manifest); fileIdx++)
            {
                const ManifestFile *file = manifestFile(manifest, fileIdx);
                KeyValue *fileKv = kvNew();

                // Save if the file size is not zero and the checksum exists.  The checksum might not exist if this is a partial
                // save performed during a backup.
                if (file->size != 0 && file->checksumSha1[0] != 0)
                    kvPut(fileKv, MANIFEST_KEY_CHECKSUM_VAR, VARSTRZ(file->checksumSha1));

                if (file->checksumPage)
                {
                    kvPut(fileKv, MANIFEST_KEY_CHECKSUM_PAGE_VAR, VARBOOL(!file->checksumPageError));

                    if (file->checksumPageErrorList != NULL)
                        kvPut(fileKv, MANIFEST_KEY_CHECKSUM_PAGE_ERROR_VAR, varNewVarLst(file->checksumPageErrorList));
                }

                if (!varEq(manifestOwnerVar(file->group), saveData->fileGroupDefault))
                    kvPut(fileKv, MANIFEST_KEY_GROUP_VAR, manifestOwnerVar(file->group));

                if (file->primary != saveData->filePrimaryDefault)
                    kvPut(fileKv, MANIFEST_KEY_PRIMARY_VAR, VARBOOL(file->primary));

                if (file->mode != saveData->fileModeDefault)
                    kvPut(fileKv, MANIFEST_KEY_MODE_VAR, VARSTR(strNewFmt("%04o", file->mode)));

                if (file->reference != NULL)
                    kvPut(fileKv, MANIFEST_KEY_REFERENCE_VAR, VARSTR(file->reference));

                if (file->sizeRepo != file->size)
                    kvPut(fileKv, MANIFEST_KEY_SIZE_REPO_VAR, varNewUInt64(file->sizeRepo));

                kvPut(fileKv, MANIFEST_KEY_SIZE_VAR, varNewUInt64(file->size));

                kvPut(fileKv, MANIFEST_KEY_TIMESTAMP_VAR, varNewUInt64((uint64_t)file->timestamp));

                if (!varEq(manifestOwnerVar(file->user), saveData->fileUserDefault))
                    kvPut(fileKv, MANIFEST_KEY_USER_VAR, manifestOwnerVar(file->user));

                infoSaveValue(infoSaveData, MANIFEST_SECTION_TARGET_FILE_STR, file->name, jsonFromKv(fileKv));

                MEM_CONTEXT_TEMP_RESET(1000);
            }
        }
        MEM_CONTEXT_TEMP_END();
    }

    // -----------------------------------------------------------------------------------------------------------------------------
    if (infoSaveSection(infoSaveData, MANIFEST_SECTION_TARGET_FILE_DEFAULT_STR, sectionNext))
    {
        infoSaveValue(
            infoSaveData, MANIFEST_SECTION_TARGET_FILE_DEFAULT_STR, MANIFEST_KEY_GROUP_STR,
            jsonFromVar(saveData->fileGroupDefault));
        infoSaveValue(
            infoSaveData, MANIFEST_SECTION_TARGET_FILE_DEFAULT_STR, MANIFEST_KEY_PRIMARY_STR,
            jsonFromBool(saveData->filePrimaryDefault));
        infoSaveValue(
            infoSaveData, MANIFEST_SECTION_TARGET_FILE_DEFAULT_STR, MANIFEST_KEY_MODE_STR,
            jsonFromStr(strNewFmt("%04o", saveData->fileModeDefault)));
        infoSaveValue(
            infoSaveData, MANIFEST_SECTION_TARGET_FILE_DEFAULT_STR, MANIFEST_KEY_USER_STR,
            jsonFromVar(saveData->fileUserDefault));
    }

    // -----------------------------------------------------------------------------------------------------------------------------
    if (infoSaveSection(infoSaveData, MANIFEST_SECTION_TARGET_LINK_STR, sectionNext))
    {
        MEM_CONTEXT_TEMP_RESET_BEGIN()
        {
            for (unsigned int linkIdx = 0; linkIdx < manifestLinkTotal(manifest); linkIdx++)
            {
                const ManifestLink *link = manifestLink(manifest, linkIdx);
                KeyValue *linkKv = kvNew();

                if (!varEq(manifestOwnerVar(link->user), saveData->linkUserDefault))
                    kvPut(linkKv, MANIFEST_KEY_USER_VAR, manifestOwnerVar(link->user));

                if (!varEq(manifestOwnerVar(link->group), saveData->linkGroupDefault))
                    kvPut(linkKv, MANIFEST_KEY_GROUP_VAR, manifestOwnerVar(link->group));

                kvPut(linkKv, MANIFEST_KEY_DESTINATION_VAR, VARSTR(link->destination));

                infoSaveValue(infoSaveData, MANIFEST_SECTION_TARGET_LINK_STR, link->name, jsonFromKv(linkKv));

                MEM_CONTEXT_TEMP_RESET(1000);
            }
        }
        MEM_CONTEXT_TEMP_END();
    }

    // -----------------------------------------------------------------------------------------------------------------------------
    if (infoSaveSection(infoSaveData, MANIFEST_SECTION_TARGET_LINK_DEFAULT_STR, sectionNext))
    {
        if (manifestLinkTotal(manifest) > 0)
        {
            infoSaveValue(
                infoSaveData, MANIFEST_SECTION_TARGET_LINK_DEFAULT_STR, MANIFEST_KEY_GROUP_STR,
                jsonFromVar(saveData->linkGroupDefault));
            infoSaveValue(
                infoSaveData, MANIFEST_SECTION_TARGET_LINK_DEFAULT_STR, MANIFEST_KEY_USER_STR,
                jsonFromVar(saveData->linkUserDefault));
        }
    }

    // -----------------------------------------------------------------------------------------------------------------------------
    if (infoSaveSection(infoSaveData, MANIFEST_SECTION_TARGET_PATH_STR, sectionNext))
    {
        MEM_CONTEXT_TEMP_RESET_BEGIN()
        {
            for (unsigned int pathIdx = 0; pathIdx < manifestPathTotal(manifest); pathIdx++)
            {
                const ManifestPath *path = manifestPath(manifest, pathIdx);
                KeyValue *pathKv = kvNew();

                if (!varEq(manifestOwnerVar(path->group), saveData->pathGroupDefault))
                    kvPut(pathKv, MANIFEST_KEY_GROUP_VAR, manifestOwnerVar(path->group));

                if (path->mode != saveData->pathModeDefault)
                    kvPut(pathKv, MANIFEST_KEY_MODE_VAR, VARSTR(strNewFmt("%04o", path->mode)));

                if (!varEq(manifestOwnerVar(path->user), saveData->pathUserDefault))
                    kvPut(pathKv, MANIFEST_KEY_USER_VAR, manifestOwnerVar(path->user));

                infoSaveValue(infoSaveData, MANIFEST_SECTION_TARGET_PATH_STR, path->name, jsonFromKv(pathKv));

                MEM_CONTEXT_TEMP_RESET(1000);
            }
        }
        MEM_CONTEXT_TEMP_END();
    }

    // -----------------------------------------------------------------------------------------------------------------------------
    if (infoSaveSection(infoSaveData, MANIFEST_SECTION_TARGET_PATH_DEFAULT_STR, sectionNext))
    {
        infoSaveValue(
            infoSaveData, MANIFEST_SECTION_TARGET_PATH_DEFAULT_STR, MANIFEST_KEY_GROUP_STR,
            jsonFromVar(saveData->pathGroupDefault));
        infoSaveValue(
            infoSaveData, MANIFEST_SECTION_TARGET_PATH_DEFAULT_STR, MANIFEST_KEY_MODE_STR,
            jsonFromStr(strNewFmt("%04o", saveData->pathModeDefault)));
        infoSaveValue(
            infoSaveData, MANIFEST_SECTION_TARGET_PATH_DEFAULT_STR, MANIFEST_KEY_USER_STR,
            jsonFromVar(saveData->pathUserDefault));
    }

    FUNCTION_TEST_RETURN_VOID();
}

void
manifestSave(Manifest *this, IoWrite *write)
{
    FUNCTION_LOG_BEGIN(logLevelDebug);
        FUNCTION_LOG_PARAM(MANIFEST, this);
        FUNCTION_LOG_PARAM(IO_WRITE, write);
    FUNCTION_LOG_END();

    ASSERT(this != NULL);
    ASSERT(write != NULL);

    MEM_CONTEXT_TEMP_BEGIN()
    {
        // Files can be added from outside the manifest so make sure they are sorted
        lstSort(this->fileList, sortOrderAsc);

        ManifestSaveData saveData =
        {
            .manifest = this,
        };

        // Get default file values
        MostCommonValue *fileGroupMcv = mcvNew();
        MostCommonValue *fileModeMcv = mcvNew();
        MostCommonValue *filePrimaryMcv = mcvNew();
        MostCommonValue *fileUserMcv = mcvNew();

        ASSERT(manifestFileTotal(this) > 0);

        for (unsigned int fileIdx = 0; fileIdx < manifestFileTotal(this); fileIdx++)
        {
            const ManifestFile *file = manifestFile(this, fileIdx);

            mcvUpdate(fileGroupMcv, VARSTR(file->group));
            mcvUpdate(fileModeMcv, VARUINT(file->mode));
            mcvUpdate(filePrimaryMcv, VARBOOL(file->primary));
            mcvUpdate(fileUserMcv, VARSTR(file->user));
        }

        saveData.fileGroupDefault = manifestOwnerVar(varStr(mcvResult(fileGroupMcv)));
        saveData.fileModeDefault = varUInt(mcvResult(fileModeMcv));
        saveData.filePrimaryDefault = varBool(mcvResult(filePrimaryMcv));
        saveData.fileUserDefault = manifestOwnerVar(varStr(mcvResult(fileUserMcv)));

        // Get default link values
        if (manifestLinkTotal(this) > 0)
        {
            MostCommonValue *linkGroupMcv = mcvNew();
            MostCommonValue *linkUserMcv = mcvNew();

            for (unsigned int linkIdx = 0; linkIdx < manifestLinkTotal(this); linkIdx++)
            {
                const ManifestLink *link = manifestLink(this, linkIdx);

                mcvUpdate(linkGroupMcv, VARSTR(link->group));
                mcvUpdate(linkUserMcv, VARSTR(link->user));
            }

            saveData.linkGroupDefault = manifestOwnerVar(varStr(mcvResult(linkGroupMcv)));
            saveData.linkUserDefault = manifestOwnerVar(varStr(mcvResult(linkUserMcv)));
        }

        // Get default path values
        MostCommonValue *pathGroupMcv = mcvNew();
        MostCommonValue *pathModeMcv = mcvNew();
        MostCommonValue *pathUserMcv = mcvNew();

        ASSERT(manifestPathTotal(this) > 0);

        for (unsigned int pathIdx = 0; pathIdx < manifestPathTotal(this); pathIdx++)
        {
            const ManifestPath *path = manifestPath(this, pathIdx);

            mcvUpdate(pathGroupMcv, VARSTR(path->group));
            mcvUpdate(pathModeMcv, VARUINT(path->mode));
            mcvUpdate(pathUserMcv, VARSTR(path->user));
        }

        saveData.pathGroupDefault = manifestOwnerVar(varStr(mcvResult(pathGroupMcv)));
        saveData.pathModeDefault = varUInt(mcvResult(pathModeMcv));
        saveData.pathUserDefault = manifestOwnerVar(varStr(mcvResult(pathUserMcv)));

        // Save manifest
        infoSave(this->info, write, manifestSaveCallback, &saveData);
    }
    MEM_CONTEXT_TEMP_END();

    FUNCTION_LOG_RETURN_VOID();
}

/**********************************************************************************************************************************/
void
manifestValidate(Manifest *this, bool strict)
{
    FUNCTION_LOG_BEGIN(logLevelDebug);
        FUNCTION_LOG_PARAM(MANIFEST, this);
        FUNCTION_LOG_PARAM(BOOL, strict);
    FUNCTION_LOG_END();

    ASSERT(this != NULL);

    MEM_CONTEXT_TEMP_BEGIN()
    {
        String *error = strNew("");

        // Validate files
        for (unsigned int fileIdx = 0; fileIdx < manifestFileTotal(this); fileIdx++)
        {
            const ManifestFile *file = manifestFile(this, fileIdx);

            // All files must have a checksum
            if (file->checksumSha1[0] == '\0')
                strCatFmt(error, "\nmissing checksum for file '%s'", strZ(file->name));

            // These are strict checks to be performed only after a backup and before the final manifest save
            if (strict)
            {
                // Zero-length files must have a specific checksum
                if (file->size == 0 && !strEqZ(HASH_TYPE_SHA1_ZERO_STR, file->checksumSha1))
                    strCatFmt(error, "\ninvalid checksum '%s' for zero size file '%s'", file->checksumSha1, strZ(file->name));

                // Non-zero size files must have non-zero repo size
                if (file->sizeRepo == 0 && file->size != 0)
                    strCatFmt(error, "\nrepo size must be > 0 for file '%s'", strZ(file->name));
            }
        }

        // Throw exception when there are errors
        if (strSize(error) > 0)
            THROW_FMT(FormatError, "manifest validation failed:%s", strZ(error));
    }
    MEM_CONTEXT_TEMP_END();

    FUNCTION_LOG_RETURN_VOID();
}

/**********************************************************************************************************************************/
void
manifestLinkCheck(const Manifest *this)
{
    FUNCTION_LOG_BEGIN(logLevelDebug);
        FUNCTION_LOG_PARAM(MANIFEST, this);
    FUNCTION_LOG_END();

    ASSERT(this != NULL);

    // Base path used for link checks
    const ManifestTarget *base = manifestTargetFind(this, MANIFEST_TARGET_PGDATA_STR);

    for (unsigned int linkIdx1 = 0; linkIdx1 < manifestTargetTotal(this); linkIdx1++)
    {
        const ManifestTarget *link1 = manifestTarget(this, linkIdx1);

        // Only compare links
        if (link1->type == manifestTargetTypeLink)
        {
            // Check that the link is not inside the base data path
            if (strBeginsWith(
                    strNewFmt("%s/", strZ(manifestTargetPath(this, link1))),
                    strNewFmt("%s/", strZ(manifestTargetPath(this, base)))))
            {
                THROW_FMT(
                    LinkDestinationError,
                    "link '%s' destination '%s' is in PGDATA",
                    strZ(manifestPathPg(link1->name)), strZ(manifestTargetPath(this, link1)));
            }

            // Check that no link is a subpath of another link
            for (unsigned int linkIdx2 = 0; linkIdx2 < manifestTargetTotal(this); linkIdx2++)
            {
                const ManifestTarget *link2 = manifestTarget(this, linkIdx2);

                if (link2->type == manifestTargetTypeLink && link1 != link2)
                {
                    // Don't check link1 against a file link. If link1 is a file there's no need to compare because they cannot have
                    // conflicting paths. If link1 is a path we want to make sure that the file link is not located within it but to
                    // do that we need to wait until the file link is link1 and the path link is link2, which happens on another
                    // interation of the outer loop.
                    if (link2->file != NULL)
                        continue;

                    if (strBeginsWith(
                            strNewFmt("%s/", strZ(manifestTargetPath(this, link1))),
                            strNewFmt("%s/", strZ(manifestTargetPath(this, link2)))))
                    {
                        THROW_FMT(
                            LinkDestinationError,
                            "link '%s' (%s) destination is a subdirectory of or the same directory as link '%s' (%s)",
                            strZ(manifestPathPg(link1->name)), strZ(manifestTargetPath(this, link1)),
                            strZ(manifestPathPg(link2->name)), strZ(manifestTargetPath(this, link2)));
                    }
                }
            }
        }
    }

    FUNCTION_LOG_RETURN_VOID();
}

/***********************************************************************************************************************************
Db functions and getters/setters
***********************************************************************************************************************************/
const ManifestDb *
manifestDb(const Manifest *this, unsigned int dbIdx)
{
    FUNCTION_TEST_BEGIN();
        FUNCTION_TEST_PARAM(MANIFEST, this);
        FUNCTION_TEST_PARAM(UINT, dbIdx);
    FUNCTION_TEST_END();

    ASSERT(this != NULL);

    FUNCTION_TEST_RETURN(lstGet(this->dbList, dbIdx));
}

const ManifestDb *
manifestDbFind(const Manifest *this, const String *name)
{
    FUNCTION_TEST_BEGIN();
        FUNCTION_TEST_PARAM(MANIFEST, this);
        FUNCTION_TEST_PARAM(STRING, name);
    FUNCTION_TEST_END();

    ASSERT(this != NULL);
    ASSERT(name != NULL);

    const ManifestDb *result = lstFind(this->dbList, &name);

    if (result == NULL)
        THROW_FMT(AssertError, "unable to find '%s' in manifest db list", strZ(name));

    FUNCTION_TEST_RETURN(result);
}

// If the database requested is not found in the list, return the default passed rather than throw an error
const ManifestDb *
manifestDbFindDefault(const Manifest *this, const String *name, const ManifestDb *dbDefault)
{
    FUNCTION_TEST_BEGIN();
        FUNCTION_TEST_PARAM(MANIFEST, this);
        FUNCTION_TEST_PARAM(STRING, name);
        FUNCTION_TEST_PARAM(MANIFEST_DB, dbDefault);
    FUNCTION_TEST_END();

    ASSERT(this != NULL);
    ASSERT(name != NULL);

    FUNCTION_TEST_RETURN(lstFindDefault(this->dbList, &name, (void *)dbDefault));
}

unsigned int
manifestDbTotal(const Manifest *this)
{
    FUNCTION_TEST_BEGIN();
        FUNCTION_TEST_PARAM(MANIFEST, this);
    FUNCTION_TEST_END();

    ASSERT(this != NULL);

    FUNCTION_TEST_RETURN(lstSize(this->dbList));
}

/***********************************************************************************************************************************
File functions and getters/setters
***********************************************************************************************************************************/
const ManifestFile *
manifestFile(const Manifest *this, unsigned int fileIdx)
{
    FUNCTION_TEST_BEGIN();
        FUNCTION_TEST_PARAM(MANIFEST, this);
        FUNCTION_TEST_PARAM(UINT, fileIdx);
    FUNCTION_TEST_END();

    ASSERT(this != NULL);

    FUNCTION_TEST_RETURN(lstGet(this->fileList, fileIdx));
}

const ManifestFile *
manifestFileFind(const Manifest *this, const String *name)
{
    FUNCTION_TEST_BEGIN();
        FUNCTION_TEST_PARAM(MANIFEST, this);
        FUNCTION_TEST_PARAM(STRING, name);
    FUNCTION_TEST_END();

    ASSERT(this != NULL);
    ASSERT(name != NULL);

    const ManifestFile *result = lstFind(this->fileList, &name);

    if (result == NULL)
        THROW_FMT(AssertError, "unable to find '%s' in manifest file list", strZ(name));

    FUNCTION_TEST_RETURN(result);
}

// If the file requested is not found in the list, return the default passed rather than throw an error
const ManifestFile *
manifestFileFindDefault(const Manifest *this, const String *name, const ManifestFile *fileDefault)
{
    FUNCTION_TEST_BEGIN();
        FUNCTION_TEST_PARAM(MANIFEST, this);
        FUNCTION_TEST_PARAM(STRING, name);
        FUNCTION_TEST_PARAM(MANIFEST_TARGET, fileDefault);
    FUNCTION_TEST_END();

    ASSERT(this != NULL);
    ASSERT(name != NULL);

    FUNCTION_TEST_RETURN(lstFindDefault(this->fileList, &name, (void *)fileDefault));
}

void
manifestFileRemove(const Manifest *this, const String *name)
{
    FUNCTION_TEST_BEGIN();
        FUNCTION_TEST_PARAM(MANIFEST, this);
        FUNCTION_TEST_PARAM(STRING, name);
    FUNCTION_TEST_END();

    ASSERT(this != NULL);
    ASSERT(name != NULL);

    if (!lstRemove(this->fileList, &name))
        THROW_FMT(AssertError, "unable to remove '%s' from manifest file list", strZ(name));

    FUNCTION_TEST_RETURN_VOID();
}

unsigned int
manifestFileTotal(const Manifest *this)
{
    FUNCTION_TEST_BEGIN();
        FUNCTION_TEST_PARAM(MANIFEST, this);
    FUNCTION_TEST_END();

    ASSERT(this != NULL);

    FUNCTION_TEST_RETURN(lstSize(this->fileList));
}

void
manifestFileUpdate(
    Manifest *this, const String *name, uint64_t size, uint64_t sizeRepo, const char *checksumSha1, const Variant *reference,
    bool checksumPage, bool checksumPageError, const VariantList *checksumPageErrorList)
{
    FUNCTION_TEST_BEGIN();
        FUNCTION_TEST_PARAM(MANIFEST, this);
        FUNCTION_TEST_PARAM(STRING, name);
        FUNCTION_TEST_PARAM(UINT64, size);
        FUNCTION_TEST_PARAM(UINT64, sizeRepo);
        FUNCTION_TEST_PARAM(STRINGZ, checksumSha1);
        FUNCTION_TEST_PARAM(VARIANT, reference);
        FUNCTION_TEST_PARAM(BOOL, checksumPage);
        FUNCTION_TEST_PARAM(BOOL, checksumPageError);
        FUNCTION_TEST_PARAM(VARIANT_LIST, checksumPageErrorList);
    FUNCTION_TEST_END();

    ASSERT(this != NULL);
    ASSERT(name != NULL);
    ASSERT(
        (!checksumPage && !checksumPageError && checksumPageErrorList == NULL) ||
        (checksumPage && !checksumPageError && checksumPageErrorList == NULL) || (checksumPage && checksumPageError));

    ManifestFile *file = (ManifestFile *)manifestFileFind(this, name);

    MEM_CONTEXT_BEGIN(lstMemContext(this->fileList))
    {
        // Update reference if set
        if (reference != NULL)
        {
            if (varStr(reference) == NULL)
                file->reference = NULL;
            else
                file->reference = strLstAddIfMissing(this->referenceList, varStr(reference));
        }

        // Update checksum if set
        if (checksumSha1 != NULL)
            memcpy(file->checksumSha1, checksumSha1, HASH_TYPE_SHA1_SIZE_HEX + 1);

        // Update repo size
        file->size = size;
        file->sizeRepo = sizeRepo;

        // Update checksum page info
        file->checksumPage = checksumPage;
        file->checksumPageError = checksumPageError;
        file->checksumPageErrorList = varLstDup(checksumPageErrorList);
    }
    MEM_CONTEXT_END();

    FUNCTION_TEST_RETURN_VOID();
}

/***********************************************************************************************************************************
Link functions and getters/setters
***********************************************************************************************************************************/
const ManifestLink *
manifestLink(const Manifest *this, unsigned int linkIdx)
{
    FUNCTION_TEST_BEGIN();
        FUNCTION_TEST_PARAM(MANIFEST, this);
        FUNCTION_TEST_PARAM(UINT, linkIdx);
    FUNCTION_TEST_END();

    ASSERT(this != NULL);

    FUNCTION_TEST_RETURN(lstGet(this->linkList, linkIdx));
}

const ManifestLink *
manifestLinkFind(const Manifest *this, const String *name)
{
    FUNCTION_TEST_BEGIN();
        FUNCTION_TEST_PARAM(MANIFEST, this);
        FUNCTION_TEST_PARAM(STRING, name);
    FUNCTION_TEST_END();

    ASSERT(this != NULL);
    ASSERT(name != NULL);

    const ManifestLink *result = lstFind(this->linkList, &name);

    if (result == NULL)
        THROW_FMT(AssertError, "unable to find '%s' in manifest link list", strZ(name));

    FUNCTION_TEST_RETURN(result);
}

// If the link requested is not found in the list, return the default passed rather than throw an error
const ManifestLink *
manifestLinkFindDefault(const Manifest *this, const String *name, const ManifestLink *linkDefault)
{
    FUNCTION_TEST_BEGIN();
        FUNCTION_TEST_PARAM(MANIFEST, this);
        FUNCTION_TEST_PARAM(STRING, name);
        FUNCTION_TEST_PARAM(MANIFEST_TARGET, linkDefault);
    FUNCTION_TEST_END();

    ASSERT(this != NULL);
    ASSERT(name != NULL);

    FUNCTION_TEST_RETURN(lstFindDefault(this->linkList, &name, (void *)linkDefault));
}

void
manifestLinkRemove(const Manifest *this, const String *name)
{
    FUNCTION_TEST_BEGIN();
        FUNCTION_TEST_PARAM(MANIFEST, this);
        FUNCTION_TEST_PARAM(STRING, name);
    FUNCTION_TEST_END();

    ASSERT(this != NULL);
    ASSERT(name != NULL);

    if (!lstRemove(this->linkList, &name))
        THROW_FMT(AssertError, "unable to remove '%s' from manifest link list", strZ(name));

    FUNCTION_TEST_RETURN_VOID();
}

unsigned int
manifestLinkTotal(const Manifest *this)
{
    FUNCTION_TEST_BEGIN();
        FUNCTION_TEST_PARAM(MANIFEST, this);
    FUNCTION_TEST_END();

    ASSERT(this != NULL);

    FUNCTION_TEST_RETURN(lstSize(this->linkList));
}

void
manifestLinkUpdate(const Manifest *this, const String *name, const String *destination)
{
    FUNCTION_TEST_BEGIN();
        FUNCTION_TEST_PARAM(MANIFEST, this);
        FUNCTION_TEST_PARAM(STRING, name);
        FUNCTION_TEST_PARAM(STRING, destination);
    FUNCTION_TEST_END();

    ASSERT(this != NULL);
    ASSERT(name != NULL);
    ASSERT(destination != NULL);

    ManifestLink *link = (ManifestLink *)manifestLinkFind(this, name);

    MEM_CONTEXT_BEGIN(lstMemContext(this->linkList))
    {
        if (!strEq(link->destination, destination))
            link->destination = strDup(destination);
    }
    MEM_CONTEXT_END();

    FUNCTION_TEST_RETURN_VOID();
}

/***********************************************************************************************************************************
Path functions and getters/setters
***********************************************************************************************************************************/
const ManifestPath *
manifestPath(const Manifest *this, unsigned int pathIdx)
{
    FUNCTION_TEST_BEGIN();
        FUNCTION_TEST_PARAM(MANIFEST, this);
        FUNCTION_TEST_PARAM(UINT, pathIdx);
    FUNCTION_TEST_END();

    ASSERT(this != NULL);

    FUNCTION_TEST_RETURN(lstGet(this->pathList, pathIdx));
}

const ManifestPath *
manifestPathFind(const Manifest *this, const String *name)
{
    FUNCTION_TEST_BEGIN();
        FUNCTION_TEST_PARAM(MANIFEST, this);
        FUNCTION_TEST_PARAM(STRING, name);
    FUNCTION_TEST_END();

    ASSERT(this != NULL);
    ASSERT(name != NULL);

    const ManifestPath *result = lstFind(this->pathList, &name);

    if (result == NULL)
        THROW_FMT(AssertError, "unable to find '%s' in manifest path list", strZ(name));

    FUNCTION_TEST_RETURN(result);
}

// If the path requested is not found in the list, return the default passed rather than throw an error
const ManifestPath *
manifestPathFindDefault(const Manifest *this, const String *name, const ManifestPath *pathDefault)
{
    FUNCTION_TEST_BEGIN();
        FUNCTION_TEST_PARAM(MANIFEST, this);
        FUNCTION_TEST_PARAM(STRING, name);
        FUNCTION_TEST_PARAM(MANIFEST_TARGET, pathDefault);
    FUNCTION_TEST_END();

    ASSERT(this != NULL);
    ASSERT(name != NULL);

    FUNCTION_TEST_RETURN(lstFindDefault(this->pathList, &name, (void *)pathDefault));
}

String *
manifestPathPg(const String *manifestPath)
{
    FUNCTION_TEST_BEGIN();
        FUNCTION_TEST_PARAM(STRING, manifestPath);
    FUNCTION_TEST_END();

    ASSERT(manifestPath != NULL);

    // If something in pg_data/
    if (strBeginsWith(manifestPath, STRDEF(MANIFEST_TARGET_PGDATA "/")))
    {
        FUNCTION_TEST_RETURN(strNew(strZ(manifestPath) + sizeof(MANIFEST_TARGET_PGDATA)));
    }
    // Else not pg_data (this is faster since the length of everything else will be different than pg_data)
    else if (!strEq(manifestPath, MANIFEST_TARGET_PGDATA_STR))
    {
        // A tablespace target is the only valid option if not pg_data or pg_data/
        ASSERT(
            strEq(manifestPath, MANIFEST_TARGET_PGTBLSPC_STR) || strBeginsWith(manifestPath, STRDEF(MANIFEST_TARGET_PGTBLSPC "/")));

        FUNCTION_TEST_RETURN(strDup(manifestPath));
    }

    FUNCTION_TEST_RETURN(NULL);
}

unsigned int
manifestPathTotal(const Manifest *this)
{
    FUNCTION_TEST_BEGIN();
        FUNCTION_TEST_PARAM(MANIFEST, this);
    FUNCTION_TEST_END();

    ASSERT(this != NULL);

    FUNCTION_TEST_RETURN(lstSize(this->pathList));
}

/***********************************************************************************************************************************
Target functions and getters/setters
***********************************************************************************************************************************/
const ManifestTarget *
manifestTarget(const Manifest *this, unsigned int targetIdx)
{
    FUNCTION_TEST_BEGIN();
        FUNCTION_TEST_PARAM(MANIFEST, this);
        FUNCTION_TEST_PARAM(UINT, targetIdx);
    FUNCTION_TEST_END();

    ASSERT(this != NULL);

    FUNCTION_TEST_RETURN(lstGet(this->targetList, targetIdx));
}

const ManifestTarget *
manifestTargetBase(const Manifest *this)
{
    FUNCTION_TEST_BEGIN();
        FUNCTION_TEST_PARAM(MANIFEST, this);
    FUNCTION_TEST_END();

    ASSERT(this != NULL);

    FUNCTION_TEST_RETURN(manifestTargetFind(this, MANIFEST_TARGET_PGDATA_STR));
}

const ManifestTarget *
manifestTargetFind(const Manifest *this, const String *name)
{
    FUNCTION_TEST_BEGIN();
        FUNCTION_TEST_PARAM(MANIFEST, this);
        FUNCTION_TEST_PARAM(STRING, name);
    FUNCTION_TEST_END();

    ASSERT(this != NULL);
    ASSERT(name != NULL);

    const ManifestTarget *result = lstFind(this->targetList, &name);

    if (result == NULL)
        THROW_FMT(AssertError, "unable to find '%s' in manifest target list", strZ(name));

    FUNCTION_TEST_RETURN(result);
}

String *
manifestTargetPath(const Manifest *this, const ManifestTarget *target)
{
    FUNCTION_TEST_BEGIN();
        FUNCTION_TEST_PARAM(MANIFEST, this);
        FUNCTION_TEST_PARAM(MANIFEST_TARGET, target);
    FUNCTION_TEST_END();

    ASSERT(this != NULL);
    ASSERT(target != NULL);

    // If the target path is already absolute then just return it
    if (strBeginsWith(target->path, FSLASH_STR))
        FUNCTION_TEST_RETURN(strDup(target->path));

    // Construct it from the base pg path and a relative path
    String *result = NULL;

    MEM_CONTEXT_TEMP_BEGIN()
    {
        String *pgPath = strPath(manifestPathPg(target->name));

        if (strSize(pgPath) != 0)
            strCatZ(pgPath, "/");

        strCat(pgPath, target->path);

        MEM_CONTEXT_PRIOR_BEGIN()
        {
            result = strPathAbsolute(pgPath, manifestTargetBase(this)->path);
        }
        MEM_CONTEXT_PRIOR_END();
    }
    MEM_CONTEXT_TEMP_END();

    FUNCTION_TEST_RETURN(result);
}

void
manifestTargetRemove(const Manifest *this, const String *name)
{
    FUNCTION_TEST_BEGIN();
        FUNCTION_TEST_PARAM(MANIFEST, this);
        FUNCTION_TEST_PARAM(STRING, name);
    FUNCTION_TEST_END();

    ASSERT(this != NULL);
    ASSERT(name != NULL);

    if (!lstRemove(this->targetList, &name))
        THROW_FMT(AssertError, "unable to remove '%s' from manifest target list", strZ(name));

    FUNCTION_TEST_RETURN_VOID();
}

unsigned int
manifestTargetTotal(const Manifest *this)
{
    FUNCTION_TEST_BEGIN();
        FUNCTION_TEST_PARAM(MANIFEST, this);
    FUNCTION_TEST_END();

    ASSERT(this != NULL);

    FUNCTION_TEST_RETURN(lstSize(this->targetList));
}

void
manifestTargetUpdate(const Manifest *this, const String *name, const String *path, const String *file)
{
    FUNCTION_TEST_BEGIN();
        FUNCTION_TEST_PARAM(MANIFEST, this);
        FUNCTION_TEST_PARAM(STRING, name);
        FUNCTION_TEST_PARAM(STRING, path);
        FUNCTION_TEST_PARAM(STRING, file);
    FUNCTION_TEST_END();

    ASSERT(this != NULL);
    ASSERT(name != NULL);
    ASSERT(path != NULL);

    ManifestTarget *target = (ManifestTarget *)manifestTargetFind(this, name);

    ASSERT((target->file == NULL && file == NULL) || (target->file != NULL && file != NULL));

    MEM_CONTEXT_BEGIN(lstMemContext(this->targetList))
    {
        if (!strEq(target->path, path))
            target->path = strDup(path);

        if (!strEq(target->file, file))
            target->file = strDup(file);
    }
    MEM_CONTEXT_END();

    FUNCTION_TEST_RETURN_VOID();
}

/***********************************************************************************************************************************
Getters/Setters
***********************************************************************************************************************************/
const String *
manifestCipherSubPass(const Manifest *this)
{
    FUNCTION_TEST_BEGIN();
        FUNCTION_TEST_PARAM(MANIFEST, this);
    FUNCTION_TEST_END();

    ASSERT(this != NULL);

    FUNCTION_TEST_RETURN(infoCipherPass(this->info));
}

void
manifestCipherSubPassSet(Manifest *this, const String *cipherSubPass)
{
    FUNCTION_TEST_BEGIN();
        FUNCTION_TEST_PARAM(MANIFEST, this);
        FUNCTION_TEST_PARAM(STRING, cipherSubPass);
    FUNCTION_TEST_END();

    ASSERT(this != NULL);

    infoCipherPassSet(this->info, cipherSubPass);

    FUNCTION_TEST_RETURN_VOID();
}

const ManifestData *
manifestData(const Manifest *this)
{
    FUNCTION_TEST_BEGIN();
        FUNCTION_TEST_PARAM(MANIFEST, this);
    FUNCTION_TEST_END();

    ASSERT(this != NULL);

    FUNCTION_TEST_RETURN(&this->data);
}

void
manifestBackupLabelSet(Manifest *this, const String *backupLabel)
{
    FUNCTION_TEST_BEGIN();
        FUNCTION_TEST_PARAM(MANIFEST, this);
        FUNCTION_TEST_PARAM(STRING, backupLabel);
    FUNCTION_TEST_END();

    ASSERT(this != NULL);

    MEM_CONTEXT_BEGIN(this->memContext)
    {
        this->data.backupLabel = strDup(backupLabel);
    }
    MEM_CONTEXT_END();

    FUNCTION_TEST_RETURN_VOID();
}

/**********************************************************************************************************************************/
typedef struct ManifestLoadFileData
{
    MemContext *memContext;                                         // Mem context
    const Storage *storage;                                         // Storage to load from
    const String *fileName;                                         // Base filename
    CipherType cipherType;                                          // Cipher type
    const String *cipherPass;                                       // Cipher passphrase
    Manifest *manifest;                                             // Loaded manifest object
} ManifestLoadFileData;

static bool
manifestLoadFileCallback(void *data, unsigned int try)
{
    FUNCTION_LOG_BEGIN(logLevelTrace);
        FUNCTION_LOG_PARAM_P(VOID, data);
        FUNCTION_LOG_PARAM(UINT, try);
    FUNCTION_LOG_END();

    ASSERT(data != NULL);

    ManifestLoadFileData *loadData = (ManifestLoadFileData *)data;
    bool result = false;

    if (try < 2)
    {
        // Construct filename based on try
        const String *fileName = try == 0 ? loadData->fileName : strNewFmt("%s" INFO_COPY_EXT, strZ(loadData->fileName));

        // Attempt to load the file
        IoRead *read = storageReadIo(storageNewReadP(loadData->storage, fileName));
        cipherBlockFilterGroupAdd(ioReadFilterGroup(read), loadData->cipherType, cipherModeDecrypt, loadData->cipherPass);

        MEM_CONTEXT_BEGIN(loadData->memContext)
        {
            loadData->manifest = manifestNewLoad(read);
            result = true;
        }
        MEM_CONTEXT_END();
    }

    FUNCTION_LOG_RETURN(BOOL, result);
}

Manifest *
manifestLoadFile(const Storage *storage, const String *fileName, CipherType cipherType, const String *cipherPass)
{
    FUNCTION_LOG_BEGIN(logLevelDebug);
        FUNCTION_LOG_PARAM(STORAGE, storage);
        FUNCTION_LOG_PARAM(STRING, fileName);
        FUNCTION_LOG_PARAM(ENUM, cipherType);
        FUNCTION_TEST_PARAM(STRING, cipherPass);
    FUNCTION_LOG_END();

    ASSERT(storage != NULL);
    ASSERT(fileName != NULL);
    ASSERT((cipherType == cipherTypeNone && cipherPass == NULL) || (cipherType != cipherTypeNone && cipherPass != NULL));

    ManifestLoadFileData data =
    {
        .memContext = memContextCurrent(),
        .storage = storage,
        .fileName = fileName,
        .cipherType = cipherType,
        .cipherPass = cipherPass,
    };

    MEM_CONTEXT_TEMP_BEGIN()
    {
        const char *fileNamePath = strZ(storagePathP(storage, fileName));

        infoLoad(
            strNewFmt("unable to load backup manifest file '%s' or '%s" INFO_COPY_EXT "'", fileNamePath, fileNamePath),
            manifestLoadFileCallback, &data);
    }
    MEM_CONTEXT_TEMP_END();

    FUNCTION_LOG_RETURN(MANIFEST, data.manifest);
}<|MERGE_RESOLUTION|>--- conflicted
+++ resolved
@@ -1002,14 +1002,8 @@
                         size_t fileNameSize = strlen(fileName);
 
                         // Strip off the numeric part of the relation
-<<<<<<< HEAD
                         char relationFileId[sizeof(lastRelationFileId)];
                         unsigned int nameIdx = 0;
-=======
-                        for (unsigned int nameIdx = 0; nameIdx < strSize(fileName); nameIdx++)
-                        {
-                            char nameChr = strZ(fileName)[nameIdx];
->>>>>>> e044eaf5
 
                         for (; nameIdx < fileNameSize; nameIdx++)
                         {
@@ -1028,13 +1022,8 @@
                         if (strcmp(lastRelationFileId, relationFileId) != 0)
                         {
                             // Determine if the relation is unlogged
-<<<<<<< HEAD
                             String *relationInit = strNewFmt(
-                                "%.*s%s_init", (int)(strSize(file->name) - fileNameSize), strPtr(file->name), relationFileId);
-=======
-                            const String *relationInit = strNewFmt("%s/%s_init", strZ(strPath(file->name)), strZ(relationFileId));
-                            lastRelationFileId = relationFileId;
->>>>>>> e044eaf5
+                                "%.*s%s_init", (int)(strSize(file->name) - fileNameSize), strZ(file->name), relationFileId);
                             lastRelationFileIdUnlogged = manifestFileFindDefault(this, relationInit, NULL) != NULL;
                             strFree(relationInit);
 
