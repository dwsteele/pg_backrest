/***********************************************************************************************************************************
Backup Manifest Handler
***********************************************************************************************************************************/
#include "build.auto.h"

#include <ctype.h>
#include <string.h>
#include <time.h>

#include "common/crypto/cipherBlock.h"
#include "common/debug.h"
#include "common/log.h"
#include "common/regExp.h"
#include "common/type/json.h"
#include "common/type/list.h"
#include "common/type/mcv.h"
#include "common/type/object.h"
#include "info/info.h"
#include "info/manifest.h"
#include "postgres/interface.h"
#include "postgres/version.h"
#include "storage/storage.h"
#include "version.h"

/***********************************************************************************************************************************
Constants
***********************************************************************************************************************************/
STRING_EXTERN(BACKUP_MANIFEST_FILE_STR,                             BACKUP_MANIFEST_FILE);

STRING_EXTERN(MANIFEST_TARGET_PGDATA_STR,                           MANIFEST_TARGET_PGDATA);
STRING_EXTERN(MANIFEST_TARGET_PGTBLSPC_STR,                         MANIFEST_TARGET_PGTBLSPC);

STRING_STATIC(MANIFEST_TARGET_TYPE_LINK_STR,                        "link");
STRING_STATIC(MANIFEST_TARGET_TYPE_PATH_STR,                        "path");

STRING_STATIC(MANIFEST_SECTION_BACKUP_STR,                          "backup");
STRING_STATIC(MANIFEST_SECTION_BACKUP_DB_STR,                       "backup:db");
STRING_STATIC(MANIFEST_SECTION_BACKUP_OPTION_STR,                   "backup:option");
STRING_STATIC(MANIFEST_SECTION_BACKUP_TARGET_STR,                   "backup:target");

STRING_STATIC(MANIFEST_SECTION_DB_STR,                              "db");

STRING_STATIC(MANIFEST_SECTION_TARGET_FILE_STR,                     "target:file");
STRING_STATIC(MANIFEST_SECTION_TARGET_FILE_DEFAULT_STR,             "target:file:default");

STRING_STATIC(MANIFEST_SECTION_TARGET_LINK_STR,                     "target:link");
STRING_STATIC(MANIFEST_SECTION_TARGET_LINK_DEFAULT_STR,             "target:link:default");

STRING_STATIC(MANIFEST_SECTION_TARGET_PATH_STR,                     "target:path");
STRING_STATIC(MANIFEST_SECTION_TARGET_PATH_DEFAULT_STR,             "target:path:default");

#define MANIFEST_KEY_BACKUP_ARCHIVE_START                           "backup-archive-start"
    STRING_STATIC(MANIFEST_KEY_BACKUP_ARCHIVE_START_STR,            MANIFEST_KEY_BACKUP_ARCHIVE_START);
#define MANIFEST_KEY_BACKUP_ARCHIVE_STOP                            "backup-archive-stop"
    STRING_STATIC(MANIFEST_KEY_BACKUP_ARCHIVE_STOP_STR,             MANIFEST_KEY_BACKUP_ARCHIVE_STOP);
#define MANIFEST_KEY_BACKUP_LABEL                                   "backup-label"
    STRING_STATIC(MANIFEST_KEY_BACKUP_LABEL_STR,                    MANIFEST_KEY_BACKUP_LABEL);
#define MANIFEST_KEY_BACKUP_LSN_START                               "backup-lsn-start"
    STRING_STATIC(MANIFEST_KEY_BACKUP_LSN_START_STR,                MANIFEST_KEY_BACKUP_LSN_START);
#define MANIFEST_KEY_BACKUP_LSN_STOP                                "backup-lsn-stop"
    STRING_STATIC(MANIFEST_KEY_BACKUP_LSN_STOP_STR,                 MANIFEST_KEY_BACKUP_LSN_STOP);
#define MANIFEST_KEY_BACKUP_PRIOR                                   "backup-prior"
    STRING_STATIC(MANIFEST_KEY_BACKUP_PRIOR_STR,                    MANIFEST_KEY_BACKUP_PRIOR);
#define MANIFEST_KEY_BACKUP_TIMESTAMP_COPY_START                    "backup-timestamp-copy-start"
    STRING_STATIC(MANIFEST_KEY_BACKUP_TIMESTAMP_COPY_START_STR,     MANIFEST_KEY_BACKUP_TIMESTAMP_COPY_START);
#define MANIFEST_KEY_BACKUP_TIMESTAMP_START                         "backup-timestamp-start"
    STRING_STATIC(MANIFEST_KEY_BACKUP_TIMESTAMP_START_STR,          MANIFEST_KEY_BACKUP_TIMESTAMP_START);
#define MANIFEST_KEY_BACKUP_TIMESTAMP_STOP                          "backup-timestamp-stop"
    STRING_STATIC(MANIFEST_KEY_BACKUP_TIMESTAMP_STOP_STR,           MANIFEST_KEY_BACKUP_TIMESTAMP_STOP);
#define MANIFEST_KEY_BACKUP_TYPE                                    "backup-type"
    STRING_STATIC(MANIFEST_KEY_BACKUP_TYPE_STR,                     MANIFEST_KEY_BACKUP_TYPE);
#define MANIFEST_KEY_CHECKSUM                                       "checksum"
    VARIANT_STRDEF_STATIC(MANIFEST_KEY_CHECKSUM_VAR,                MANIFEST_KEY_CHECKSUM);
#define MANIFEST_KEY_CHECKSUM_PAGE                                  "checksum-page"
    VARIANT_STRDEF_STATIC(MANIFEST_KEY_CHECKSUM_PAGE_VAR,           MANIFEST_KEY_CHECKSUM_PAGE);
#define MANIFEST_KEY_CHECKSUM_PAGE_ERROR                            "checksum-page-error"
    VARIANT_STRDEF_STATIC(MANIFEST_KEY_CHECKSUM_PAGE_ERROR_VAR,     MANIFEST_KEY_CHECKSUM_PAGE_ERROR);
#define MANIFEST_KEY_DB_ID                                          "db-id"
    STRING_STATIC(MANIFEST_KEY_DB_ID_STR,                           MANIFEST_KEY_DB_ID);
    VARIANT_STRDEF_STATIC(MANIFEST_KEY_DB_ID_VAR,                   MANIFEST_KEY_DB_ID);
#define MANIFEST_KEY_DB_LAST_SYSTEM_ID                              "db-last-system-id"
    VARIANT_STRDEF_STATIC(MANIFEST_KEY_DB_LAST_SYSTEM_ID_VAR,       MANIFEST_KEY_DB_LAST_SYSTEM_ID);
#define MANIFEST_KEY_DB_SYSTEM_ID                                   "db-system-id"
    STRING_STATIC(MANIFEST_KEY_DB_SYSTEM_ID_STR,                    MANIFEST_KEY_DB_SYSTEM_ID);
#define MANIFEST_KEY_DB_VERSION                                     "db-version"
    STRING_STATIC(MANIFEST_KEY_DB_VERSION_STR,                      MANIFEST_KEY_DB_VERSION);
#define MANIFEST_KEY_DESTINATION                                    "destination"
    VARIANT_STRDEF_STATIC(MANIFEST_KEY_DESTINATION_VAR,             MANIFEST_KEY_DESTINATION);
#define MANIFEST_KEY_FILE                                           "file"
    VARIANT_STRDEF_STATIC(MANIFEST_KEY_FILE_VAR,                    MANIFEST_KEY_FILE);
#define MANIFEST_KEY_GROUP                                          "group"
    STRING_STATIC(MANIFEST_KEY_GROUP_STR,                           MANIFEST_KEY_GROUP);
    VARIANT_STRDEF_STATIC(MANIFEST_KEY_GROUP_VAR,                   MANIFEST_KEY_GROUP);
#define MANIFEST_KEY_PRIMARY                                        "ma" "st" "er"
    STRING_STATIC(MANIFEST_KEY_PRIMARY_STR,                         MANIFEST_KEY_PRIMARY);
    VARIANT_STRDEF_STATIC(MANIFEST_KEY_PRIMARY_VAR,                 MANIFEST_KEY_PRIMARY);
#define MANIFEST_KEY_MODE                                           "mode"
    STRING_STATIC(MANIFEST_KEY_MODE_STR,                            MANIFEST_KEY_MODE);
    VARIANT_STRDEF_STATIC(MANIFEST_KEY_MODE_VAR,                    MANIFEST_KEY_MODE);
#define MANIFEST_KEY_PATH                                           "path"
    VARIANT_STRDEF_STATIC(MANIFEST_KEY_PATH_VAR,                    MANIFEST_KEY_PATH);
#define MANIFEST_KEY_REFERENCE                                      "reference"
    VARIANT_STRDEF_STATIC(MANIFEST_KEY_REFERENCE_VAR,               MANIFEST_KEY_REFERENCE);
#define MANIFEST_KEY_SIZE                                           "size"
    VARIANT_STRDEF_STATIC(MANIFEST_KEY_SIZE_VAR,                    MANIFEST_KEY_SIZE);
#define MANIFEST_KEY_SIZE_REPO                                      "repo-size"
    VARIANT_STRDEF_STATIC(MANIFEST_KEY_SIZE_REPO_VAR,               MANIFEST_KEY_SIZE_REPO);
#define MANIFEST_KEY_TABLESPACE_ID                                  "tablespace-id"
    VARIANT_STRDEF_STATIC(MANIFEST_KEY_TABLESPACE_ID_VAR,           MANIFEST_KEY_TABLESPACE_ID);
#define MANIFEST_KEY_TABLESPACE_NAME                                "tablespace-name"
    VARIANT_STRDEF_STATIC(MANIFEST_KEY_TABLESPACE_NAME_VAR,         MANIFEST_KEY_TABLESPACE_NAME);
#define MANIFEST_KEY_TIMESTAMP                                      "timestamp"
    VARIANT_STRDEF_STATIC(MANIFEST_KEY_TIMESTAMP_VAR,               MANIFEST_KEY_TIMESTAMP);
#define MANIFEST_KEY_TYPE                                           "type"
    VARIANT_STRDEF_STATIC(MANIFEST_KEY_TYPE_VAR,                    MANIFEST_KEY_TYPE);
#define MANIFEST_KEY_USER                                           "user"
    STRING_STATIC(MANIFEST_KEY_USER_STR,                            MANIFEST_KEY_USER);
    VARIANT_STRDEF_STATIC(MANIFEST_KEY_USER_VAR,                    MANIFEST_KEY_USER);

#define MANIFEST_KEY_OPTION_ARCHIVE_CHECK                           "option-archive-check"
    STRING_STATIC(MANIFEST_KEY_OPTION_ARCHIVE_CHECK_STR,            MANIFEST_KEY_OPTION_ARCHIVE_CHECK);
#define MANIFEST_KEY_OPTION_ARCHIVE_COPY                            "option-archive-copy"
    STRING_STATIC(MANIFEST_KEY_OPTION_ARCHIVE_COPY_STR,             MANIFEST_KEY_OPTION_ARCHIVE_COPY);
#define MANIFEST_KEY_OPTION_BACKUP_STANDBY                          "option-backup-standby"
    STRING_STATIC(MANIFEST_KEY_OPTION_BACKUP_STANDBY_STR,           MANIFEST_KEY_OPTION_BACKUP_STANDBY);
#define MANIFEST_KEY_OPTION_BUFFER_SIZE                             "option-buffer-size"
    STRING_STATIC(MANIFEST_KEY_OPTION_BUFFER_SIZE_STR,              MANIFEST_KEY_OPTION_BUFFER_SIZE);
#define MANIFEST_KEY_OPTION_CHECKSUM_PAGE                           "option-checksum-page"
    STRING_STATIC(MANIFEST_KEY_OPTION_CHECKSUM_PAGE_STR,            MANIFEST_KEY_OPTION_CHECKSUM_PAGE);
#define MANIFEST_KEY_OPTION_COMPRESS                                "option-compress"
    STRING_STATIC(MANIFEST_KEY_OPTION_COMPRESS_STR,                 MANIFEST_KEY_OPTION_COMPRESS);
#define MANIFEST_KEY_OPTION_COMPRESS_TYPE                           "option-compress-type"
    STRING_STATIC(MANIFEST_KEY_OPTION_COMPRESS_TYPE_STR,            MANIFEST_KEY_OPTION_COMPRESS_TYPE);
#define MANIFEST_KEY_OPTION_COMPRESS_LEVEL                          "option-compress-level"
    STRING_STATIC(MANIFEST_KEY_OPTION_COMPRESS_LEVEL_STR,           MANIFEST_KEY_OPTION_COMPRESS_LEVEL);
#define MANIFEST_KEY_OPTION_COMPRESS_LEVEL_NETWORK                  "option-compress-level-network"
    STRING_STATIC(MANIFEST_KEY_OPTION_COMPRESS_LEVEL_NETWORK_STR,   MANIFEST_KEY_OPTION_COMPRESS_LEVEL_NETWORK);
#define MANIFEST_KEY_OPTION_DELTA                                   "option-delta"
    STRING_STATIC(MANIFEST_KEY_OPTION_DELTA_STR,                    MANIFEST_KEY_OPTION_DELTA);
#define MANIFEST_KEY_OPTION_HARDLINK                                "option-hardlink"
    STRING_STATIC(MANIFEST_KEY_OPTION_HARDLINK_STR,                 MANIFEST_KEY_OPTION_HARDLINK);
#define MANIFEST_KEY_OPTION_ONLINE                                  "option-online"
    STRING_STATIC(MANIFEST_KEY_OPTION_ONLINE_STR,                   MANIFEST_KEY_OPTION_ONLINE);
#define MANIFEST_KEY_OPTION_PROCESS_MAX                             "option-process-max"
    STRING_STATIC(MANIFEST_KEY_OPTION_PROCESS_MAX_STR,              MANIFEST_KEY_OPTION_PROCESS_MAX);

/***********************************************************************************************************************************
Object type
***********************************************************************************************************************************/
struct Manifest
{
    MemContext *memContext;                                         // Context that contains the Manifest

    Info *info;                                                     // Base info object
    StringList *ownerList;                                          // List of users/groups
    StringList *referenceList;                                      // List of file references

    ManifestData data;                                              // Manifest data and options
    List *targetList;                                               // List of targets
    List *pathList;                                                 // List of paths
    List *fileList;                                                 // List of files
    List *linkList;                                                 // List of links
    List *dbList;                                                   // List of databases
};

OBJECT_DEFINE_MOVE(MANIFEST);

/***********************************************************************************************************************************
Internal functions to add types to their lists
***********************************************************************************************************************************/
// Helper to add owner to the owner list if it is not there already and return the pointer.  This saves a lot of space.
static const String *
manifestOwnerCache(Manifest *this, const String *owner)
{
    FUNCTION_TEST_BEGIN();
        FUNCTION_TEST_PARAM(MANIFEST, this);
        FUNCTION_TEST_PARAM(STRING, owner);
    FUNCTION_TEST_END();

    ASSERT(this != NULL);

    if (owner != NULL)
        FUNCTION_TEST_RETURN(strLstAddIfMissing(this->ownerList, owner));

    FUNCTION_TEST_RETURN(NULL);
}

static void
manifestDbAdd(Manifest *this, const ManifestDb *db)
{
    FUNCTION_TEST_BEGIN();
        FUNCTION_TEST_PARAM(MANIFEST, this);
        FUNCTION_TEST_PARAM(MANIFEST_DB, db);
    FUNCTION_TEST_END();

    ASSERT(this != NULL);
    ASSERT(db != NULL);
    ASSERT(db->name != NULL);

    MEM_CONTEXT_BEGIN(lstMemContext(this->dbList))
    {
        ManifestDb dbAdd =
        {
            .id = db->id,
            .lastSystemId = db->lastSystemId,
            .name = strDup(db->name),
        };

        lstAdd(this->dbList, &dbAdd);
    }
    MEM_CONTEXT_END();

    FUNCTION_TEST_RETURN_VOID();
}

void
manifestFileAdd(Manifest *this, const ManifestFile *file)
{
    FUNCTION_TEST_BEGIN();
        FUNCTION_TEST_PARAM(MANIFEST, this);
        FUNCTION_TEST_PARAM(MANIFEST_FILE, file);
    FUNCTION_TEST_END();

    ASSERT(this != NULL);
    ASSERT(file != NULL);
    ASSERT(file->name != NULL);

    MEM_CONTEXT_BEGIN(lstMemContext(this->fileList))
    {
        ManifestFile fileAdd =
        {
            .checksumPage = file->checksumPage,
            .checksumPageError = file->checksumPageError,
            .checksumPageErrorList = varLstDup(file->checksumPageErrorList),
            .group = manifestOwnerCache(this, file->group),
            .mode = file->mode,
            .name = strDup(file->name),
            .primary = file->primary,
            .size = file->size,
            .sizeRepo = file->sizeRepo,
            .timestamp = file->timestamp,
            .user = manifestOwnerCache(this, file->user),
        };

        memcpy(fileAdd.checksumSha1, file->checksumSha1, HASH_TYPE_SHA1_SIZE_HEX + 1);

        if (file->reference != NULL)
        {
            // Search for the reference in the list
            for (unsigned int referenceIdx = 0; referenceIdx < strLstSize(this->referenceList); referenceIdx++)
            {
                const String *found = strLstGet(this->referenceList, referenceIdx);

                if (strEq(file->reference, found))
                {
                    fileAdd.reference = found;
                    break;
                }
            }

            // If not found then add it
            if (fileAdd.reference == NULL)
            {
                strLstAdd(this->referenceList, file->reference);
                fileAdd.reference = strLstGet(this->referenceList, strLstSize(this->referenceList) - 1);
            }
        }

        lstAdd(this->fileList, &fileAdd);
    }
    MEM_CONTEXT_END();

    FUNCTION_TEST_RETURN_VOID();
}

static void
manifestLinkAdd(Manifest *this, const ManifestLink *link)
{
    FUNCTION_TEST_BEGIN();
        FUNCTION_TEST_PARAM(MANIFEST, this);
        FUNCTION_TEST_PARAM(MANIFEST_LINK, link);
    FUNCTION_TEST_END();

    ASSERT(this != NULL);
    ASSERT(link != NULL);
    ASSERT(link->name != NULL);
    ASSERT(link->destination != NULL);

    MEM_CONTEXT_BEGIN(lstMemContext(this->linkList))
    {
        ManifestLink linkAdd =
        {
            .destination = strDup(link->destination),
            .name = strDup(link->name),
            .group = manifestOwnerCache(this, link->group),
            .user = manifestOwnerCache(this, link->user),
        };

        lstAdd(this->linkList, &linkAdd);
    }
    MEM_CONTEXT_END();

    FUNCTION_TEST_RETURN_VOID();
}

static void
manifestPathAdd(Manifest *this, const ManifestPath *path)
{
    FUNCTION_TEST_BEGIN();
        FUNCTION_TEST_PARAM(MANIFEST, this);
        FUNCTION_TEST_PARAM(MANIFEST_PATH, path);
    FUNCTION_TEST_END();

    ASSERT(this != NULL);
    ASSERT(path != NULL);
    ASSERT(path->name != NULL);

    MEM_CONTEXT_BEGIN(lstMemContext(this->pathList))
    {
        ManifestPath pathAdd =
        {
            .mode = path->mode,
            .name = strDup(path->name),
            .group = manifestOwnerCache(this, path->group),
            .user = manifestOwnerCache(this, path->user),
        };

        lstAdd(this->pathList, &pathAdd);
    }
    MEM_CONTEXT_END();

    FUNCTION_TEST_RETURN_VOID();
}

static void
manifestTargetAdd(Manifest *this, const ManifestTarget *target)
{
    FUNCTION_TEST_BEGIN();
        FUNCTION_TEST_PARAM(MANIFEST, this);
        FUNCTION_TEST_PARAM(MANIFEST_TARGET, target);
    FUNCTION_TEST_END();

    ASSERT(this != NULL);
    ASSERT(target != NULL);
    ASSERT(target->path != NULL);
    ASSERT(target->name != NULL);

    MEM_CONTEXT_BEGIN(lstMemContext(this->targetList))
    {
        ManifestTarget targetAdd =
        {
            .file = strDup(target->file),
            .name = strDup(target->name),
            .path = strDup(target->path),
            .tablespaceId = target->tablespaceId,
            .tablespaceName = strDup(target->tablespaceName),
            .type = target->type,
        };

        lstAdd(this->targetList, &targetAdd);
    }
    MEM_CONTEXT_END();

    FUNCTION_TEST_RETURN_VOID();
}

/***********************************************************************************************************************************
Internal constructor
***********************************************************************************************************************************/
static Manifest *
manifestNewInternal(void)
{
    FUNCTION_TEST_VOID();

    Manifest *this = memNew(sizeof(Manifest));

    *this = (Manifest)
    {
        .memContext = memContextCurrent(),
        .dbList = lstNewP(sizeof(ManifestDb), .comparator = lstComparatorStr),
        .fileList = lstNewP(sizeof(ManifestFile), .comparator =  lstComparatorStr),
        .linkList = lstNewP(sizeof(ManifestLink), .comparator =  lstComparatorStr),
        .pathList = lstNewP(sizeof(ManifestPath), .comparator =  lstComparatorStr),
        .ownerList = strLstNew(),
        .referenceList = strLstNew(),
        .targetList = lstNewP(sizeof(ManifestTarget), .comparator =  lstComparatorStr),
    };

    FUNCTION_TEST_RETURN(this);
}

/**********************************************************************************************************************************/
typedef struct ManifestBuildData
{
    Manifest *manifest;
    const Storage *storagePg;
    const String *tablespaceId;                                     // Tablespace id if PostgreSQL version has one
    bool online;                                                    // Is this an online backup?
    bool checksumPage;                                              // Are page checksums being checked?
    const String *manifestWalName;                                  // Wal manifest name for this version of PostgreSQL
    RegExp *dbPathExp;                                              // Identify paths containing relations
    RegExp *tempRelationExp;                                        // Identify temp relations
    RegExp *standbyExp;                                             // Identify files that must be copied from the primary
    const VariantList *tablespaceList;                              // List of tablespaces in the database
    StringList *excludeContent;                                     // Exclude contents of directories
    StringList *excludeSingle;                                      // Exclude a single file/link/path

    // These change with each level of recursion
    const String *manifestParentName;                               // Manifest name of this file/link/path's parent
    const String *pgPath;                                           // Current path in the PostgreSQL data directory
    bool dbPath;                                                    // Does this path contain relations?
} ManifestBuildData;

// Callback to process files/links/paths and add them to the manifest
static void
manifestBuildCallback(void *data, const StorageInfo *info)
{
    FUNCTION_TEST_BEGIN();
        FUNCTION_TEST_PARAM_P(VOID, data);
        FUNCTION_TEST_PARAM(STORAGE_INFO, *storageInfo);
    FUNCTION_TEST_END();

    ASSERT(data != NULL);
    ASSERT(info != NULL);

    // Skip all . paths because they have already been recorded on the previous level of recursion
    if (strEq(info->name, DOT_STR))
    {
        FUNCTION_TEST_RETURN_VOID();
        return;
    }

    // Skip any path/file/link that begins with pgsql_tmp.  The files are removed when the server is restarted and the directories
    // are recreated.
    if (strBeginsWithZ(info->name, PG_PREFIX_PGSQLTMP))
    {
        FUNCTION_TEST_RETURN_VOID();
        return;
    }

    // Get build data
    ManifestBuildData buildData = *(ManifestBuildData *)data;
    unsigned int pgVersion = buildData.manifest->data.pgVersion;

    // Contruct the name used to identify this file/link/path in the manifest
    const String *manifestName = strNewFmt("%s/%s", strPtr(buildData.manifestParentName), strPtr(info->name));

    // Skip excluded files/links/paths
    if (buildData.excludeSingle != NULL && strLstExists(buildData.excludeSingle, manifestName))
    {
        LOG_INFO_FMT(
            "exclude '%s/%s' from backup using '%s' exclusion", strPtr(buildData.pgPath), strPtr(info->name),
            strPtr(strSub(manifestName, sizeof(MANIFEST_TARGET_PGDATA))));

        FUNCTION_TEST_RETURN_VOID();
        return;
    }

    // Process storage types
    switch (info->type)
    {
        // Add paths
        // -------------------------------------------------------------------------------------------------------------------------
        case storageTypePath:
        {
            // There should not be any paths in pg_tblspc
            if (strEqZ(buildData.manifestParentName, MANIFEST_TARGET_PGDATA "/" MANIFEST_TARGET_PGTBLSPC))
            {
                THROW_FMT(
                    LinkExpectedError, "'%s' is not a symlink - " MANIFEST_TARGET_PGTBLSPC " should contain only symlinks",
                    strPtr(manifestName));
            }

            // Add path to manifest
            ManifestPath path =
            {
                .name = manifestName,
                .mode = info->mode,
                .user = info->user,
                .group = info->group,
            };

            manifestPathAdd(buildData.manifest, &path);

            // Skip excluded path content
            if (buildData.excludeContent != NULL && strLstExists(buildData.excludeContent, manifestName))
            {
                LOG_INFO_FMT(
                    "exclude contents of '%s/%s' from backup using '%s/' exclusion", strPtr(buildData.pgPath), strPtr(info->name),
                    strPtr(strSub(manifestName, sizeof(MANIFEST_TARGET_PGDATA))));

                FUNCTION_TEST_RETURN_VOID();
                return;
            }

            // Skip the contents of these paths if they exist in the base path since they won't be reused after recovery
            if (strEq(buildData.manifestParentName, MANIFEST_TARGET_PGDATA_STR))
            {
                // Skip pg_dynshmem/* since these files cannot be reused on recovery
                if (strEqZ(info->name, PG_PATH_PGDYNSHMEM) && pgVersion >= PG_VERSION_94)
                {
                    FUNCTION_TEST_RETURN_VOID();
                    return;
                }

                // Skip pg_notify/* since these files cannot be reused on recovery
                if (strEqZ(info->name, PG_PATH_PGNOTIFY) && pgVersion >= PG_VERSION_90)
                {
                    FUNCTION_TEST_RETURN_VOID();
                    return;
                }

                // Skip pg_replslot/* since these files are generally not useful after a restore
                if (strEqZ(info->name, PG_PATH_PGREPLSLOT) && pgVersion >= PG_VERSION_94)
                {
                    FUNCTION_TEST_RETURN_VOID();
                    return;
                }

                // Skip pg_serial/* since these files are reset
                if (strEqZ(info->name, PG_PATH_PGSERIAL) && pgVersion >= PG_VERSION_91)
                {
                    FUNCTION_TEST_RETURN_VOID();
                    return;
                }

                // Skip pg_snapshots/* since these files cannot be reused on recovery
                if (strEqZ(info->name, PG_PATH_PGSNAPSHOTS) && pgVersion >= PG_VERSION_92)
                {
                    FUNCTION_TEST_RETURN_VOID();
                    return;
                }

                // Skip temporary statistics in pg_stat_tmp even when stats_temp_directory is set because PGSS_TEXT_FILE is always
                // created there
                if (strEqZ(info->name, PG_PATH_PGSTATTMP) && pgVersion >= PG_VERSION_84)
                {
                    FUNCTION_TEST_RETURN_VOID();
                    return;
                }

                // Skip pg_subtrans/* since these files are reset
                if (strEqZ(info->name, PG_PATH_PGSUBTRANS))
                {
                    FUNCTION_TEST_RETURN_VOID();
                    return;
                }
            }

            // Skip the contents of archive_status when online
            if (buildData.online && strEq(buildData.manifestParentName, buildData.manifestWalName) &&
                strEqZ(info->name, PG_PATH_ARCHIVE_STATUS))
            {
                FUNCTION_TEST_RETURN_VOID();
                return;
            }

            // Recurse into the path
            ManifestBuildData buildDataSub = buildData;
            buildDataSub.manifestParentName = manifestName;
            buildDataSub.pgPath = strNewFmt("%s/%s", strPtr(buildData.pgPath), strPtr(info->name));

            if (buildData.dbPathExp != NULL)
                buildDataSub.dbPath = regExpMatch(buildData.dbPathExp, manifestName);

            storageInfoListP(
                buildDataSub.storagePg, buildDataSub.pgPath, manifestBuildCallback, &buildDataSub, .sortOrder = sortOrderAsc);

            break;
        }

        // Add files
        // -------------------------------------------------------------------------------------------------------------------------
        case storageTypeFile:
        {
            // There should not be any files in pg_tblspc
            if (strEqZ(buildData.manifestParentName, MANIFEST_TARGET_PGDATA "/" MANIFEST_TARGET_PGTBLSPC))
            {
                THROW_FMT(
                    LinkExpectedError, "'%s' is not a symlink - " MANIFEST_TARGET_PGTBLSPC " should contain only symlinks",
                    strPtr(manifestName));
            }

            // Skip pg_internal.init since it is recreated on startup.  It's also possible, (though unlikely) that a temp file with
            // the creating process id as the extension can exist so skip that as well.  This seems to be a bug in PostgreSQL since
            // the temp file should be removed on startup.  Use regExpMatchOne() here instead of preparing a regexp in advance since
            // the likelihood of needing the regexp should be very small.
            if ((pgVersion <= PG_VERSION_84 || buildData.dbPath) && strBeginsWithZ(info->name, PG_FILE_PGINTERNALINIT) &&
                (strSize(info->name) == sizeof(PG_FILE_PGINTERNALINIT) - 1 ||
                    regExpMatchOne(STRDEF("\\.[0-9]+"), strSub(info->name, sizeof(PG_FILE_PGINTERNALINIT) - 1))))
            {
                FUNCTION_TEST_RETURN_VOID();
                return;
            }

            // Skip files in the root data path
            if (strEq(buildData.manifestParentName, MANIFEST_TARGET_PGDATA_STR))
            {
                // Skip recovery files
                if (((strEqZ(info->name, PG_FILE_RECOVERYSIGNAL) || strEqZ(info->name, PG_FILE_STANDBYSIGNAL)) &&
                        pgVersion >= PG_VERSION_12) ||
                    ((strEqZ(info->name, PG_FILE_RECOVERYCONF) || strEqZ(info->name, PG_FILE_RECOVERYDONE)) &&
                        pgVersion < PG_VERSION_12) ||
                    // Skip temp file for safely writing postgresql.auto.conf
                    (strEqZ(info->name, PG_FILE_POSTGRESQLAUTOCONFTMP) && pgVersion >= PG_VERSION_94) ||
                    // Skip backup_label in versions where non-exclusive backup is supported
                    (strEqZ(info->name, PG_FILE_BACKUPLABEL) && pgVersion >= PG_VERSION_96) ||
                    // Skip old backup labels
                    strEqZ(info->name, PG_FILE_BACKUPLABELOLD) ||
                    // Skip running process options
                    strEqZ(info->name, PG_FILE_POSTMASTEROPTS) ||
                    // Skip process id file to avoid confusing postgres after restore
                    strEqZ(info->name, PG_FILE_POSTMASTERPID))
                {
                    FUNCTION_TEST_RETURN_VOID();
                    return;
                }
            }

            // Skip the contents of the wal path when online. WAL will be restored from the archive or stored in the wal directory
            // at the end of the backup if the archive-copy option is set.
            if (buildData.online && strEq(buildData.manifestParentName, buildData.manifestWalName))
            {
                FUNCTION_TEST_RETURN_VOID();
                return;
            }

            // Skip temp relations in db paths
            if (buildData.dbPath && regExpMatch(buildData.tempRelationExp, info->name))
            {
                FUNCTION_TEST_RETURN_VOID();
                return;
            }

            // Add file to manifest
            ManifestFile file =
            {
                .name = manifestName,
                .mode = info->mode,
                .user = info->user,
                .group = info->group,
                .size = info->size,
                .sizeRepo = info->size,
                .timestamp = info->timeModified,
            };

            // Set a flag to indicate if this file must be copied from the primary
            file.primary =
                strEqZ(manifestName, MANIFEST_TARGET_PGDATA "/" PG_PATH_GLOBAL "/" PG_FILE_PGCONTROL) ||
                !regExpMatch(buildData.standbyExp, manifestName);

            // Determine if this file should be page checksummed
            if (buildData.dbPath && buildData.checksumPage)
            {
                file.checksumPage =
                    !strEndsWithZ(manifestName, "/" PG_FILE_PGFILENODEMAP) && !strEndsWithZ(manifestName, "/" PG_FILE_PGVERSION) &&
                    !strEqZ(manifestName, MANIFEST_TARGET_PGDATA "/" PG_PATH_GLOBAL "/" PG_FILE_PGCONTROL);
            }

            manifestFileAdd(buildData.manifest, &file);
            break;
        }

        // Add links
        // -------------------------------------------------------------------------------------------------------------------------
        case storageTypeLink:
        {
            // If the destination is another link then error.  In the future we'll allow this by following the link chain to the
            // eventual destination but for now we are trying to maintain compatibility during the migration.  To do this check we
            // need to read outside of the data directory but it is a read-only operation so is considered safe.
            const String *linkDestinationAbsolute = strPathAbsolute(info->linkDestination, buildData.pgPath);

            StorageInfo linkedCheck = storageInfoP(
                buildData.storagePg, linkDestinationAbsolute, .ignoreMissing = true, .noPathEnforce = true);

            if (linkedCheck.exists && linkedCheck.type == storageTypeLink)
            {
                THROW_FMT(
                    LinkDestinationError, "link '%s/%s' cannot reference another link '%s'", strPtr(buildData.pgPath),
                    strPtr(info->name), strPtr(linkDestinationAbsolute));
            }

            // Initialize link and target
            ManifestLink link =
            {
                .name = manifestName,
                .user = info->user,
                .group = info->group,
                .destination = info->linkDestination,
            };

            ManifestTarget target =
            {
                .name = manifestName,
                .type = manifestTargetTypeLink,
            };

            // Make a copy of the link name because it will need to be modified when there are tablespace ids
            const String *linkName = info->name;

            // Is this a tablespace?
            if (strEq(buildData.manifestParentName, STRDEF(MANIFEST_TARGET_PGDATA "/" MANIFEST_TARGET_PGTBLSPC)))
            {
                // Strip pg_data off the manifest name so it begins with pg_tblspc instead.  This reflects how the files are stored
                // in the backup directory.
                manifestName = strSub(manifestName, sizeof(MANIFEST_TARGET_PGDATA));

                // Identify this target as a tablespace
                target.name = manifestName;
                target.tablespaceId = cvtZToUInt(strPtr(info->name));

                // Look for this tablespace in the provided list (list may be null for off-line backup)
                if (buildData.tablespaceList != NULL)
                {
                    // Search list
                    for (unsigned int tablespaceIdx = 0; tablespaceIdx < varLstSize(buildData.tablespaceList); tablespaceIdx++)
                    {
                        const VariantList *tablespace = varVarLst(varLstGet(buildData.tablespaceList, tablespaceIdx));

                        if (target.tablespaceId == varUIntForce(varLstGet(tablespace, 0)))
                            target.tablespaceName = varStr(varLstGet(tablespace, 1));
                    }

                    // Error if the tablespace could not be found.  ??? This seems excessive, perhaps just warn here?
                    if (target.tablespaceName == NULL)
                    {
                        THROW_FMT(
                            AssertError,
                            "tablespace with oid %u not found in tablespace map\n"
                            "HINT: was a tablespace created or dropped during the backup?",
                            target.tablespaceId);
                    }
                }

                // If no tablespace name was found then create one
                if (target.tablespaceName == NULL)
                    target.tablespaceName = strNewFmt("ts%s", strPtr(info->name));

                // Add a dummy pg_tblspc path entry if it does not already exist.  This entry will be ignored by restore but it is
                // part of the original manifest format so we need to have it.
                lstSort(buildData.manifest->pathList, sortOrderAsc);
                const ManifestPath *pathBase = manifestPathFind(buildData.manifest, MANIFEST_TARGET_PGDATA_STR);

                if (manifestPathFindDefault(buildData.manifest, MANIFEST_TARGET_PGTBLSPC_STR, NULL) == NULL)
                {
                    ManifestPath path =
                    {
                        .name = MANIFEST_TARGET_PGTBLSPC_STR,
                        .mode = pathBase->mode,
                        .user = pathBase->user,
                        .group = pathBase->group,
                    };

                    manifestPathAdd(buildData.manifest, &path);
                }

                // If the tablespace id is present then the tablespace link destination path is not the path where data will be
                // stored so we can just store it as dummy path.
                if (buildData.tablespaceId != NULL)
                {
                    const ManifestPath *pathTblSpc = manifestPathFind(
                        buildData.manifest, STRDEF(MANIFEST_TARGET_PGDATA "/" MANIFEST_TARGET_PGTBLSPC));

                    ManifestPath path =
                    {
                        .name = manifestName,
                        .mode = pathTblSpc->mode,
                        .user = pathTblSpc->user,
                        .group = pathTblSpc->group,
                    };

                    manifestPathAdd(buildData.manifest, &path);

                    // Update build structure to reflect the path added above and the tablespace id
                    buildData.manifestParentName = manifestName;
                    manifestName = strNewFmt("%s/%s", strPtr(manifestName), strPtr(buildData.tablespaceId));
                    buildData.pgPath = strNewFmt("%s/%s", strPtr(buildData.pgPath), strPtr(info->name));
                    linkName = buildData.tablespaceId;
                }
                // If no tablespace id then parent manifest name is the tablespace directory
                else
                    buildData.manifestParentName = MANIFEST_TARGET_PGTBLSPC_STR;
            }

            // Add info about the linked file/path
            const String *linkPgPath = strNewFmt("%s/%s", strPtr(buildData.pgPath), strPtr(linkName));
            StorageInfo linkedInfo = storageInfoP(
                buildData.storagePg, linkPgPath, .followLink = true, .ignoreMissing = true);
            linkedInfo.name = linkName;

            // If the link destination exists then proceed as usual
            if (linkedInfo.exists)
            {
                // If a path link then recurse
                if (linkedInfo.type == storageTypePath)
                {
                    target.path = info->linkDestination;
                }
                // Else it must be a file or special (since we have already checked if it is a link)
                else
                {
                    // Tablespace links should never be to a file
                    CHECK(target.tablespaceId == 0);

                    // Identify target as a file
                    target.path = strPath(info->linkDestination);
                    target.file = strBase(info->linkDestination);
                }

                // Use the callback to add and do all related checks
                manifestBuildCallback(&buildData, &linkedInfo);
            }
            // Else dummy up the target with a destination so manifestLinkCheck() can be run.  This is so errors about links with
            // destinations in PGDATA will take precedence over missing a destination.  We will probably simplify this once the
            // migration is done and it doesn't matter which error takes precedence.
            else
                target.path = info->linkDestination;

            // Add target and link
            manifestTargetAdd(buildData.manifest, &target);
            manifestLinkAdd(buildData.manifest, &link);

            // Make sure the link is valid
            manifestLinkCheck(buildData.manifest);

            // If the link check was successful but the destination does not exist then check it again to generate an error
            if (!linkedInfo.exists)
                storageInfoP(buildData.storagePg, linkPgPath, .followLink = true);

            break;
        }

        // Skip special files
        // -------------------------------------------------------------------------------------------------------------------------
        case storageTypeSpecial:
        {
            LOG_WARN_FMT("exclude special file '%s/%s' from backup", strPtr(buildData.pgPath), strPtr(info->name));
            break;
        }
    }

    FUNCTION_TEST_RETURN_VOID();
}

// Regular expression constants
#define RELATION_EXP                                                "[0-9]+(_(fsm|vm)){0,1}(\\.[0-9]+){0,1}"
#define DB_PATH_EXP                                                                                                                \
    "(" MANIFEST_TARGET_PGDATA "/(" PG_PATH_GLOBAL "|" PG_PATH_BASE "/[0-9]+)|" MANIFEST_TARGET_PGTBLSPC "/[0-9]+/%s/[0-9]+)"

Manifest *
manifestNewBuild(
    const Storage *storagePg, unsigned int pgVersion, bool online, bool checksumPage, const StringList *excludeList,
    const VariantList *tablespaceList)
{
    FUNCTION_LOG_BEGIN(logLevelDebug);
        FUNCTION_LOG_PARAM(STORAGE, storagePg);
        FUNCTION_LOG_PARAM(UINT, pgVersion);
        FUNCTION_LOG_PARAM(BOOL, online);
        FUNCTION_LOG_PARAM(BOOL, checksumPage);
        FUNCTION_LOG_PARAM(STRING_LIST, excludeList);
        FUNCTION_LOG_PARAM(VARIANT_LIST, tablespaceList);
    FUNCTION_LOG_END();

    ASSERT(storagePg != NULL);
    ASSERT(pgVersion != 0);
    ASSERT(!checksumPage || pgVersion >= PG_VERSION_93);

    Manifest *this = NULL;

    MEM_CONTEXT_NEW_BEGIN("Manifest")
    {
        this = manifestNewInternal();
        this->info = infoNew(NULL);
        this->data.backrestVersion = strNew(PROJECT_VERSION);
        this->data.pgVersion = pgVersion;
        this->data.backupOptionOnline = online;
        this->data.backupOptionChecksumPage = varNewBool(checksumPage);

        // Data needed to build the manifest
        ManifestBuildData buildData =
        {
            .manifest = this,
            .storagePg = storagePg,
            .tablespaceId = pgTablespaceId(pgVersion),
            .online = online,
            .checksumPage = checksumPage,
            .tablespaceList = tablespaceList,
            .manifestParentName = MANIFEST_TARGET_PGDATA_STR,
            .manifestWalName = strNewFmt(MANIFEST_TARGET_PGDATA "/%s", strPtr(pgWalPath(pgVersion))),
            .pgPath = storagePathP(storagePg, NULL),
        };

        // We won't identify db paths for PostgreSQL < 9.0.  This means that temp relations will not be excluded but it doesn't seem
        // worth supporting this feature on such old versions of PostgreSQL.
        // -------------------------------------------------------------------------------------------------------------------------
        if (pgVersion >= PG_VERSION_90)
        {
            ASSERT(buildData.tablespaceId != NULL);

            // Expression to identify database paths
            buildData.dbPathExp = regExpNew(strNewFmt("^" DB_PATH_EXP "$", strPtr(buildData.tablespaceId)));

            // Expression to find temp relations
            buildData.tempRelationExp = regExpNew(STRDEF("^t[0-9]+_" RELATION_EXP "$"));
        }

        // Build expression to identify files that can be copied from the standby when standby backup is supported
        // -------------------------------------------------------------------------------------------------------------------------
        buildData.standbyExp = regExpNew(
            strNewFmt(
                "^((" MANIFEST_TARGET_PGDATA "/(" PG_PATH_BASE "|" PG_PATH_GLOBAL "|%s|" PG_PATH_PGMULTIXACT "))|"
                    MANIFEST_TARGET_PGTBLSPC ")/",
                strPtr(pgXactPath(pgVersion))));

        // Build list of exclusions
        // -------------------------------------------------------------------------------------------------------------------------
        if (excludeList != NULL)
        {
            for (unsigned int excludeIdx = 0; excludeIdx < strLstSize(excludeList); excludeIdx++)
            {
                const String *exclude = strNewFmt(MANIFEST_TARGET_PGDATA "/%s", strPtr(strLstGet(excludeList, excludeIdx)));

                // If the exclusions refers to the contents of a path
                if (strEndsWithZ(exclude, "/"))
                {
                    if (buildData.excludeContent == NULL)
                        buildData.excludeContent = strLstNew();

                    strLstAdd(buildData.excludeContent, strSubN(exclude, 0, strSize(exclude) - 1));
                }
                // Otherwise exclude a single file/link/path
                else
                {
                    if (buildData.excludeSingle == NULL)
                        buildData.excludeSingle = strLstNew();

                    strLstAdd(buildData.excludeSingle, exclude);
                }
            }
        }

        // Build manifest
        // -------------------------------------------------------------------------------------------------------------------------
        StorageInfo info = storageInfoP(storagePg, buildData.pgPath, .followLink = true);

        ManifestPath path =
        {
            .name = MANIFEST_TARGET_PGDATA_STR,
            .mode = info.mode,
            .user = info.user,
            .group = info.group,
        };

        manifestPathAdd(this, &path);

        ManifestTarget target =
        {
            .name = MANIFEST_TARGET_PGDATA_STR,
            .path = buildData.pgPath,
            .type = manifestTargetTypePath,
        };

        manifestTargetAdd(this, &target);

        // Gather info for the rest of the files/links/paths
        storageInfoListP(
            storagePg, buildData.pgPath, manifestBuildCallback, &buildData, .errorOnMissing = true, .sortOrder = sortOrderAsc);

        // These may not be in order even if the incoming data was sorted
        lstSort(this->fileList, sortOrderAsc);
        lstSort(this->linkList, sortOrderAsc);
        lstSort(this->pathList, sortOrderAsc);
        lstSort(this->targetList, sortOrderAsc);

        // Remove unlogged relations from the manifest.  This can't be done during the initial build because of the requirement to
        // check for _init files which will sort after the vast majority of the relation files.  We could check storage for each
        // _init file but that would be expensive.
        // -------------------------------------------------------------------------------------------------------------------------
        if (pgVersion >= PG_VERSION_91)
        {
            RegExp *relationExp = regExpNew(strNewFmt("^" DB_PATH_EXP "/" RELATION_EXP "$", strPtr(buildData.tablespaceId)));
            unsigned int fileIdx = 0;
            const String *lastRelationFileId = NULL;
            bool lastRelationFileIdUnlogged = false;

            while (fileIdx < manifestFileTotal(this))
            {
                const ManifestFile *file = manifestFile(this, fileIdx);

                // If this file looks like a relation.  Note that this never matches on _init forks.
                if (regExpMatch(relationExp, file->name))
                {
                    String *fileName = strBase(file->name);
                    String *relationFileId = strNew("");

                    // Strip off the numeric part of the relation
                    for (unsigned int nameIdx = 0; nameIdx < strSize(fileName); nameIdx++)
                    {
                        char nameChr = strPtr(fileName)[nameIdx];

                        if (!isdigit(nameChr))
                            break;

                        strCatChr(relationFileId, nameChr);
                    }

                    // Store the last relation so it does not need to be found everytime
                    if (lastRelationFileId == NULL || !strEq(lastRelationFileId, relationFileId))
                    {
                        // Determine if the relation is unlogged
                        const String *relationInit = strNewFmt("%s/%s_init", strPtr(strPath(file->name)), strPtr(relationFileId));
                        lastRelationFileId = relationFileId;
                        lastRelationFileIdUnlogged = manifestFileFindDefault(this, relationInit, NULL) != NULL;
                    }

                    // If relation is unlogged then remove it
                    if (lastRelationFileIdUnlogged)
                    {
                        manifestFileRemove(this, file->name);
                        continue;
                    }
                }

                fileIdx++;
            }
        }
    }
    MEM_CONTEXT_NEW_END();

    FUNCTION_LOG_RETURN(MANIFEST, this);
}

/**********************************************************************************************************************************/
void
manifestBuildValidate(Manifest *this, bool delta, time_t copyStart, CompressType compressType)
{
    FUNCTION_LOG_BEGIN(logLevelDebug);
        FUNCTION_LOG_PARAM(MANIFEST, this);
        FUNCTION_LOG_PARAM(BOOL, delta);
        FUNCTION_LOG_PARAM(TIME, copyStart);
        FUNCTION_LOG_PARAM(ENUM, compressType);
    FUNCTION_LOG_END();

    ASSERT(this != NULL);
    ASSERT(copyStart > 0);

    MEM_CONTEXT_BEGIN(this->memContext)
    {
        // Store the delta option.  If true we can skip checks that automatically enable delta.
        this->data.backupOptionDelta = varNewBool(delta);

        // If online then add one second to the copy start time to allow for database updates during the last second that the
        // manifest was being built.  It's up to the caller to actually wait the remainder of the second, but for comparison
        // purposes we want the time when the waiting started.
        this->data.backupTimestampCopyStart = copyStart + (this->data.backupOptionOnline ? 1 : 0);

        // This value is not needed in this function, but it is needed for resumed manifests and this is last place to set it before
        // processing begins
        this->data.backupOptionCompressType = compressType;
    }
    MEM_CONTEXT_END();

    // Check the manifest for timestamp anomalies that require a delta backup (if delta is not already specified)
    if (!varBool(this->data.backupOptionDelta))
    {
        MEM_CONTEXT_TEMP_BEGIN()
        {
            for (unsigned int fileIdx = 0; fileIdx < manifestFileTotal(this); fileIdx++)
            {
                const ManifestFile *file = manifestFile(this, fileIdx);

                // Check for timestamp in the future
                if (file->timestamp > copyStart)
                {
                    LOG_WARN_FMT(
                        "file '%s' has timestamp in the future, enabling delta checksum", strPtr(manifestPathPg(file->name)));

                    this->data.backupOptionDelta = BOOL_TRUE_VAR;
                    break;
                }
            }
        }
        MEM_CONTEXT_TEMP_END();
    }

    FUNCTION_LOG_RETURN_VOID();
}

/**********************************************************************************************************************************/
void
manifestBuildIncr(Manifest *this, const Manifest *manifestPrior, BackupType type, const String *archiveStart)
{
    FUNCTION_LOG_BEGIN(logLevelDebug);
        FUNCTION_LOG_PARAM(MANIFEST, this);
        FUNCTION_LOG_PARAM(MANIFEST, manifestPrior);
        FUNCTION_LOG_PARAM(ENUM, type);
        FUNCTION_LOG_PARAM(STRING, archiveStart);
    FUNCTION_LOG_END();

    ASSERT(this != NULL);
    ASSERT(manifestPrior != NULL);
    ASSERT(type == backupTypeDiff || type == backupTypeIncr);
    ASSERT(type != backupTypeDiff || manifestPrior->data.backupType == backupTypeFull);
    ASSERT(archiveStart == NULL || strSize(archiveStart) == 24);

    MEM_CONTEXT_BEGIN(this->memContext)
    {
        // Set prior backup label
        this->data.backupLabelPrior = strDup(manifestPrior->data.backupLabel);

        // Set diff/incr backup type
        this->data.backupType = type;
    }
    MEM_CONTEXT_END();

    MEM_CONTEXT_TEMP_BEGIN()
    {
        // Enable delta if timelines differ
        if (archiveStart != NULL && manifestData(manifestPrior)->archiveStop != NULL &&
            !strEq(strSubN(archiveStart, 0, 8), strSubN(manifestData(manifestPrior)->archiveStop, 0, 8)))
        {
            LOG_WARN_FMT(
                "a timeline switch has occurred since the %s backup, enabling delta checksum\n"
                "HINT: this is normal after restoring from backup or promoting a standby.",
                strPtr(manifestData(manifestPrior)->backupLabel));

            this->data.backupOptionDelta = BOOL_TRUE_VAR;
        }
        // Else enable delta if online differs
        else if (manifestData(manifestPrior)->backupOptionOnline != this->data.backupOptionOnline)
        {
            LOG_WARN_FMT(
                "the online option has changed since the %s backup, enabling delta checksum",
                strPtr(manifestData(manifestPrior)->backupLabel));

            this->data.backupOptionDelta = BOOL_TRUE_VAR;
        }

        // Check for anomalies between manifests if delta is not already enabled.  This can't be combined with the main comparison
        // loop below because delta changes the behavior of that loop.
        if (!varBool(this->data.backupOptionDelta))
        {
            for (unsigned int fileIdx = 0; fileIdx < manifestFileTotal(this); fileIdx++)
            {
                const ManifestFile *file = manifestFile(this, fileIdx);
                const ManifestFile *filePrior = manifestFileFindDefault(manifestPrior, file->name, NULL);

                // If file was found in prior manifest then perform checks
                if (filePrior != NULL)
                {
                    // Check for timestamp earlier than the prior backup
                    if (file->timestamp < filePrior->timestamp)
                    {
                        LOG_WARN_FMT(
                            "file '%s' has timestamp earlier than prior backup, enabling delta checksum",
                            strPtr(manifestPathPg(file->name)));

                        this->data.backupOptionDelta = BOOL_TRUE_VAR;
                        break;
                    }

                    // Check for size change with no timestamp change
                    if (file->size != filePrior->size && file->timestamp == filePrior->timestamp)
                    {
                        LOG_WARN_FMT(
                            "file '%s' has same timestamp as prior but different size, enabling delta checksum",
                            strPtr(manifestPathPg(file->name)));

                        this->data.backupOptionDelta = BOOL_TRUE_VAR;
                        break;
                    }
                }
            }
        }

        // Find files to reference in the prior manifest:
        // 1) that don't need to be copied because delta is disabled and the size and timestamp match or size matches and is zero
        // 2) where delta is enabled and size matches so checksum will be verified during backup and the file copied on mismatch
        bool delta = varBool(this->data.backupOptionDelta);

        for (unsigned int fileIdx = 0; fileIdx < lstSize(this->fileList); fileIdx++)
        {
            const ManifestFile *file = manifestFile(this, fileIdx);
            const ManifestFile *filePrior = manifestFileFindDefault(manifestPrior, file->name, NULL);

            // Check if prior file can be used
            if (filePrior != NULL && file->size == filePrior->size &&
                (delta || file->size == 0 || file->timestamp == filePrior->timestamp))
            {
                manifestFileUpdate(
                    this, file->name, file->size, filePrior->sizeRepo, filePrior->checksumSha1,
                    VARSTR(filePrior->reference != NULL ? filePrior->reference : manifestPrior->data.backupLabel),
                    filePrior->checksumPage, filePrior->checksumPageError, filePrior->checksumPageErrorList);
            }
        }
    }
    MEM_CONTEXT_TEMP_END();

    FUNCTION_LOG_RETURN_VOID();
}

/**********************************************************************************************************************************/
void
manifestBuildComplete(
    Manifest *this, time_t timestampStart, const String *lsnStart, const String *archiveStart, time_t timestampStop,
    const String *lsnStop, const String *archiveStop, unsigned int pgId, uint64_t pgSystemId, const VariantList *dbList,
    bool optionArchiveCheck, bool optionArchiveCopy, size_t optionBufferSize, unsigned int optionCompressLevel,
    unsigned int optionCompressLevelNetwork, bool optionHardLink, unsigned int optionProcessMax,
    bool optionStandby)
{
    FUNCTION_LOG_BEGIN(logLevelDebug);
        FUNCTION_LOG_PARAM(MANIFEST, this);
        FUNCTION_LOG_PARAM(TIME, timestampStart);
        FUNCTION_LOG_PARAM(STRING, lsnStart);
        FUNCTION_LOG_PARAM(STRING, archiveStart);
        FUNCTION_LOG_PARAM(TIME, timestampStop);
        FUNCTION_LOG_PARAM(STRING, lsnStop);
        FUNCTION_LOG_PARAM(STRING, archiveStop);
        FUNCTION_LOG_PARAM(UINT, pgId);
        FUNCTION_LOG_PARAM(UINT64, pgSystemId);
        FUNCTION_LOG_PARAM(VARIANT_LIST, dbList);
        FUNCTION_LOG_PARAM(BOOL, optionArchiveCheck);
        FUNCTION_LOG_PARAM(BOOL, optionArchiveCopy);
        FUNCTION_LOG_PARAM(SIZE, optionBufferSize);
        FUNCTION_LOG_PARAM(UINT, optionCompressLevel);
        FUNCTION_LOG_PARAM(UINT, optionCompressLevelNetwork);
        FUNCTION_LOG_PARAM(BOOL, optionHardLink);
        FUNCTION_LOG_PARAM(UINT, optionProcessMax);
        FUNCTION_LOG_PARAM(BOOL, optionStandby);
    FUNCTION_LOG_END();

    MEM_CONTEXT_BEGIN(this->memContext)
    {
        // Save info
        this->data.backupTimestampStart = timestampStart;
        this->data.lsnStart = strDup(lsnStart);
        this->data.archiveStart = strDup(archiveStart);
        this->data.backupTimestampStop = timestampStop;
        this->data.lsnStop = strDup(lsnStop);
        this->data.archiveStop = strDup(archiveStop);
        this->data.pgId = pgId;
        this->data.pgSystemId = pgSystemId;

        // Save db list
        if (dbList != NULL)
        {
            for (unsigned int dbIdx = 0; dbIdx < varLstSize(dbList); dbIdx++)
            {
                const VariantList *dbRow = varVarLst(varLstGet(dbList, dbIdx));

                ManifestDb db =
                {
                    .id = varUIntForce(varLstGet(dbRow, 0)),
                    .name = varStr(varLstGet(dbRow, 1)),
                    .lastSystemId = varUIntForce(varLstGet(dbRow, 2)),
                };

                manifestDbAdd(this, &db);
            }

            lstSort(this->dbList, sortOrderAsc);
        }

        // Save options
        this->data.backupOptionArchiveCheck = optionArchiveCheck;
        this->data.backupOptionArchiveCopy = optionArchiveCopy;
        this->data.backupOptionBufferSize = varNewUInt64(optionBufferSize);
        this->data.backupOptionCompressLevel = varNewUInt(optionCompressLevel);
        this->data.backupOptionCompressLevelNetwork = varNewUInt(optionCompressLevelNetwork);
        this->data.backupOptionHardLink = optionHardLink;
        this->data.backupOptionProcessMax = varNewUInt(optionProcessMax);
        this->data.backupOptionStandby = varNewBool(optionStandby);
    }
    MEM_CONTEXT_END();

    FUNCTION_LOG_RETURN_VOID();
}

/**********************************************************************************************************************************/
// Keep track of which values were found during load and which need to be loaded from defaults. There is no point in having
// multiple structs since most of the fields are the same and the size shouldn't be more than 4/8 bytes.
typedef struct ManifestLoadFound
{
    bool group:1;
    bool mode:1;
    bool primary:1;
    bool user:1;
} ManifestLoadFound;

typedef struct ManifestLoadData
{
    MemContext *memContext;                                         // Mem context for data needed only during load
    Manifest *manifest;                                             // Manifest info

    List *fileFoundList;                                            // Values found in files
    const Variant *fileGroupDefault;                                // File default group
    mode_t fileModeDefault;                                         // File default mode
    bool filePrimaryDefault;                                        // File default primary
    const Variant *fileUserDefault;                                 // File default user

    List *linkFoundList;                                            // Values found in links
    const Variant *linkGroupDefault;                                // Link default group
    const Variant *linkUserDefault;                                 // Link default user

    List *pathFoundList;                                            // Values found in paths
    const Variant *pathGroupDefault;                                // Path default group
    mode_t pathModeDefault;                                         // Path default mode
    const Variant *pathUserDefault;                                 // Path default user
} ManifestLoadData;

// Helper to transform a variant that could be boolean or string into a string.  If the boolean is false return NULL else return
// the string.  The boolean cannot be true.
static const String *
manifestOwnerGet(const Variant *owner)
{
    FUNCTION_TEST_BEGIN();
        FUNCTION_TEST_PARAM(VARIANT, owner);
    FUNCTION_TEST_END();

    ASSERT(owner != NULL);

    // If bool then it should be false.  This indicates that the owner could not be mapped to a name during the backup.
    if (varType(owner) == varTypeBool)
    {
        CHECK(!varBool(owner));
        FUNCTION_TEST_RETURN(NULL);
    }

    FUNCTION_TEST_RETURN(varStr(owner));
}

// Helper to convert default owner to a variant.  Input could be boolean false (meaning there is no owner) or a string (there is an
// owner).
static const Variant *
manifestOwnerDefaultGet(const String *ownerDefault)
{
    FUNCTION_TEST_BEGIN();
        FUNCTION_TEST_PARAM(STRING, ownerDefault);
    FUNCTION_TEST_END();

    ASSERT(ownerDefault != NULL);

    FUNCTION_TEST_RETURN(strEq(ownerDefault, FALSE_STR) ? BOOL_FALSE_VAR : varNewStr(jsonToStr(ownerDefault)));
}

static void
manifestLoadCallback(void *callbackData, const String *section, const String *key, const String *value)
{
    FUNCTION_TEST_BEGIN();
        FUNCTION_TEST_PARAM_P(VOID, callbackData);
        FUNCTION_TEST_PARAM(STRING, section);
        FUNCTION_TEST_PARAM(STRING, key);
        FUNCTION_TEST_PARAM(STRING, value);
    FUNCTION_TEST_END();

    ASSERT(callbackData != NULL);
    ASSERT(section != NULL);
    ASSERT(key != NULL);
    ASSERT(value != NULL);

    ManifestLoadData *loadData = (ManifestLoadData *)callbackData;
    Manifest *manifest = loadData->manifest;

    // -----------------------------------------------------------------------------------------------------------------------------
    if (strEq(section, MANIFEST_SECTION_TARGET_FILE_STR))
    {
        KeyValue *fileKv = varKv(jsonToVar(value));

        MEM_CONTEXT_BEGIN(lstMemContext(manifest->fileList))
        {
            ManifestLoadFound valueFound = {0};

            ManifestFile file =
            {
                .name = key,
                .reference = varStr(kvGetDefault(fileKv, MANIFEST_KEY_REFERENCE_VAR, NULL)),
            };

            // Timestamp is required so error if it is not present
            const Variant *timestamp = kvGet(fileKv, MANIFEST_KEY_TIMESTAMP_VAR);

            if (timestamp == NULL)
                THROW_FMT(FormatError, "missing timestamp for file '%s'", strPtr(key));

            file.timestamp = (time_t)varUInt64(timestamp);

            // Size is required so error if it is not present.  Older versions removed the size before the backup to ensure that the
            // manifest was updated during the backup, so size can be missing in partial manifests.  This error will prevent older
            // partials from being resumed.
            const Variant *size = kvGet(fileKv, MANIFEST_KEY_SIZE_VAR);

            if (size == NULL)
                THROW_FMT(FormatError, "missing size for file '%s'", strPtr(key));

            file.size = varUInt64(size);

            // If "repo-size" is not present in the manifest file, then it is the same as size (i.e. uncompressed) - to save space,
            // the repo-size is only stored in the manifest file if it is different than size.
            file.sizeRepo = varUInt64(kvGetDefault(fileKv, MANIFEST_KEY_SIZE_REPO_VAR, VARUINT64(file.size)));

            // If file size is zero then assign the static zero hash
            if (file.size == 0)
            {
                memcpy(file.checksumSha1, HASH_TYPE_SHA1_ZERO, HASH_TYPE_SHA1_SIZE_HEX + 1);
            }
            // Else if the key exists then load it.  The key might not exist if this is a partial save that was done during the
            // backup to preserve checksums for already backed up files.
            else if (kvKeyExists(fileKv, MANIFEST_KEY_CHECKSUM_VAR))
            {
                memcpy(
                    file.checksumSha1, strPtr(varStr(kvGet(fileKv, MANIFEST_KEY_CHECKSUM_VAR))), HASH_TYPE_SHA1_SIZE_HEX + 1);
            }

            const Variant *checksumPage = kvGetDefault(fileKv, MANIFEST_KEY_CHECKSUM_PAGE_VAR, NULL);

            if (checksumPage != NULL)
            {
                file.checksumPage = true;
                file.checksumPageError = !varBool(checksumPage);

                const Variant *checksumPageErrorList = kvGetDefault(fileKv, MANIFEST_KEY_CHECKSUM_PAGE_ERROR_VAR, NULL);

                if (checksumPageErrorList != NULL)
                    file.checksumPageErrorList = varVarLst(checksumPageErrorList);
            }

            if (kvKeyExists(fileKv, MANIFEST_KEY_GROUP_VAR))
            {
                valueFound.group = true;
                file.group = manifestOwnerGet(kvGet(fileKv, MANIFEST_KEY_GROUP_VAR));
            }

            if (kvKeyExists(fileKv, MANIFEST_KEY_MODE_VAR))
            {
                valueFound.mode = true;
                file.mode = cvtZToMode(strPtr(varStr(kvGet(fileKv, MANIFEST_KEY_MODE_VAR))));
            }

            if (kvKeyExists(fileKv, MANIFEST_KEY_PRIMARY_VAR))
            {
                valueFound.primary = true;
                file.primary = varBool(kvGet(fileKv, MANIFEST_KEY_PRIMARY_VAR));
            }

            if (kvKeyExists(fileKv, MANIFEST_KEY_USER_VAR))
            {
                valueFound.user = true;
                file.user = manifestOwnerGet(kvGet(fileKv, MANIFEST_KEY_USER_VAR));
            }

            lstAdd(loadData->fileFoundList, &valueFound);
            manifestFileAdd(manifest, &file);
        }
        MEM_CONTEXT_END();
    }

    // -----------------------------------------------------------------------------------------------------------------------------
    else if (strEq(section, MANIFEST_SECTION_TARGET_PATH_STR))
    {
        KeyValue *pathKv = varKv(jsonToVar(value));

        MEM_CONTEXT_BEGIN(lstMemContext(manifest->pathList))
        {
            ManifestLoadFound valueFound = {0};

            ManifestPath path =
            {
                .name = key,
            };

            if (kvKeyExists(pathKv, MANIFEST_KEY_GROUP_VAR))
            {
                valueFound.group = true;
                path.group = manifestOwnerGet(kvGet(pathKv, MANIFEST_KEY_GROUP_VAR));
            }

            if (kvKeyExists(pathKv, MANIFEST_KEY_MODE_VAR))
            {
                valueFound.mode = true;
                path.mode = cvtZToMode(strPtr(varStr(kvGet(pathKv, MANIFEST_KEY_MODE_VAR))));
            }

            if (kvKeyExists(pathKv, MANIFEST_KEY_USER_VAR))
            {
                valueFound.user = true;
                path.user = manifestOwnerGet(kvGet(pathKv, MANIFEST_KEY_USER_VAR));
            }

            lstAdd(loadData->pathFoundList, &valueFound);
            manifestPathAdd(manifest, &path);
        }
        MEM_CONTEXT_END();
    }

    // -----------------------------------------------------------------------------------------------------------------------------
    else if (strEq(section, MANIFEST_SECTION_TARGET_LINK_STR))
    {
        KeyValue *linkKv = varKv(jsonToVar(value));

        MEM_CONTEXT_BEGIN(lstMemContext(manifest->linkList))
        {
            ManifestLoadFound valueFound = {0};

            ManifestLink link =
            {
                .name = key,
                .destination = varStr(kvGet(linkKv, MANIFEST_KEY_DESTINATION_VAR)),
            };

            if (kvKeyExists(linkKv, MANIFEST_KEY_GROUP_VAR))
            {
                valueFound.group = true;
                link.group = manifestOwnerGet(kvGet(linkKv, MANIFEST_KEY_GROUP_VAR));
            }

            if (kvKeyExists(linkKv, MANIFEST_KEY_USER_VAR))
            {
                valueFound.user = true;
                link.user = manifestOwnerGet(kvGet(linkKv, MANIFEST_KEY_USER_VAR));
            }

            lstAdd(loadData->linkFoundList, &valueFound);
            manifestLinkAdd(manifest, &link);
        }
        MEM_CONTEXT_END();
    }

    // -----------------------------------------------------------------------------------------------------------------------------
    else if (strEq(section, MANIFEST_SECTION_TARGET_FILE_DEFAULT_STR))
    {
        MEM_CONTEXT_BEGIN(loadData->memContext)  // cshang
        {
            if (strEq(key, MANIFEST_KEY_GROUP_STR))
                loadData->fileGroupDefault = manifestOwnerDefaultGet(value);
            else if (strEq(key, MANIFEST_KEY_MODE_STR))
                loadData->fileModeDefault = cvtZToMode(strPtr(jsonToStr(value)));
            else if (strEq(key, MANIFEST_KEY_PRIMARY_STR))
                loadData->filePrimaryDefault = jsonToBool(value);
            else if (strEq(key, MANIFEST_KEY_USER_STR))
                loadData->fileUserDefault = manifestOwnerDefaultGet(value);
        }
        MEM_CONTEXT_END();
    }

    // -----------------------------------------------------------------------------------------------------------------------------
    else if (strEq(section, MANIFEST_SECTION_TARGET_PATH_DEFAULT_STR))
    {
        MEM_CONTEXT_BEGIN(loadData->memContext)
        {
            if (strEq(key, MANIFEST_KEY_GROUP_STR))
                loadData->pathGroupDefault = manifestOwnerDefaultGet(value);
            else if (strEq(key, MANIFEST_KEY_MODE_STR))
                loadData->pathModeDefault = cvtZToMode(strPtr(jsonToStr(value)));
            else if (strEq(key, MANIFEST_KEY_USER_STR))
                loadData->pathUserDefault = manifestOwnerDefaultGet(value);
        }
        MEM_CONTEXT_END();
    }

    // -----------------------------------------------------------------------------------------------------------------------------
    else if (strEq(section, MANIFEST_SECTION_TARGET_LINK_DEFAULT_STR))
    {
        MEM_CONTEXT_BEGIN(loadData->memContext)
        {
            if (strEq(key, MANIFEST_KEY_GROUP_STR))
                loadData->linkGroupDefault = manifestOwnerDefaultGet(value);
            else if (strEq(key, MANIFEST_KEY_USER_STR))
                loadData->linkUserDefault = manifestOwnerDefaultGet(value);
        }
        MEM_CONTEXT_END();
    }

    // -----------------------------------------------------------------------------------------------------------------------------
    else if (strEq(section, MANIFEST_SECTION_BACKUP_TARGET_STR))
    {
        KeyValue *targetKv = varKv(jsonToVar(value));
        const String *targetType = varStr(kvGet(targetKv, MANIFEST_KEY_TYPE_VAR));

        ASSERT(strEq(targetType, MANIFEST_TARGET_TYPE_LINK_STR) || strEq(targetType, MANIFEST_TARGET_TYPE_PATH_STR));

        ManifestTarget target =
        {
            .name = key,
            .file = varStr(kvGetDefault(targetKv, MANIFEST_KEY_FILE_VAR, NULL)),
            .path = varStr(kvGet(targetKv, MANIFEST_KEY_PATH_VAR)),
            .tablespaceId =
                cvtZToUInt(strPtr(varStr(kvGetDefault(targetKv, MANIFEST_KEY_TABLESPACE_ID_VAR, VARSTRDEF("0"))))),
            .tablespaceName = varStr(kvGetDefault(targetKv, MANIFEST_KEY_TABLESPACE_NAME_VAR, NULL)),
            .type = strEq(targetType, MANIFEST_TARGET_TYPE_PATH_STR) ? manifestTargetTypePath : manifestTargetTypeLink,
        };

        manifestTargetAdd(manifest, &target);
    }

    // -----------------------------------------------------------------------------------------------------------------------------
    else if (strEq(section, MANIFEST_SECTION_DB_STR))
    {
        KeyValue *dbKv = varKv(jsonToVar(value));

        MEM_CONTEXT_BEGIN(lstMemContext(manifest->dbList))
        {
            ManifestDb db =
            {
                .name = strDup(key),
                .id = varUIntForce(kvGet(dbKv, MANIFEST_KEY_DB_ID_VAR)),
                .lastSystemId = varUIntForce(kvGet(dbKv, MANIFEST_KEY_DB_LAST_SYSTEM_ID_VAR)),
            };

            manifestDbAdd(manifest, &db);
        }
        MEM_CONTEXT_END();
    }

    // -----------------------------------------------------------------------------------------------------------------------------
    else if (strEq(section, MANIFEST_SECTION_BACKUP_STR))
    {
        MEM_CONTEXT_BEGIN(manifest->memContext)
        {
            if (strEq(key, MANIFEST_KEY_BACKUP_ARCHIVE_START_STR))
                manifest->data.archiveStart = jsonToStr(value);
            else if (strEq(key, MANIFEST_KEY_BACKUP_ARCHIVE_STOP_STR))
                manifest->data.archiveStop = jsonToStr(value);
            else if (strEq(key, MANIFEST_KEY_BACKUP_LABEL_STR))
                manifest->data.backupLabel = jsonToStr(value);
            else if (strEq(key, MANIFEST_KEY_BACKUP_LSN_START_STR))
                manifest->data.lsnStart = jsonToStr(value);
            else if (strEq(key, MANIFEST_KEY_BACKUP_LSN_STOP_STR))
                manifest->data.lsnStop = jsonToStr(value);
            else if (strEq(key, MANIFEST_KEY_BACKUP_PRIOR_STR))
                manifest->data.backupLabelPrior = jsonToStr(value);
            else if (strEq(key, MANIFEST_KEY_BACKUP_TIMESTAMP_COPY_START_STR))
                manifest->data.backupTimestampCopyStart = (time_t)jsonToUInt64(value);
            else if (strEq(key, MANIFEST_KEY_BACKUP_TIMESTAMP_START_STR))
                manifest->data.backupTimestampStart = (time_t)jsonToUInt64(value);
            else if (strEq(key, MANIFEST_KEY_BACKUP_TIMESTAMP_STOP_STR))
                manifest->data.backupTimestampStop = (time_t)jsonToUInt64(value);
            else if (strEq(key, MANIFEST_KEY_BACKUP_TYPE_STR))
                manifest->data.backupType = backupType(jsonToStr(value));
        }
        MEM_CONTEXT_END();
    }

    // -----------------------------------------------------------------------------------------------------------------------------
    else if (strEq(section, MANIFEST_SECTION_BACKUP_DB_STR))
    {
        if (strEq(key, MANIFEST_KEY_DB_ID_STR))
            manifest->data.pgId = jsonToUInt(value);
        else if (strEq(key, MANIFEST_KEY_DB_SYSTEM_ID_STR))
            manifest->data.pgSystemId = jsonToUInt64(value);
        else if (strEq(key, MANIFEST_KEY_DB_VERSION_STR))
            manifest->data.pgVersion = pgVersionFromStr(jsonToStr(value));
    }

    // -----------------------------------------------------------------------------------------------------------------------------
    else if (strEq(section, MANIFEST_SECTION_BACKUP_OPTION_STR))
    {
        MEM_CONTEXT_BEGIN(manifest->memContext)
        {
            // Required options
            if (strEq(key, MANIFEST_KEY_OPTION_ARCHIVE_CHECK_STR))
                manifest->data.backupOptionArchiveCheck = jsonToBool(value);
            else if (strEq(key, MANIFEST_KEY_OPTION_ARCHIVE_COPY_STR))
                manifest->data.backupOptionArchiveCopy = jsonToBool(value);
            // Historically this option meant to add gz compression
            else if (strEq(key, MANIFEST_KEY_OPTION_COMPRESS_STR))
                manifest->data.backupOptionCompressType = jsonToBool(value) ? compressTypeGz : compressTypeNone;
            // This new option allows any type of compression to be specified.  It must be parsed after the option above so the
            // value does not get overwritten.  Since options are stored in alpha order this should always be true.
            else if (strEq(key, MANIFEST_KEY_OPTION_COMPRESS_TYPE_STR))
                manifest->data.backupOptionCompressType = compressTypeEnum(jsonToStr(value));
            else if (strEq(key, MANIFEST_KEY_OPTION_HARDLINK_STR))
                manifest->data.backupOptionHardLink = jsonToBool(value);
            else if (strEq(key, MANIFEST_KEY_OPTION_ONLINE_STR))
                manifest->data.backupOptionOnline = jsonToBool(value);

            // Options that were added after v1.00 and may not be present in every manifest
            else if (strEq(key, MANIFEST_KEY_OPTION_BACKUP_STANDBY_STR))
                manifest->data.backupOptionStandby = varNewBool(jsonToBool(value));
            else if (strEq(key, MANIFEST_KEY_OPTION_BUFFER_SIZE_STR))
                manifest->data.backupOptionBufferSize = varNewUInt(jsonToUInt(value));
            else if (strEq(key, MANIFEST_KEY_OPTION_CHECKSUM_PAGE_STR))
                manifest->data.backupOptionChecksumPage = varNewBool(jsonToBool(value));
            else if (strEq(key, MANIFEST_KEY_OPTION_COMPRESS_LEVEL_STR))
                manifest->data.backupOptionCompressLevel = varNewUInt(jsonToUInt(value));
            else if (strEq(key, MANIFEST_KEY_OPTION_COMPRESS_LEVEL_NETWORK_STR))
                manifest->data.backupOptionCompressLevelNetwork = varNewUInt(jsonToUInt(value));
            else if (strEq(key, MANIFEST_KEY_OPTION_DELTA_STR))
                manifest->data.backupOptionDelta = varNewBool(jsonToBool(value));
            else if (strEq(key, MANIFEST_KEY_OPTION_PROCESS_MAX_STR))
                manifest->data.backupOptionProcessMax = varNewUInt(jsonToUInt(value));
        }
        MEM_CONTEXT_END();
    }

    FUNCTION_TEST_RETURN_VOID();
}

Manifest *
manifestNewLoad(IoRead *read)
{
    FUNCTION_LOG_BEGIN(logLevelDebug);
        FUNCTION_LOG_PARAM(IO_READ, read);
    FUNCTION_LOG_END();

    ASSERT(read != NULL);

    Manifest *this = NULL;

    MEM_CONTEXT_NEW_BEGIN("Manifest")  // object context
    {
        this = manifestNewInternal();

        // Load the manifest
        ManifestLoadData loadData =
        {
            .memContext = memContextNew("load"),   // cshang
            .manifest = this,
        };

        MEM_CONTEXT_BEGIN(loadData.memContext)
        {
<<<<<<< HEAD
            loadData.fileFoundList = lstNew(sizeof(ManifestLoadFound));  // cshang don't want the lists in the object context
            loadData.linkFoundList = lstNew(sizeof(ManifestLoadFound));
            loadData.pathFoundList = lstNew(sizeof(ManifestLoadFound));
=======
            loadData.fileFoundList = lstNewP(sizeof(ManifestLoadFound));
            loadData.linkFoundList = lstNewP(sizeof(ManifestLoadFound));
            loadData.pathFoundList = lstNewP(sizeof(ManifestLoadFound));
>>>>>>> cbf5dd19
        }
        MEM_CONTEXT_END();

        this->info = infoNewLoad(read, manifestLoadCallback, &loadData);
        this->data.backrestVersion = infoBackrestVersion(this->info);

        // Process file defaults
        for (unsigned int fileIdx = 0; fileIdx < manifestFileTotal(this); fileIdx++)
        {
            ManifestFile *file = lstGet(this->fileList, fileIdx);
            ManifestLoadFound *found = lstGet(loadData.fileFoundList, fileIdx);

            if (!found->group)
                file->group = manifestOwnerCache(this, manifestOwnerGet(loadData.fileGroupDefault));

            if (!found->mode)
                file->mode = loadData.fileModeDefault;

            if (!found->primary)
                file->primary = loadData.filePrimaryDefault;

            if (!found->user)
                file->user = manifestOwnerCache(this, manifestOwnerGet(loadData.fileUserDefault));
        }

        // Process link defaults
        for (unsigned int linkIdx = 0; linkIdx < manifestLinkTotal(this); linkIdx++)
        {
            ManifestLink *link = lstGet(this->linkList, linkIdx);
            ManifestLoadFound *found = lstGet(loadData.linkFoundList, linkIdx);

            if (!found->group)
                link->group = manifestOwnerCache(this, manifestOwnerGet(loadData.linkGroupDefault));

            if (!found->user)
                link->user = manifestOwnerCache(this, manifestOwnerGet(loadData.linkUserDefault));
        }

        // Process path defaults
        for (unsigned int pathIdx = 0; pathIdx < manifestPathTotal(this); pathIdx++)
        {
            ManifestPath *path = lstGet(this->pathList, pathIdx);
            ManifestLoadFound *found = lstGet(loadData.pathFoundList, pathIdx);

            if (!found->group)
                path->group = manifestOwnerCache(this, manifestOwnerGet(loadData.pathGroupDefault));

            if (!found->mode)
                path->mode = loadData.pathModeDefault;

            if (!found->user)
                path->user = manifestOwnerCache(this, manifestOwnerGet(loadData.pathUserDefault));
        }

        // Sort the lists.  They should already be sorted in the file but it is possible that this system has a different collation
        // that renders that sort useless.
        //
        // This must happen *after* the default processing because found lists are in natural file order and it is not worth writing
        // comparator routines for them.
        lstSort(this->dbList, sortOrderAsc);
        lstSort(this->fileList, sortOrderAsc);
        lstSort(this->linkList, sortOrderAsc);
        lstSort(this->pathList, sortOrderAsc);
        lstSort(this->targetList, sortOrderAsc);

        // Make sure the base path exists
        manifestTargetBase(this);

        // Discard the context holding temporary load data
        memContextDiscard();
    }
    MEM_CONTEXT_NEW_END();

    FUNCTION_LOG_RETURN(MANIFEST, this);
}

/**********************************************************************************************************************************/
typedef struct ManifestSaveData
{
    Manifest *manifest;                                             // Manifest object to be saved

    const Variant *fileGroupDefault;                                // File default group
    mode_t fileModeDefault;                                         // File default mode
    bool filePrimaryDefault;                                        // File default primary
    const Variant *fileUserDefault;                                 // File default user

    const Variant *linkGroupDefault;                                // Link default group
    const Variant *linkUserDefault;                                 // Link default user

    const Variant *pathGroupDefault;                                // Path default group
    mode_t pathModeDefault;                                         // Path default mode
    const Variant *pathUserDefault;                                 // Path default user
} ManifestSaveData;

// Helper to convert the owner MCV to a default.  If the input is NULL boolean false should be returned, else the owner string.
static const Variant *
manifestOwnerVar(const String *ownerDefault)
{
    FUNCTION_TEST_BEGIN();
        FUNCTION_TEST_PARAM(STRING, ownerDefault);
    FUNCTION_TEST_END();

    FUNCTION_TEST_RETURN(ownerDefault == NULL ? BOOL_FALSE_VAR : varNewStr(ownerDefault));
}

static void
manifestSaveCallback(void *callbackData, const String *sectionNext, InfoSave *infoSaveData)
{
    FUNCTION_TEST_BEGIN();
        FUNCTION_TEST_PARAM_P(VOID, callbackData);
        FUNCTION_TEST_PARAM(STRING, sectionNext);
        FUNCTION_TEST_PARAM(INFO_SAVE, infoSaveData);
    FUNCTION_TEST_END();

    ASSERT(callbackData != NULL);
    ASSERT(infoSaveData != NULL);

    ManifestSaveData *saveData = (ManifestSaveData *)callbackData;
    Manifest *manifest = saveData->manifest;

    // -----------------------------------------------------------------------------------------------------------------------------
    if (infoSaveSection(infoSaveData, MANIFEST_SECTION_BACKUP_STR, sectionNext))
    {
        if (manifest->data.archiveStart != NULL)
        {
            infoSaveValue(
                infoSaveData, MANIFEST_SECTION_BACKUP_STR, MANIFEST_KEY_BACKUP_ARCHIVE_START_STR,
                jsonFromStr(manifest->data.archiveStart));
        }

        if (manifest->data.archiveStop != NULL)
        {
            infoSaveValue(
                infoSaveData, MANIFEST_SECTION_BACKUP_STR, MANIFEST_KEY_BACKUP_ARCHIVE_STOP_STR,
                jsonFromStr(manifest->data.archiveStop));
        }

        infoSaveValue(
            infoSaveData, MANIFEST_SECTION_BACKUP_STR, MANIFEST_KEY_BACKUP_LABEL_STR,
            jsonFromStr(manifest->data.backupLabel));

        if (manifest->data.lsnStart != NULL)
        {
            infoSaveValue(
                infoSaveData, MANIFEST_SECTION_BACKUP_STR, MANIFEST_KEY_BACKUP_LSN_START_STR,
                jsonFromStr(manifest->data.lsnStart));
        }

        if (manifest->data.lsnStop != NULL)
        {
            infoSaveValue(
                infoSaveData, MANIFEST_SECTION_BACKUP_STR, MANIFEST_KEY_BACKUP_LSN_STOP_STR,
                jsonFromStr(manifest->data.lsnStop));
        }

        if (manifest->data.backupLabelPrior != NULL)
        {
            infoSaveValue(
                infoSaveData, MANIFEST_SECTION_BACKUP_STR, MANIFEST_KEY_BACKUP_PRIOR_STR,
                jsonFromStr(manifest->data.backupLabelPrior));
        }

        infoSaveValue(
            infoSaveData, MANIFEST_SECTION_BACKUP_STR, MANIFEST_KEY_BACKUP_TIMESTAMP_COPY_START_STR,
            jsonFromInt64(manifest->data.backupTimestampCopyStart));
        infoSaveValue(
            infoSaveData, MANIFEST_SECTION_BACKUP_STR, MANIFEST_KEY_BACKUP_TIMESTAMP_START_STR,
            jsonFromInt64(manifest->data.backupTimestampStart));
        infoSaveValue(
            infoSaveData, MANIFEST_SECTION_BACKUP_STR, MANIFEST_KEY_BACKUP_TIMESTAMP_STOP_STR,
            jsonFromInt64(manifest->data.backupTimestampStop));
        infoSaveValue(
            infoSaveData, MANIFEST_SECTION_BACKUP_STR, MANIFEST_KEY_BACKUP_TYPE_STR,
            jsonFromStr(backupTypeStr(manifest->data.backupType)));
    }

    // -----------------------------------------------------------------------------------------------------------------------------
    if (infoSaveSection(infoSaveData, MANIFEST_SECTION_BACKUP_DB_STR, sectionNext))
    {
        infoSaveValue(
            infoSaveData, MANIFEST_SECTION_BACKUP_DB_STR, STRDEF("db-catalog-version"),
            jsonFromUInt(pgCatalogVersion(manifest->data.pgVersion)));
        infoSaveValue(
            infoSaveData, MANIFEST_SECTION_BACKUP_DB_STR, STRDEF("db-control-version"),
            jsonFromUInt(pgControlVersion(manifest->data.pgVersion)));
        infoSaveValue(
            infoSaveData, MANIFEST_SECTION_BACKUP_DB_STR, MANIFEST_KEY_DB_ID_STR, jsonFromUInt(manifest->data.pgId));
        infoSaveValue(
            infoSaveData, MANIFEST_SECTION_BACKUP_DB_STR, MANIFEST_KEY_DB_SYSTEM_ID_STR,
            jsonFromUInt64(manifest->data.pgSystemId));
        infoSaveValue(
            infoSaveData, MANIFEST_SECTION_BACKUP_DB_STR, MANIFEST_KEY_DB_VERSION_STR,
            jsonFromStr(pgVersionToStr(manifest->data.pgVersion)));
    }

    // -----------------------------------------------------------------------------------------------------------------------------
    if (infoSaveSection(infoSaveData, MANIFEST_SECTION_BACKUP_OPTION_STR, sectionNext))
    {
        infoSaveValue(
            infoSaveData, MANIFEST_SECTION_BACKUP_OPTION_STR, MANIFEST_KEY_OPTION_ARCHIVE_CHECK_STR,
            jsonFromBool(manifest->data.backupOptionArchiveCheck));
        infoSaveValue(
            infoSaveData, MANIFEST_SECTION_BACKUP_OPTION_STR, MANIFEST_KEY_OPTION_ARCHIVE_COPY_STR,
            jsonFromBool(manifest->data.backupOptionArchiveCopy));

        if (manifest->data.backupOptionStandby != NULL)
        {
            infoSaveValue(
                infoSaveData, MANIFEST_SECTION_BACKUP_OPTION_STR, MANIFEST_KEY_OPTION_BACKUP_STANDBY_STR,
                jsonFromVar(manifest->data.backupOptionStandby));
        }

        if (manifest->data.backupOptionBufferSize != NULL)
        {
            infoSaveValue(
                infoSaveData, MANIFEST_SECTION_BACKUP_OPTION_STR, MANIFEST_KEY_OPTION_BUFFER_SIZE_STR,
                jsonFromVar(manifest->data.backupOptionBufferSize));
        }

        if (manifest->data.backupOptionChecksumPage != NULL)
        {
            infoSaveValue(
                infoSaveData, MANIFEST_SECTION_BACKUP_OPTION_STR, MANIFEST_KEY_OPTION_CHECKSUM_PAGE_STR,
                jsonFromVar(manifest->data.backupOptionChecksumPage));
        }

        // Set the option when compression is turned on.  In older versions this also implied gz compression but in newer versions
        // the type option must also be set if compression is not gz.
        infoSaveValue(
            infoSaveData, MANIFEST_SECTION_BACKUP_OPTION_STR, MANIFEST_KEY_OPTION_COMPRESS_STR,
            jsonFromBool(manifest->data.backupOptionCompressType != compressTypeNone));

        if (manifest->data.backupOptionCompressLevel != NULL)
        {
            infoSaveValue(
                infoSaveData, MANIFEST_SECTION_BACKUP_OPTION_STR, MANIFEST_KEY_OPTION_COMPRESS_LEVEL_STR,
                jsonFromVar(manifest->data.backupOptionCompressLevel));
        }

        if (manifest->data.backupOptionCompressLevelNetwork != NULL)
        {
            infoSaveValue(
                infoSaveData, MANIFEST_SECTION_BACKUP_OPTION_STR, MANIFEST_KEY_OPTION_COMPRESS_LEVEL_NETWORK_STR,
                jsonFromVar(manifest->data.backupOptionCompressLevelNetwork));
        }

        // Set the compression type.  Older versions will ignore this and assume gz compression if the compress option is set.
        infoSaveValue(
            infoSaveData, MANIFEST_SECTION_BACKUP_OPTION_STR, MANIFEST_KEY_OPTION_COMPRESS_TYPE_STR,
            jsonFromStr(compressTypeStr(manifest->data.backupOptionCompressType)));

        if (manifest->data.backupOptionDelta != NULL)
        {
            infoSaveValue(
                infoSaveData, MANIFEST_SECTION_BACKUP_OPTION_STR, MANIFEST_KEY_OPTION_DELTA_STR,
                jsonFromVar(manifest->data.backupOptionDelta));
        }

        infoSaveValue(
            infoSaveData, MANIFEST_SECTION_BACKUP_OPTION_STR, MANIFEST_KEY_OPTION_HARDLINK_STR,
            jsonFromBool(manifest->data.backupOptionHardLink));
        infoSaveValue(
            infoSaveData, MANIFEST_SECTION_BACKUP_OPTION_STR, MANIFEST_KEY_OPTION_ONLINE_STR,
            jsonFromBool(manifest->data.backupOptionOnline));

        if (manifest->data.backupOptionProcessMax != NULL)
        {
            infoSaveValue(
                infoSaveData, MANIFEST_SECTION_BACKUP_OPTION_STR, MANIFEST_KEY_OPTION_PROCESS_MAX_STR,
                jsonFromVar(manifest->data.backupOptionProcessMax));
        }
    }

    // -----------------------------------------------------------------------------------------------------------------------------
    if (infoSaveSection(infoSaveData, MANIFEST_SECTION_BACKUP_TARGET_STR, sectionNext))
    {
        MEM_CONTEXT_TEMP_RESET_BEGIN()
        {
            for (unsigned int targetIdx = 0; targetIdx < manifestTargetTotal(manifest); targetIdx++)
            {
                const ManifestTarget *target = manifestTarget(manifest, targetIdx);
                KeyValue *targetKv = kvNew();

                if (target->file != NULL)
                    kvPut(targetKv, MANIFEST_KEY_FILE_VAR, VARSTR(target->file));

                kvPut(targetKv, MANIFEST_KEY_PATH_VAR, VARSTR(target->path));

                if (target->tablespaceId != 0)
                    kvPut(targetKv, MANIFEST_KEY_TABLESPACE_ID_VAR, VARSTR(strNewFmt("%u", target->tablespaceId)));

                if (target->tablespaceName != NULL)
                    kvPut(targetKv, MANIFEST_KEY_TABLESPACE_NAME_VAR, VARSTR(target->tablespaceName));

                kvPut(
                    targetKv, MANIFEST_KEY_TYPE_VAR,
                    VARSTR(
                        target->type == manifestTargetTypePath ?
                            MANIFEST_TARGET_TYPE_PATH_STR : MANIFEST_TARGET_TYPE_LINK_STR));

                infoSaveValue(infoSaveData, MANIFEST_SECTION_BACKUP_TARGET_STR, target->name, jsonFromKv(targetKv));

                MEM_CONTEXT_TEMP_RESET(1000);
            }
        }
        MEM_CONTEXT_TEMP_END();
    }

    // -----------------------------------------------------------------------------------------------------------------------------
    if (infoSaveSection(infoSaveData, MANIFEST_SECTION_DB_STR, sectionNext))
    {
        MEM_CONTEXT_TEMP_RESET_BEGIN()
        {
            for (unsigned int dbIdx = 0; dbIdx < manifestDbTotal(manifest); dbIdx++)
            {
                const ManifestDb *db = manifestDb(manifest, dbIdx);
                KeyValue *dbKv = kvNew();

                kvPut(dbKv, MANIFEST_KEY_DB_ID_VAR, VARUINT(db->id));
                kvPut(dbKv, MANIFEST_KEY_DB_LAST_SYSTEM_ID_VAR, VARUINT(db->lastSystemId));

                infoSaveValue(infoSaveData, MANIFEST_SECTION_DB_STR, db->name, jsonFromKv(dbKv));

                MEM_CONTEXT_TEMP_RESET(1000);
            }
        }
        MEM_CONTEXT_TEMP_END();
    }

    // -----------------------------------------------------------------------------------------------------------------------------
    if (infoSaveSection(infoSaveData, MANIFEST_SECTION_TARGET_FILE_STR, sectionNext))
    {
        MEM_CONTEXT_TEMP_RESET_BEGIN()
        {
            for (unsigned int fileIdx = 0; fileIdx < manifestFileTotal(manifest); fileIdx++)
            {
                const ManifestFile *file = manifestFile(manifest, fileIdx);
                KeyValue *fileKv = kvNew();

                // Save if the file size is not zero and the checksum exists.  The checksum might not exist if this is a partial
                // save performed during a backup.
                if (file->size != 0 && file->checksumSha1[0] != 0)
                    kvPut(fileKv, MANIFEST_KEY_CHECKSUM_VAR, VARSTRZ(file->checksumSha1));

                if (file->checksumPage)
                {
                    kvPut(fileKv, MANIFEST_KEY_CHECKSUM_PAGE_VAR, VARBOOL(!file->checksumPageError));

                    if (file->checksumPageErrorList != NULL)
                        kvPut(fileKv, MANIFEST_KEY_CHECKSUM_PAGE_ERROR_VAR, varNewVarLst(file->checksumPageErrorList));
                }

                if (!varEq(manifestOwnerVar(file->group), saveData->fileGroupDefault))
                    kvPut(fileKv, MANIFEST_KEY_GROUP_VAR, manifestOwnerVar(file->group));

                if (file->primary != saveData->filePrimaryDefault)
                    kvPut(fileKv, MANIFEST_KEY_PRIMARY_VAR, VARBOOL(file->primary));

                if (file->mode != saveData->fileModeDefault)
                    kvPut(fileKv, MANIFEST_KEY_MODE_VAR, VARSTR(strNewFmt("%04o", file->mode)));

                if (file->reference != NULL)
                    kvPut(fileKv, MANIFEST_KEY_REFERENCE_VAR, VARSTR(file->reference));

                if (file->sizeRepo != file->size)
                    kvPut(fileKv, MANIFEST_KEY_SIZE_REPO_VAR, varNewUInt64(file->sizeRepo));

                kvPut(fileKv, MANIFEST_KEY_SIZE_VAR, varNewUInt64(file->size));

                kvPut(fileKv, MANIFEST_KEY_TIMESTAMP_VAR, varNewUInt64((uint64_t)file->timestamp));

                if (!varEq(manifestOwnerVar(file->user), saveData->fileUserDefault))
                    kvPut(fileKv, MANIFEST_KEY_USER_VAR, manifestOwnerVar(file->user));

                infoSaveValue(infoSaveData, MANIFEST_SECTION_TARGET_FILE_STR, file->name, jsonFromKv(fileKv));

                MEM_CONTEXT_TEMP_RESET(1000);
            }
        }
        MEM_CONTEXT_TEMP_END();
    }

    // -----------------------------------------------------------------------------------------------------------------------------
    if (infoSaveSection(infoSaveData, MANIFEST_SECTION_TARGET_FILE_DEFAULT_STR, sectionNext))
    {
        infoSaveValue(
            infoSaveData, MANIFEST_SECTION_TARGET_FILE_DEFAULT_STR, MANIFEST_KEY_GROUP_STR,
            jsonFromVar(saveData->fileGroupDefault));
        infoSaveValue(
            infoSaveData, MANIFEST_SECTION_TARGET_FILE_DEFAULT_STR, MANIFEST_KEY_PRIMARY_STR,
            jsonFromBool(saveData->filePrimaryDefault));
        infoSaveValue(
            infoSaveData, MANIFEST_SECTION_TARGET_FILE_DEFAULT_STR, MANIFEST_KEY_MODE_STR,
            jsonFromStr(strNewFmt("%04o", saveData->fileModeDefault)));
        infoSaveValue(
            infoSaveData, MANIFEST_SECTION_TARGET_FILE_DEFAULT_STR, MANIFEST_KEY_USER_STR,
            jsonFromVar(saveData->fileUserDefault));
    }

    // -----------------------------------------------------------------------------------------------------------------------------
    if (infoSaveSection(infoSaveData, MANIFEST_SECTION_TARGET_LINK_STR, sectionNext))
    {
        MEM_CONTEXT_TEMP_RESET_BEGIN()
        {
            for (unsigned int linkIdx = 0; linkIdx < manifestLinkTotal(manifest); linkIdx++)
            {
                const ManifestLink *link = manifestLink(manifest, linkIdx);
                KeyValue *linkKv = kvNew();

                if (!varEq(manifestOwnerVar(link->user), saveData->linkUserDefault))
                    kvPut(linkKv, MANIFEST_KEY_USER_VAR, manifestOwnerVar(link->user));

                if (!varEq(manifestOwnerVar(link->group), saveData->linkGroupDefault))
                    kvPut(linkKv, MANIFEST_KEY_GROUP_VAR, manifestOwnerVar(link->group));

                kvPut(linkKv, MANIFEST_KEY_DESTINATION_VAR, VARSTR(link->destination));

                infoSaveValue(infoSaveData, MANIFEST_SECTION_TARGET_LINK_STR, link->name, jsonFromKv(linkKv));

                MEM_CONTEXT_TEMP_RESET(1000);
            }
        }
        MEM_CONTEXT_TEMP_END();
    }

    // -----------------------------------------------------------------------------------------------------------------------------
    if (infoSaveSection(infoSaveData, MANIFEST_SECTION_TARGET_LINK_DEFAULT_STR, sectionNext))
    {
        if (manifestLinkTotal(manifest) > 0)
        {
            infoSaveValue(
                infoSaveData, MANIFEST_SECTION_TARGET_LINK_DEFAULT_STR, MANIFEST_KEY_GROUP_STR,
                jsonFromVar(saveData->linkGroupDefault));
            infoSaveValue(
                infoSaveData, MANIFEST_SECTION_TARGET_LINK_DEFAULT_STR, MANIFEST_KEY_USER_STR,
                jsonFromVar(saveData->linkUserDefault));
        }
    }

    // -----------------------------------------------------------------------------------------------------------------------------
    if (infoSaveSection(infoSaveData, MANIFEST_SECTION_TARGET_PATH_STR, sectionNext))
    {
        MEM_CONTEXT_TEMP_RESET_BEGIN()
        {
            for (unsigned int pathIdx = 0; pathIdx < manifestPathTotal(manifest); pathIdx++)
            {
                const ManifestPath *path = manifestPath(manifest, pathIdx);
                KeyValue *pathKv = kvNew();

                if (!varEq(manifestOwnerVar(path->group), saveData->pathGroupDefault))
                    kvPut(pathKv, MANIFEST_KEY_GROUP_VAR, manifestOwnerVar(path->group));

                if (path->mode != saveData->pathModeDefault)
                    kvPut(pathKv, MANIFEST_KEY_MODE_VAR, VARSTR(strNewFmt("%04o", path->mode)));

                if (!varEq(manifestOwnerVar(path->user), saveData->pathUserDefault))
                    kvPut(pathKv, MANIFEST_KEY_USER_VAR, manifestOwnerVar(path->user));

                infoSaveValue(infoSaveData, MANIFEST_SECTION_TARGET_PATH_STR, path->name, jsonFromKv(pathKv));

                MEM_CONTEXT_TEMP_RESET(1000);
            }
        }
        MEM_CONTEXT_TEMP_END();
    }

    // -----------------------------------------------------------------------------------------------------------------------------
    if (infoSaveSection(infoSaveData, MANIFEST_SECTION_TARGET_PATH_DEFAULT_STR, sectionNext))
    {
        infoSaveValue(
            infoSaveData, MANIFEST_SECTION_TARGET_PATH_DEFAULT_STR, MANIFEST_KEY_GROUP_STR,
            jsonFromVar(saveData->pathGroupDefault));
        infoSaveValue(
            infoSaveData, MANIFEST_SECTION_TARGET_PATH_DEFAULT_STR, MANIFEST_KEY_MODE_STR,
            jsonFromStr(strNewFmt("%04o", saveData->pathModeDefault)));
        infoSaveValue(
            infoSaveData, MANIFEST_SECTION_TARGET_PATH_DEFAULT_STR, MANIFEST_KEY_USER_STR,
            jsonFromVar(saveData->pathUserDefault));
    }

    FUNCTION_TEST_RETURN_VOID();
}

void
manifestSave(Manifest *this, IoWrite *write)
{
    FUNCTION_LOG_BEGIN(logLevelDebug);
        FUNCTION_LOG_PARAM(MANIFEST, this);
        FUNCTION_LOG_PARAM(IO_WRITE, write);
    FUNCTION_LOG_END();

    ASSERT(this != NULL);
    ASSERT(write != NULL);

    MEM_CONTEXT_TEMP_BEGIN()
    {
        // Files can be added from outside the manifest so make sure they are sorted
        lstSort(this->fileList, sortOrderAsc);

        ManifestSaveData saveData =
        {
            .manifest = this,
        };

        // Get default file values
        MostCommonValue *fileGroupMcv = mcvNew();
        MostCommonValue *fileModeMcv = mcvNew();
        MostCommonValue *filePrimaryMcv = mcvNew();
        MostCommonValue *fileUserMcv = mcvNew();

        ASSERT(manifestFileTotal(this) > 0);

        for (unsigned int fileIdx = 0; fileIdx < manifestFileTotal(this); fileIdx++)
        {
            const ManifestFile *file = manifestFile(this, fileIdx);

            mcvUpdate(fileGroupMcv, VARSTR(file->group));
            mcvUpdate(fileModeMcv, VARUINT(file->mode));
            mcvUpdate(filePrimaryMcv, VARBOOL(file->primary));
            mcvUpdate(fileUserMcv, VARSTR(file->user));
        }

        saveData.fileGroupDefault = manifestOwnerVar(varStr(mcvResult(fileGroupMcv)));
        saveData.fileModeDefault = varUInt(mcvResult(fileModeMcv));
        saveData.filePrimaryDefault = varBool(mcvResult(filePrimaryMcv));
        saveData.fileUserDefault = manifestOwnerVar(varStr(mcvResult(fileUserMcv)));

        // Get default link values
        if (manifestLinkTotal(this) > 0)
        {
            MostCommonValue *linkGroupMcv = mcvNew();
            MostCommonValue *linkUserMcv = mcvNew();

            for (unsigned int linkIdx = 0; linkIdx < manifestLinkTotal(this); linkIdx++)
            {
                const ManifestLink *link = manifestLink(this, linkIdx);

                mcvUpdate(linkGroupMcv, VARSTR(link->group));
                mcvUpdate(linkUserMcv, VARSTR(link->user));
            }

            saveData.linkGroupDefault = manifestOwnerVar(varStr(mcvResult(linkGroupMcv)));
            saveData.linkUserDefault = manifestOwnerVar(varStr(mcvResult(linkUserMcv)));
        }

        // Get default path values
        MostCommonValue *pathGroupMcv = mcvNew();
        MostCommonValue *pathModeMcv = mcvNew();
        MostCommonValue *pathUserMcv = mcvNew();

        ASSERT(manifestPathTotal(this) > 0);

        for (unsigned int pathIdx = 0; pathIdx < manifestPathTotal(this); pathIdx++)
        {
            const ManifestPath *path = manifestPath(this, pathIdx);

            mcvUpdate(pathGroupMcv, VARSTR(path->group));
            mcvUpdate(pathModeMcv, VARUINT(path->mode));
            mcvUpdate(pathUserMcv, VARSTR(path->user));
        }

        saveData.pathGroupDefault = manifestOwnerVar(varStr(mcvResult(pathGroupMcv)));
        saveData.pathModeDefault = varUInt(mcvResult(pathModeMcv));
        saveData.pathUserDefault = manifestOwnerVar(varStr(mcvResult(pathUserMcv)));

        // Save manifest
        infoSave(this->info, write, manifestSaveCallback, &saveData);
    }
    MEM_CONTEXT_TEMP_END();

    FUNCTION_LOG_RETURN_VOID();
}

/**********************************************************************************************************************************/
void
manifestValidate(Manifest *this, bool strict)
{
    FUNCTION_LOG_BEGIN(logLevelDebug);
        FUNCTION_LOG_PARAM(MANIFEST, this);
        FUNCTION_LOG_PARAM(BOOL, strict);
    FUNCTION_LOG_END();

    ASSERT(this != NULL);

    MEM_CONTEXT_TEMP_BEGIN()
    {
        String *error = strNew("");

        // Validate files
        for (unsigned int fileIdx = 0; fileIdx < manifestFileTotal(this); fileIdx++)
        {
            const ManifestFile *file = manifestFile(this, fileIdx);

            // All files must have a checksum
            if (file->checksumSha1[0] == '\0')
                strCatFmt(error, "\nmissing checksum for file '%s'", strPtr(file->name));

            // These are strict checks to be performed only after a backup and before the final manifest save
            if (strict)
            {
                // Zero-length files must have a specific checksum
                if (file->size == 0 && !strEqZ(HASH_TYPE_SHA1_ZERO_STR, file->checksumSha1))
                    strCatFmt(error, "\ninvalid checksum '%s' for zero size file '%s'", file->checksumSha1, strPtr(file->name));

                // Non-zero size files must have non-zero repo size
                if (file->sizeRepo == 0 && file->size != 0)
                    strCatFmt(error, "\nrepo size must be > 0 for file '%s'", strPtr(file->name));
            }
        }

        // Throw exception when there are errors
        if (strSize(error) > 0)
            THROW_FMT(FormatError, "manifest validation failed:%s", strPtr(error));
    }
    MEM_CONTEXT_TEMP_END();

    FUNCTION_LOG_RETURN_VOID();
}

/**********************************************************************************************************************************/
void
manifestLinkCheck(const Manifest *this)
{
    FUNCTION_LOG_BEGIN(logLevelDebug);
        FUNCTION_LOG_PARAM(MANIFEST, this);
    FUNCTION_LOG_END();

    ASSERT(this != NULL);

    // Base path used for link checks
    const ManifestTarget *base = manifestTargetFind(this, MANIFEST_TARGET_PGDATA_STR);

    for (unsigned int linkIdx1 = 0; linkIdx1 < manifestTargetTotal(this); linkIdx1++)
    {
        const ManifestTarget *link1 = manifestTarget(this, linkIdx1);

        // Only compare links
        if (link1->type == manifestTargetTypeLink)
        {
            // Check that the link is not inside the base data path
            if (strBeginsWith(
                    strNewFmt("%s/", strPtr(manifestTargetPath(this, link1))),
                    strNewFmt("%s/", strPtr(manifestTargetPath(this, base)))))
            {
                THROW_FMT(
                    LinkDestinationError,
                    "link '%s' destination '%s' is in PGDATA",
                    strPtr(manifestPathPg(link1->name)), strPtr(manifestTargetPath(this, link1)));
            }

            // Check that no link is a subpath of another link
            for (unsigned int linkIdx2 = 0; linkIdx2 < manifestTargetTotal(this); linkIdx2++)
            {
                const ManifestTarget *link2 = manifestTarget(this, linkIdx2);

                if (link2->type == manifestTargetTypeLink && link1 != link2)
                {
                    // Don't check link1 against a file link. If link1 is a file there's no need to compare because they cannot have
                    // conflicting paths. If link1 is a path we want to make sure that the file link is not located within it but to
                    // do that we need to wait until the file link is link1 and the path link is link2, which happens on another
                    // interation of the outer loop.
                    if (link2->file != NULL)
                        continue;

                    if (strBeginsWith(
                            strNewFmt("%s/", strPtr(manifestTargetPath(this, link1))),
                            strNewFmt("%s/", strPtr(manifestTargetPath(this, link2)))))
                    {
                        THROW_FMT(
                            LinkDestinationError,
                            "link '%s' (%s) destination is a subdirectory of or the same directory as link '%s' (%s)",
                            strPtr(manifestPathPg(link1->name)), strPtr(manifestTargetPath(this, link1)),
                            strPtr(manifestPathPg(link2->name)), strPtr(manifestTargetPath(this, link2)));
                    }
                }
            }
        }
    }

    FUNCTION_LOG_RETURN_VOID();
}

/***********************************************************************************************************************************
Db functions and getters/setters
***********************************************************************************************************************************/
const ManifestDb *
manifestDb(const Manifest *this, unsigned int dbIdx)
{
    FUNCTION_TEST_BEGIN();
        FUNCTION_TEST_PARAM(MANIFEST, this);
        FUNCTION_TEST_PARAM(UINT, dbIdx);
    FUNCTION_TEST_END();

    ASSERT(this != NULL);

    FUNCTION_TEST_RETURN(lstGet(this->dbList, dbIdx));
}

const ManifestDb *
manifestDbFind(const Manifest *this, const String *name)
{
    FUNCTION_TEST_BEGIN();
        FUNCTION_TEST_PARAM(MANIFEST, this);
        FUNCTION_TEST_PARAM(STRING, name);
    FUNCTION_TEST_END();

    ASSERT(this != NULL);
    ASSERT(name != NULL);

    const ManifestDb *result = lstFind(this->dbList, &name);

    if (result == NULL)
        THROW_FMT(AssertError, "unable to find '%s' in manifest db list", strPtr(name));

    FUNCTION_TEST_RETURN(result);
}

// If the database requested is not found in the list, return the default passed rather than throw an error
const ManifestDb *
manifestDbFindDefault(const Manifest *this, const String *name, const ManifestDb *dbDefault)
{
    FUNCTION_TEST_BEGIN();
        FUNCTION_TEST_PARAM(MANIFEST, this);
        FUNCTION_TEST_PARAM(STRING, name);
        FUNCTION_TEST_PARAM(MANIFEST_DB, dbDefault);
    FUNCTION_TEST_END();

    ASSERT(this != NULL);
    ASSERT(name != NULL);

    FUNCTION_TEST_RETURN(lstFindDefault(this->dbList, &name, (void *)dbDefault));
}

unsigned int
manifestDbTotal(const Manifest *this)
{
    FUNCTION_TEST_BEGIN();
        FUNCTION_TEST_PARAM(MANIFEST, this);
    FUNCTION_TEST_END();

    ASSERT(this != NULL);

    FUNCTION_TEST_RETURN(lstSize(this->dbList));
}

/***********************************************************************************************************************************
File functions and getters/setters
***********************************************************************************************************************************/
const ManifestFile *
manifestFile(const Manifest *this, unsigned int fileIdx)
{
    FUNCTION_TEST_BEGIN();
        FUNCTION_TEST_PARAM(MANIFEST, this);
        FUNCTION_TEST_PARAM(UINT, fileIdx);
    FUNCTION_TEST_END();

    ASSERT(this != NULL);

    FUNCTION_TEST_RETURN(lstGet(this->fileList, fileIdx));
}

const ManifestFile *
manifestFileFind(const Manifest *this, const String *name)
{
    FUNCTION_TEST_BEGIN();
        FUNCTION_TEST_PARAM(MANIFEST, this);
        FUNCTION_TEST_PARAM(STRING, name);
    FUNCTION_TEST_END();

    ASSERT(this != NULL);
    ASSERT(name != NULL);

    const ManifestFile *result = lstFind(this->fileList, &name);

    if (result == NULL)
        THROW_FMT(AssertError, "unable to find '%s' in manifest file list", strPtr(name));

    FUNCTION_TEST_RETURN(result);
}

// If the file requested is not found in the list, return the default passed rather than throw an error
const ManifestFile *
manifestFileFindDefault(const Manifest *this, const String *name, const ManifestFile *fileDefault)
{
    FUNCTION_TEST_BEGIN();
        FUNCTION_TEST_PARAM(MANIFEST, this);
        FUNCTION_TEST_PARAM(STRING, name);
        FUNCTION_TEST_PARAM(MANIFEST_TARGET, fileDefault);
    FUNCTION_TEST_END();

    ASSERT(this != NULL);
    ASSERT(name != NULL);

    FUNCTION_TEST_RETURN(lstFindDefault(this->fileList, &name, (void *)fileDefault));
}

void
manifestFileRemove(const Manifest *this, const String *name)
{
    FUNCTION_TEST_BEGIN();
        FUNCTION_TEST_PARAM(MANIFEST, this);
        FUNCTION_TEST_PARAM(STRING, name);
    FUNCTION_TEST_END();

    ASSERT(this != NULL);
    ASSERT(name != NULL);

    if (!lstRemove(this->fileList, &name))
        THROW_FMT(AssertError, "unable to remove '%s' from manifest file list", strPtr(name));

    FUNCTION_TEST_RETURN_VOID();
}

unsigned int
manifestFileTotal(const Manifest *this)
{
    FUNCTION_TEST_BEGIN();
        FUNCTION_TEST_PARAM(MANIFEST, this);
    FUNCTION_TEST_END();

    ASSERT(this != NULL);

    FUNCTION_TEST_RETURN(lstSize(this->fileList));
}

void
manifestFileUpdate(
    Manifest *this, const String *name, uint64_t size, uint64_t sizeRepo, const char *checksumSha1, const Variant *reference,
    bool checksumPage, bool checksumPageError, const VariantList *checksumPageErrorList)
{
    FUNCTION_TEST_BEGIN();
        FUNCTION_TEST_PARAM(MANIFEST, this);
        FUNCTION_TEST_PARAM(STRING, name);
        FUNCTION_TEST_PARAM(UINT64, size);
        FUNCTION_TEST_PARAM(UINT64, sizeRepo);
        FUNCTION_TEST_PARAM(STRINGZ, checksumSha1);
        FUNCTION_TEST_PARAM(VARIANT, reference);
        FUNCTION_TEST_PARAM(BOOL, checksumPage);
        FUNCTION_TEST_PARAM(BOOL, checksumPageError);
        FUNCTION_TEST_PARAM(VARIANT_LIST, checksumPageErrorList);
    FUNCTION_TEST_END();

    ASSERT(this != NULL);
    ASSERT(name != NULL);
    ASSERT(
        (!checksumPage && !checksumPageError && checksumPageErrorList == NULL) ||
        (checksumPage && !checksumPageError && checksumPageErrorList == NULL) || (checksumPage && checksumPageError));

    ManifestFile *file = (ManifestFile *)manifestFileFind(this, name);

    MEM_CONTEXT_BEGIN(lstMemContext(this->fileList))
    {
        // Update reference if set
        if (reference != NULL)
        {
            if (varStr(reference) == NULL)
                file->reference = NULL;
            else
                file->reference = strLstAddIfMissing(this->referenceList, varStr(reference));
        }

        // Update checksum if set
        if (checksumSha1 != NULL)
            memcpy(file->checksumSha1, checksumSha1, HASH_TYPE_SHA1_SIZE_HEX + 1);

        // Update repo size
        file->size = size;
        file->sizeRepo = sizeRepo;

        // Update checksum page info
        file->checksumPage = checksumPage;
        file->checksumPageError = checksumPageError;
        file->checksumPageErrorList = varLstDup(checksumPageErrorList);
    }
    MEM_CONTEXT_END();

    FUNCTION_TEST_RETURN_VOID();
}

/***********************************************************************************************************************************
Link functions and getters/setters
***********************************************************************************************************************************/
const ManifestLink *
manifestLink(const Manifest *this, unsigned int linkIdx)
{
    FUNCTION_TEST_BEGIN();
        FUNCTION_TEST_PARAM(MANIFEST, this);
        FUNCTION_TEST_PARAM(UINT, linkIdx);
    FUNCTION_TEST_END();

    ASSERT(this != NULL);

    FUNCTION_TEST_RETURN(lstGet(this->linkList, linkIdx));
}

const ManifestLink *
manifestLinkFind(const Manifest *this, const String *name)
{
    FUNCTION_TEST_BEGIN();
        FUNCTION_TEST_PARAM(MANIFEST, this);
        FUNCTION_TEST_PARAM(STRING, name);
    FUNCTION_TEST_END();

    ASSERT(this != NULL);
    ASSERT(name != NULL);

    const ManifestLink *result = lstFind(this->linkList, &name);

    if (result == NULL)
        THROW_FMT(AssertError, "unable to find '%s' in manifest link list", strPtr(name));

    FUNCTION_TEST_RETURN(result);
}

// If the link requested is not found in the list, return the default passed rather than throw an error
const ManifestLink *
manifestLinkFindDefault(const Manifest *this, const String *name, const ManifestLink *linkDefault)
{
    FUNCTION_TEST_BEGIN();
        FUNCTION_TEST_PARAM(MANIFEST, this);
        FUNCTION_TEST_PARAM(STRING, name);
        FUNCTION_TEST_PARAM(MANIFEST_TARGET, linkDefault);
    FUNCTION_TEST_END();

    ASSERT(this != NULL);
    ASSERT(name != NULL);

    FUNCTION_TEST_RETURN(lstFindDefault(this->linkList, &name, (void *)linkDefault));
}

void
manifestLinkRemove(const Manifest *this, const String *name)
{
    FUNCTION_TEST_BEGIN();
        FUNCTION_TEST_PARAM(MANIFEST, this);
        FUNCTION_TEST_PARAM(STRING, name);
    FUNCTION_TEST_END();

    ASSERT(this != NULL);
    ASSERT(name != NULL);

    if (!lstRemove(this->linkList, &name))
        THROW_FMT(AssertError, "unable to remove '%s' from manifest link list", strPtr(name));

    FUNCTION_TEST_RETURN_VOID();
}

unsigned int
manifestLinkTotal(const Manifest *this)
{
    FUNCTION_TEST_BEGIN();
        FUNCTION_TEST_PARAM(MANIFEST, this);
    FUNCTION_TEST_END();

    ASSERT(this != NULL);

    FUNCTION_TEST_RETURN(lstSize(this->linkList));
}

void
manifestLinkUpdate(const Manifest *this, const String *name, const String *destination)
{
    FUNCTION_TEST_BEGIN();
        FUNCTION_TEST_PARAM(MANIFEST, this);
        FUNCTION_TEST_PARAM(STRING, name);
        FUNCTION_TEST_PARAM(STRING, destination);
    FUNCTION_TEST_END();

    ASSERT(this != NULL);
    ASSERT(name != NULL);
    ASSERT(destination != NULL);

    ManifestLink *link = (ManifestLink *)manifestLinkFind(this, name);

    MEM_CONTEXT_BEGIN(lstMemContext(this->linkList))
    {
        if (!strEq(link->destination, destination))
            link->destination = strDup(destination);
    }
    MEM_CONTEXT_END();

    FUNCTION_TEST_RETURN_VOID();
}

/***********************************************************************************************************************************
Path functions and getters/setters
***********************************************************************************************************************************/
const ManifestPath *
manifestPath(const Manifest *this, unsigned int pathIdx)
{
    FUNCTION_TEST_BEGIN();
        FUNCTION_TEST_PARAM(MANIFEST, this);
        FUNCTION_TEST_PARAM(UINT, pathIdx);
    FUNCTION_TEST_END();

    ASSERT(this != NULL);

    FUNCTION_TEST_RETURN(lstGet(this->pathList, pathIdx));
}

const ManifestPath *
manifestPathFind(const Manifest *this, const String *name)
{
    FUNCTION_TEST_BEGIN();
        FUNCTION_TEST_PARAM(MANIFEST, this);
        FUNCTION_TEST_PARAM(STRING, name);
    FUNCTION_TEST_END();

    ASSERT(this != NULL);
    ASSERT(name != NULL);

    const ManifestPath *result = lstFind(this->pathList, &name);

    if (result == NULL)
        THROW_FMT(AssertError, "unable to find '%s' in manifest path list", strPtr(name));

    FUNCTION_TEST_RETURN(result);
}

// If the path requested is not found in the list, return the default passed rather than throw an error
const ManifestPath *
manifestPathFindDefault(const Manifest *this, const String *name, const ManifestPath *pathDefault)
{
    FUNCTION_TEST_BEGIN();
        FUNCTION_TEST_PARAM(MANIFEST, this);
        FUNCTION_TEST_PARAM(STRING, name);
        FUNCTION_TEST_PARAM(MANIFEST_TARGET, pathDefault);
    FUNCTION_TEST_END();

    ASSERT(this != NULL);
    ASSERT(name != NULL);

    FUNCTION_TEST_RETURN(lstFindDefault(this->pathList, &name, (void *)pathDefault));
}

String *
manifestPathPg(const String *manifestPath)
{
    FUNCTION_TEST_BEGIN();
        FUNCTION_TEST_PARAM(STRING, manifestPath);
    FUNCTION_TEST_END();

    ASSERT(manifestPath != NULL);

    // If something in pg_data/
    if (strBeginsWith(manifestPath, STRDEF(MANIFEST_TARGET_PGDATA "/")))
    {
        FUNCTION_TEST_RETURN(strNew(strPtr(manifestPath) + sizeof(MANIFEST_TARGET_PGDATA)));
    }
    // Else not pg_data (this is faster since the length of everything else will be different than pg_data)
    else if (!strEq(manifestPath, MANIFEST_TARGET_PGDATA_STR))
    {
        // A tablespace target is the only valid option if not pg_data or pg_data/
        ASSERT(
            strEq(manifestPath, MANIFEST_TARGET_PGTBLSPC_STR) || strBeginsWith(manifestPath, STRDEF(MANIFEST_TARGET_PGTBLSPC "/")));

        FUNCTION_TEST_RETURN(strDup(manifestPath));
    }

    FUNCTION_TEST_RETURN(NULL);
}

unsigned int
manifestPathTotal(const Manifest *this)
{
    FUNCTION_TEST_BEGIN();
        FUNCTION_TEST_PARAM(MANIFEST, this);
    FUNCTION_TEST_END();

    ASSERT(this != NULL);

    FUNCTION_TEST_RETURN(lstSize(this->pathList));
}

/***********************************************************************************************************************************
Target functions and getters/setters
***********************************************************************************************************************************/
const ManifestTarget *
manifestTarget(const Manifest *this, unsigned int targetIdx)
{
    FUNCTION_TEST_BEGIN();
        FUNCTION_TEST_PARAM(MANIFEST, this);
        FUNCTION_TEST_PARAM(UINT, targetIdx);
    FUNCTION_TEST_END();

    ASSERT(this != NULL);

    FUNCTION_TEST_RETURN(lstGet(this->targetList, targetIdx));
}

const ManifestTarget *
manifestTargetBase(const Manifest *this)
{
    FUNCTION_TEST_BEGIN();
        FUNCTION_TEST_PARAM(MANIFEST, this);
    FUNCTION_TEST_END();

    ASSERT(this != NULL);

    FUNCTION_TEST_RETURN(manifestTargetFind(this, MANIFEST_TARGET_PGDATA_STR));
}

const ManifestTarget *
manifestTargetFind(const Manifest *this, const String *name)
{
    FUNCTION_TEST_BEGIN();
        FUNCTION_TEST_PARAM(MANIFEST, this);
        FUNCTION_TEST_PARAM(STRING, name);
    FUNCTION_TEST_END();

    ASSERT(this != NULL);
    ASSERT(name != NULL);

    const ManifestTarget *result = lstFind(this->targetList, &name);

    if (result == NULL)
        THROW_FMT(AssertError, "unable to find '%s' in manifest target list", strPtr(name));

    FUNCTION_TEST_RETURN(result);
}

String *
manifestTargetPath(const Manifest *this, const ManifestTarget *target)
{
    FUNCTION_TEST_BEGIN();
        FUNCTION_TEST_PARAM(MANIFEST, this);
        FUNCTION_TEST_PARAM(MANIFEST_TARGET, target);
    FUNCTION_TEST_END();

    ASSERT(this != NULL);
    ASSERT(target != NULL);

    // If the target path is already absolute then just return it
    if (strBeginsWith(target->path, FSLASH_STR))
        FUNCTION_TEST_RETURN(strDup(target->path));

    // Construct it from the base pg path and a relative path
    String *result = NULL;

    MEM_CONTEXT_TEMP_BEGIN()
    {
        String *pgPath = strPath(manifestPathPg(target->name));

        if (strSize(pgPath) != 0)
            strCatZ(pgPath, "/");

        strCat(pgPath, target->path);

        MEM_CONTEXT_PRIOR_BEGIN()
        {
            result = strPathAbsolute(pgPath, manifestTargetBase(this)->path);
        }
        MEM_CONTEXT_PRIOR_END();
    }
    MEM_CONTEXT_TEMP_END();

    FUNCTION_TEST_RETURN(result);
}

void
manifestTargetRemove(const Manifest *this, const String *name)
{
    FUNCTION_TEST_BEGIN();
        FUNCTION_TEST_PARAM(MANIFEST, this);
        FUNCTION_TEST_PARAM(STRING, name);
    FUNCTION_TEST_END();

    ASSERT(this != NULL);
    ASSERT(name != NULL);

    if (!lstRemove(this->targetList, &name))
        THROW_FMT(AssertError, "unable to remove '%s' from manifest target list", strPtr(name));

    FUNCTION_TEST_RETURN_VOID();
}

unsigned int
manifestTargetTotal(const Manifest *this)
{
    FUNCTION_TEST_BEGIN();
        FUNCTION_TEST_PARAM(MANIFEST, this);
    FUNCTION_TEST_END();

    ASSERT(this != NULL);

    FUNCTION_TEST_RETURN(lstSize(this->targetList));
}

void
manifestTargetUpdate(const Manifest *this, const String *name, const String *path, const String *file)
{
    FUNCTION_TEST_BEGIN();
        FUNCTION_TEST_PARAM(MANIFEST, this);
        FUNCTION_TEST_PARAM(STRING, name);
        FUNCTION_TEST_PARAM(STRING, path);
        FUNCTION_TEST_PARAM(STRING, file);
    FUNCTION_TEST_END();

    ASSERT(this != NULL);
    ASSERT(name != NULL);
    ASSERT(path != NULL);

    ManifestTarget *target = (ManifestTarget *)manifestTargetFind(this, name);

    ASSERT((target->file == NULL && file == NULL) || (target->file != NULL && file != NULL));

    MEM_CONTEXT_BEGIN(lstMemContext(this->targetList))
    {
        if (!strEq(target->path, path))
            target->path = strDup(path);

        if (!strEq(target->file, file))
            target->file = strDup(file);
    }
    MEM_CONTEXT_END();

    FUNCTION_TEST_RETURN_VOID();
}

/***********************************************************************************************************************************
Getters/Setters
***********************************************************************************************************************************/
const String *
manifestCipherSubPass(const Manifest *this)
{
    FUNCTION_TEST_BEGIN();
        FUNCTION_TEST_PARAM(MANIFEST, this);
    FUNCTION_TEST_END();

    ASSERT(this != NULL);

    FUNCTION_TEST_RETURN(infoCipherPass(this->info));
}

void
manifestCipherSubPassSet(Manifest *this, const String *cipherSubPass)
{
    FUNCTION_TEST_BEGIN();
        FUNCTION_TEST_PARAM(MANIFEST, this);
        FUNCTION_TEST_PARAM(STRING, cipherSubPass);
    FUNCTION_TEST_END();

    ASSERT(this != NULL);

    infoCipherPassSet(this->info, cipherSubPass);

    FUNCTION_TEST_RETURN_VOID();
}

const ManifestData *
manifestData(const Manifest *this)
{
    FUNCTION_TEST_BEGIN();
        FUNCTION_TEST_PARAM(MANIFEST, this);
    FUNCTION_TEST_END();

    ASSERT(this != NULL);

    FUNCTION_TEST_RETURN(&this->data);
}

void
manifestBackupLabelSet(Manifest *this, const String *backupLabel)
{
    FUNCTION_TEST_BEGIN();
        FUNCTION_TEST_PARAM(MANIFEST, this);
        FUNCTION_TEST_PARAM(STRING, backupLabel);
    FUNCTION_TEST_END();

    ASSERT(this != NULL);

    MEM_CONTEXT_BEGIN(this->memContext)
    {
        this->data.backupLabel = strDup(backupLabel);
    }
    MEM_CONTEXT_END();

    FUNCTION_TEST_RETURN_VOID();
}

/**********************************************************************************************************************************/
typedef struct ManifestLoadFileData
{
    MemContext *memContext;                                         // Mem context
    const Storage *storage;                                         // Storage to load from
    const String *fileName;                                         // Base filename
    CipherType cipherType;                                          // Cipher type
    const String *cipherPass;                                       // Cipher passphrase
    Manifest *manifest;                                             // Loaded manifest object
} ManifestLoadFileData;

static bool
manifestLoadFileCallback(void *data, unsigned int try)
{
    FUNCTION_LOG_BEGIN(logLevelTrace);
        FUNCTION_LOG_PARAM_P(VOID, data);
        FUNCTION_LOG_PARAM(UINT, try);
    FUNCTION_LOG_END();

    ASSERT(data != NULL);

    ManifestLoadFileData *loadData = (ManifestLoadFileData *)data;
    bool result = false;

    if (try < 2)
    {
        // Construct filename based on try
        const String *fileName = try == 0 ? loadData->fileName : strNewFmt("%s" INFO_COPY_EXT, strPtr(loadData->fileName));

        // Attempt to load the file
        IoRead *read = storageReadIo(storageNewReadP(loadData->storage, fileName));
        cipherBlockFilterGroupAdd(ioReadFilterGroup(read), loadData->cipherType, cipherModeDecrypt, loadData->cipherPass);

        MEM_CONTEXT_BEGIN(loadData->memContext)
        {
            loadData->manifest = manifestNewLoad(read);
            result = true;
        }
        MEM_CONTEXT_END();
    }

    FUNCTION_LOG_RETURN(BOOL, result);
}

Manifest *
manifestLoadFile(const Storage *storage, const String *fileName, CipherType cipherType, const String *cipherPass)
{
    FUNCTION_LOG_BEGIN(logLevelDebug);
        FUNCTION_LOG_PARAM(STORAGE, storage);
        FUNCTION_LOG_PARAM(STRING, fileName);
        FUNCTION_LOG_PARAM(ENUM, cipherType);
        FUNCTION_TEST_PARAM(STRING, cipherPass);
    FUNCTION_LOG_END();

    ASSERT(storage != NULL);
    ASSERT(fileName != NULL);
    ASSERT((cipherType == cipherTypeNone && cipherPass == NULL) || (cipherType != cipherTypeNone && cipherPass != NULL));

    ManifestLoadFileData data =
    {
        .memContext = memContextCurrent(),
        .storage = storage,
        .fileName = fileName,
        .cipherType = cipherType,
        .cipherPass = cipherPass,
    };

    MEM_CONTEXT_TEMP_BEGIN()
    {
        const char *fileNamePath = strPtr(storagePathP(storage, fileName));

        infoLoad(
            strNewFmt("unable to load backup manifest file '%s' or '%s" INFO_COPY_EXT "'", fileNamePath, fileNamePath),
            manifestLoadFileCallback, &data);
    }
    MEM_CONTEXT_TEMP_END();

    FUNCTION_LOG_RETURN(MANIFEST, data.manifest);
}<|MERGE_RESOLUTION|>--- conflicted
+++ resolved
@@ -1719,15 +1719,9 @@
 
         MEM_CONTEXT_BEGIN(loadData.memContext)
         {
-<<<<<<< HEAD
-            loadData.fileFoundList = lstNew(sizeof(ManifestLoadFound));  // cshang don't want the lists in the object context
-            loadData.linkFoundList = lstNew(sizeof(ManifestLoadFound));
-            loadData.pathFoundList = lstNew(sizeof(ManifestLoadFound));
-=======
             loadData.fileFoundList = lstNewP(sizeof(ManifestLoadFound));
             loadData.linkFoundList = lstNewP(sizeof(ManifestLoadFound));
             loadData.pathFoundList = lstNewP(sizeof(ManifestLoadFound));
->>>>>>> cbf5dd19
         }
         MEM_CONTEXT_END();
 
