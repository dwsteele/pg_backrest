--- conflicted
+++ resolved
@@ -400,44 +400,15 @@
     StringList *excludeContent;                                     // Exclude contents of directories
     StringList *excludeSingle;                                      // Exclude a single file/link/path
 
-<<<<<<< HEAD
-=======
     // These change with each level of recursion
->>>>>>> ed629e42
     const String *manifestParentName;                               // Manifest name of this file/link/path's parent
     const String *pgPath;                                           // Current path in the PostgreSQL data directory
     bool dbPath;                                                    // Does this path contain relations?
 } ManifestBuildData;
 
-<<<<<<< HEAD
-// Helper to determine if a file should be copied from the primary
-static bool
-manifestBuildCopyFromPrimary(RegExp *standbyExp, const String *manifestName)
-{
-    FUNCTION_TEST_BEGIN();
-        FUNCTION_TEST_PARAM(REGEXP, standbyExp);
-        FUNCTION_TEST_PARAM(STRING, manifestName);
-    FUNCTION_TEST_END();
-
-    ASSERT(manifestName != NULL);
-
-    if (standbyExp != NULL)
-    {
-        FUNCTION_TEST_RETURN(
-            strEqZ(manifestName, MANIFEST_TARGET_PGDATA "/" PG_PATH_GLOBAL "/" PG_FILE_PGCONTROL) ||
-            !regExpMatch(standbyExp, manifestName));
-    }
-
-    FUNCTION_TEST_RETURN(false);
-}
-
-// Callback to process files/links/paths and add them to the manifest
-void manifestBuildCallback(void *data, const StorageInfo *info)
-=======
 // Callback to process files/links/paths and add them to the manifest
 static void
 manifestBuildCallback(void *data, const StorageInfo *info)
->>>>>>> ed629e42
 {
     FUNCTION_TEST_BEGIN();
         FUNCTION_TEST_PARAM_P(VOID, data);
@@ -643,17 +614,11 @@
                 .mode = info->mode,
                 .user = info->user,
                 .group = info->group,
-<<<<<<< HEAD
-                .primary = manifestBuildCopyFromPrimary(buildData.standbyExp, manifestName),
-=======
->>>>>>> ed629e42
                 .size = info->size,
                 .sizeRepo = info->size,
                 .timestamp = info->timeModified,
             };
 
-<<<<<<< HEAD
-=======
             // Determine if this file should be copied from the primary
             if (buildData.standbyExp != NULL)
             {
@@ -662,7 +627,6 @@
                     !regExpMatch(buildData.standbyExp, manifestName);
             }
 
->>>>>>> ed629e42
             manifestFileAdd(buildData.manifest, &file);
             break;
         }
@@ -789,11 +753,7 @@
             }
             // Else dummy up the target with a destination so manifestLinkCheck() can be run.  This is so errors about links with
             // destinations in PGDATA will take precedence over missing a destination.  We will probably simplify this once the
-<<<<<<< HEAD
-            // migration is done and it doesn't matter which error takes precedence
-=======
             // migration is done and it doesn't matter which error takes precedence.
->>>>>>> ed629e42
             else
                 target.path = info->linkDestination;
 
@@ -823,15 +783,10 @@
     FUNCTION_TEST_RETURN_VOID();
 }
 
-<<<<<<< HEAD
-#define RELATION_EXP                                                "[0-9]+(|_(fsm|vm)){0,1}(\\.[0-9]+){0,1}"
-#define DB_PATH_EXP                                                 "(pg_data/(global|base/[0-9]+)|pg_tblspc/[0-9]+/%s/[0-9]+)"
-=======
 // Regular expression constants
 #define RELATION_EXP                                                "[0-9]+(|_(fsm|vm)){0,1}(\\.[0-9]+){0,1}"
 #define DB_PATH_EXP                                                                                                                \
     "(" MANIFEST_TARGET_PGDATA "/(" PG_PATH_GLOBAL "|" PG_PATH_BASE "/[0-9]+)|" MANIFEST_TARGET_PGTBLSPC "/[0-9]+/%s/[0-9]+)"
->>>>>>> ed629e42
 
 Manifest *
 manifestNewBuild(
@@ -968,19 +923,13 @@
             {
                 const ManifestFile *file = manifestFile(this, fileIdx);
 
-<<<<<<< HEAD
-=======
                 // If this file looks like a relation.  Note that this never matches on _init forks.
->>>>>>> ed629e42
                 if (regExpMatch(relationExp, file->name))
                 {
                     String *fileName = strBase(file->name);
                     String *relationFileId = strNew("");
 
-<<<<<<< HEAD
-=======
                     // Strip off the numeric part of the relation
->>>>>>> ed629e42
                     for (unsigned int nameIdx = 0; nameIdx < strSize(fileName); nameIdx++)
                     {
                         char nameChr = strPtr(fileName)[nameIdx];
@@ -991,24 +940,16 @@
                         strCatChr(relationFileId, nameChr);
                     }
 
-<<<<<<< HEAD
-                    if (lastRelationFileId == NULL || !strEq(lastRelationFileId, relationFileId))
-                    {
-=======
                     // Store the last relation so it does not need to be found everytime
                     if (lastRelationFileId == NULL || !strEq(lastRelationFileId, relationFileId))
                     {
                         // Determine if the relation is unlogged
->>>>>>> ed629e42
                         const String *relationInit = strNewFmt("%s/%s_init", strPtr(strPath(file->name)), strPtr(relationFileId));
                         lastRelationFileId = relationFileId;
                         lastRelationFileIdUnlogged = manifestFileFindDefault(this, relationInit, NULL) != NULL;
                     }
 
-<<<<<<< HEAD
-=======
                     // If relation is unlogged then remove it
->>>>>>> ed629e42
                     if (lastRelationFileIdUnlogged)
                     {
                         manifestFileRemove(this, file->name);
@@ -1059,10 +1000,7 @@
             {
                 const ManifestFile *file = manifestFile(this, fileIdx);
 
-<<<<<<< HEAD
-=======
                 // Check for timestamp in the future
->>>>>>> ed629e42
                 if (file->timestamp > copyStart)
                 {
                     LOG_WARN("file '%s' has timestamp in the future, enabling delta checksum", strPtr(manifestPathPg(file->name)));
@@ -1192,7 +1130,6 @@
     FUNCTION_LOG_RETURN_VOID();
 }
 
-<<<<<<< HEAD
 /**********************************************************************************************************************************/
 void
 manifestBuildComplete(
@@ -1239,8 +1176,6 @@
     FUNCTION_LOG_RETURN_VOID();
 }
 
-=======
->>>>>>> ed629e42
 /***********************************************************************************************************************************
 Load manifest
 ***********************************************************************************************************************************/
@@ -2250,11 +2185,7 @@
     {
         const ManifestTarget *link1 = manifestTarget(this, linkIdx1);
 
-<<<<<<< HEAD
-        // Check that no link is a subpath of another link
-=======
         // Only compare links
->>>>>>> ed629e42
         if (link1->type == manifestTargetTypeLink)
         {
             // Check that the link is not inside the base data path
@@ -2268,10 +2199,7 @@
                     strPtr(manifestPathPg(link1->name)), strPtr(manifestTargetPath(this, link1)));
             }
 
-<<<<<<< HEAD
-=======
             // Check that no link is a subpath of another link
->>>>>>> ed629e42
             for (unsigned int linkIdx2 = 0; linkIdx2 < manifestTargetTotal(this); linkIdx2++)
             {
                 const ManifestTarget *link2 = manifestTarget(this, linkIdx2);
@@ -2828,11 +2756,7 @@
 }
 
 /***********************************************************************************************************************************
-<<<<<<< HEAD
-Getter/Setters
-=======
 Getters/Setters
->>>>>>> ed629e42
 ***********************************************************************************************************************************/
 void
 manifestChecksumPageSet(Manifest *this, bool checksumPage)
@@ -2849,10 +2773,6 @@
     FUNCTION_TEST_RETURN_VOID();
 }
 
-<<<<<<< HEAD
-/**********************************************************************************************************************************/
-=======
->>>>>>> ed629e42
 const String *
 manifestCipherSubPass(const Manifest *this)
 {
@@ -2865,10 +2785,6 @@
     FUNCTION_TEST_RETURN(infoCipherPass(this->info));
 }
 
-<<<<<<< HEAD
-/**********************************************************************************************************************************/
-=======
->>>>>>> ed629e42
 void
 manifestCipherSubPassSet(Manifest *this, const String *cipherSubPass)
 {
@@ -2884,10 +2800,6 @@
     FUNCTION_TEST_RETURN_VOID();
 }
 
-<<<<<<< HEAD
-/**********************************************************************************************************************************/
-=======
->>>>>>> ed629e42
 const ManifestData *
 manifestData(const Manifest *this)
 {
@@ -2900,10 +2812,6 @@
     FUNCTION_TEST_RETURN(&this->data);
 }
 
-<<<<<<< HEAD
-/**********************************************************************************************************************************/
-=======
->>>>>>> ed629e42
 void
 manifestBackupLabelSet(Manifest *this, const String *backupLabel)
 {
