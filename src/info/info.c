/***********************************************************************************************************************************
Info Handler
***********************************************************************************************************************************/
#include <stdarg.h>
#include <stdlib.h>
#include <string.h>

#include "common/debug.h"
#include "common/ini.h"
#include "common/log.h"
#include "common/memContext.h"
#include "crypto/hash.h"
#include "info/info.h"
#include "storage/helper.h"
#include "version.h"

/***********************************************************************************************************************************
Internal constants
***********************************************************************************************************************************/
#define INI_COPY_EXT                                                ".copy"
<<<<<<< HEAD
#define INI_SECTION_BACKREST()                                                                                                     \
    strNew("backrest")
#define INI_KEY_FORMAT()                                                                                                           \
    strNew("backrest-format")
#define INI_KEY_VERSION()                                                                                                          \
    strNew("backrest-version")
#define INI_KEY_CHECKSUM()                                                                                                         \
    strNew("backrest-checksum")
=======
#define INI_SECTION_BACKREST                                        "backrest"
    STRING_STATIC(INI_SECTION_BACKREST_STR,                         INI_SECTION_BACKREST)
#define INI_KEY_FORMAT                                              "backrest-format"
    STRING_STATIC(INI_KEY_FORMAT_STR,                               INI_KEY_FORMAT)
#define INI_KEY_CHECKSUM                                            "backrest-checksum"
    STRING_STATIC(INI_KEY_CHECKSUM_STR,                             INI_KEY_CHECKSUM)
>>>>>>> 086bc35d

/***********************************************************************************************************************************
Object type
***********************************************************************************************************************************/
struct Info
{
    MemContext *memContext;                                         // Context that contains the info
    String *fileName;                                               // Full path name of the file
    Ini *ini;                                                       // Parsed file contents
};

/***********************************************************************************************************************************
Return a hash of the contents of the info file
***********************************************************************************************************************************/
static CryptoHash *
infoHash(const Ini *ini)
{
    FUNCTION_TEST_BEGIN();
        FUNCTION_TEST_PARAM(INI, ini);

        FUNCTION_TEST_ASSERT(ini != NULL);
    FUNCTION_TEST_END();

    CryptoHash *result = cryptoHashNew(HASH_TYPE_SHA1_STR);

    MEM_CONTEXT_TEMP_BEGIN()
    {
        StringList *sectionList = iniSectionList(ini);

        // Initial JSON opening bracket
        cryptoHashProcessC(result, (const unsigned char *)"{", 1);

        // Loop through sections and create hash for checking checksum
        for (unsigned int sectionIdx = 0; sectionIdx < strLstSize(sectionList); sectionIdx++)
        {
            String *section = strLstGet(sectionList, sectionIdx);

            // Add a comma before additional sections
            if (sectionIdx != 0)
                cryptoHashProcessC(result, (const unsigned char *)",", 1);

            // Create the section header
            cryptoHashProcessC(result, (const unsigned char *)"\"", 1);
            cryptoHashProcessStr(result, section);
            cryptoHashProcessC(result, (const unsigned char *)"\":{", 3);

            StringList *keyList = iniSectionKeyList(ini, section);
            unsigned int keyListSize = strLstSize(keyList);

            // Loop through values and build the section
            for (unsigned int keyIdx = 0; keyIdx < keyListSize; keyIdx++)
            {
                String *key = strLstGet(keyList, keyIdx);

                // Skip the backrest checksum in the file
<<<<<<< HEAD
                if ((strEq(section, INI_SECTION_BACKREST()) && !strEq(key, INI_KEY_CHECKSUM())) ||
                    !strEq(section, INI_SECTION_BACKREST()))
=======
                if ((strEq(section, INI_SECTION_BACKREST_STR) && !strEq(key, INI_KEY_CHECKSUM_STR)) ||
                    !strEq(section, INI_SECTION_BACKREST_STR))
>>>>>>> 086bc35d
                {
                    cryptoHashProcessC(result, (const unsigned char *)"\"", 1);
                    cryptoHashProcessStr(result, key);
                    cryptoHashProcessC(result, (const unsigned char *)"\":", 2);
                    cryptoHashProcessStr(result, varStr(iniGet(ini, section, strLstGet(keyList, keyIdx))));
                    if ((keyListSize > 1) && (keyIdx < keyListSize - 1))
                        cryptoHashProcessC(result, (const unsigned char *)",", 1);
                }
            }

            // Close the key/value list
            cryptoHashProcessC(result, (const unsigned char *)"}", 1);
        }

        // JSON closing bracket
        cryptoHashProcessC(result, (const unsigned char *)"}", 1);
    }
    MEM_CONTEXT_TEMP_END();

    FUNCTION_TEST_RESULT(CRYPTO_HASH, result);
}

/***********************************************************************************************************************************
Internal function to check if the information is valid or not
***********************************************************************************************************************************/
static bool
infoValidInternal(
        const Info *this,                                           // Info object to validate
        bool ignoreError)                                           // ignore errors found?
{
    FUNCTION_TEST_BEGIN();
        FUNCTION_TEST_PARAM(INFO, this);
        FUNCTION_TEST_PARAM(BOOL, ignoreError);

        FUNCTION_TEST_ASSERT(this != NULL);
    FUNCTION_TEST_END();

    bool result = true;

    MEM_CONTEXT_TEMP_BEGIN()
    {
        // Make sure the ini is valid by testing the checksum
<<<<<<< HEAD
        String *infoChecksum = varStr(iniGet(this->ini, INI_SECTION_BACKREST(), INI_KEY_CHECKSUM()));
=======
        String *infoChecksum = varStr(iniGet(this->ini, INI_SECTION_BACKREST_STR, INI_KEY_CHECKSUM_STR));
>>>>>>> 086bc35d

        CryptoHash *hash = infoHash(this->ini);

        // ??? Temporary hack until get json parser: add quotes around hash before comparing
        if (!strEq(infoChecksum, strQuoteZ(bufHex(cryptoHash(hash)), "\"")))
        {
            // ??? Temporary hack until get json parser: remove quotes around hash before displaying in messsage & check < 3
            String *chksumMsg = strNewFmt("invalid checksum in '%s', expected '%s' but found '%s'",
            strPtr(this->fileName), strPtr(bufHex(cryptoHash(hash))), (strSize(infoChecksum) < 3) ?
                "[undef]" : strPtr(strSubN(infoChecksum, 1, strSize(infoChecksum) - 2)));

            if (!ignoreError)
            {
                THROW(ChecksumError, strPtr(chksumMsg));
            }
            else
            {
                LOG_WARN(strPtr(chksumMsg));
                result = false;
            }
        }

        // Make sure that the format is current, otherwise error
<<<<<<< HEAD
        if (varIntForce(iniGet(this->ini, INI_SECTION_BACKREST(), INI_KEY_FORMAT())) != PGBACKREST_FORMAT)
        {
            String *fmtMsg = strNewFmt("invalid format in '%s', expected %d but found %d",
                strPtr(this->fileName), PGBACKREST_FORMAT, varIntForce(iniGet(this->ini, INI_SECTION_BACKREST(),
                INI_KEY_FORMAT())));
=======
        if (varIntForce(iniGet(this->ini, INI_SECTION_BACKREST_STR, INI_KEY_FORMAT_STR)) != PGBACKREST_FORMAT)
        {
            String *fmtMsg = strNewFmt(
                "invalid format in '%s', expected %d but found %d",
                strPtr(this->fileName), PGBACKREST_FORMAT,
                varIntForce(iniGet(this->ini, INI_SECTION_BACKREST_STR, INI_KEY_FORMAT_STR)));
>>>>>>> 086bc35d

            if (!ignoreError)
            {
                THROW(FormatError, strPtr(fmtMsg));
            }
            else
            {
                LOG_WARN(strPtr(fmtMsg));
                result = false;
            }
        }
    }
    MEM_CONTEXT_TEMP_END();

    FUNCTION_TEST_RESULT(BOOL, result);
}

/***********************************************************************************************************************************
Internal function to load the copy and check validity
***********************************************************************************************************************************/
static bool
loadInternal(
    Info *this,                                                     // Info object to load parsed buffer into
    const Storage *storage,
    bool copyFile)                                                  // Is this the copy file?
{
    FUNCTION_DEBUG_BEGIN(logLevelTrace);
        FUNCTION_DEBUG_PARAM(INFO, this);
        FUNCTION_DEBUG_PARAM(BOOL, copyFile);

        FUNCTION_DEBUG_ASSERT(this != NULL);
    FUNCTION_DEBUG_END();

    bool result = false;

    MEM_CONTEXT_TEMP_BEGIN()
    {
        String *fileName = copyFile ? strCat(strDup(this->fileName), INI_COPY_EXT) : this->fileName;

        // Attempt to load the file
        Buffer *buffer = storageGetNP(storageNewReadP(storage, fileName, .ignoreMissing = true));

        // If the file exists, parse and validate it
        if (buffer != NULL)
        {
            iniParse(this->ini, strNewBuf(buffer));

            // Do not ignore errors if the copy file is invalid
            if (infoValidInternal(this, (copyFile ? false : true)))
                result = true;
        }
    }
    MEM_CONTEXT_TEMP_END();

    FUNCTION_DEBUG_RESULT(BOOL, result);
}

/***********************************************************************************************************************************
Load an Info object
// ??? Need loadFile parameter to be able to load from a string.
// ??? Need to handle modified flag, encryption and checksum, initialization, etc.
// ??? The file MUST exist currently, so this is not actually creating the object - rather it is loading it
***********************************************************************************************************************************/
Info *
infoNew(
    const Storage *storage,
    const String *fileName)                                         // Full path/filename to load
{
    FUNCTION_DEBUG_BEGIN(logLevelDebug);
        FUNCTION_DEBUG_PARAM(STRING, fileName);

        FUNCTION_DEBUG_ASSERT(fileName != NULL);
    FUNCTION_DEBUG_END();

    Info *this = NULL;

    MEM_CONTEXT_NEW_BEGIN("info")
    {
        // Create object
        this = memNew(sizeof(Info));
        this->memContext = MEM_CONTEXT_NEW();

        this->ini = iniNew();
        this->fileName = strDup(fileName);

        // Attempt to load the main file. If it does not exist or is invalid, try to load the copy.
        if (!loadInternal(this, storage, false))
        {
            if (!loadInternal(this, storage, true))
            {
                THROW_FMT(
                    FileMissingError, "unable to open %s or %s",
                    strPtr(storagePathNP(storage, this->fileName)),
                    strPtr(strCat(storagePathNP(storage, this->fileName), INI_COPY_EXT)));
            }
        }
    }
    MEM_CONTEXT_NEW_END();

    // Return buffer
    FUNCTION_DEBUG_RESULT(INFO, this);
}

/***********************************************************************************************************************************
Free the info
***********************************************************************************************************************************/
void
infoFree(Info *this)
{
    FUNCTION_DEBUG_BEGIN(logLevelTrace);
        FUNCTION_DEBUG_PARAM(INFO, this);
    FUNCTION_DEBUG_END();

    if (this != NULL)
        memContextFree(this->memContext);

    FUNCTION_DEBUG_RESULT_VOID();
}

/***********************************************************************************************************************************
Accessor functions
***********************************************************************************************************************************/
Ini *
infoIni(const Info *this)
{
    FUNCTION_DEBUG_BEGIN(logLevelDebug);
        FUNCTION_DEBUG_PARAM(INFO, this);

        FUNCTION_DEBUG_ASSERT(this != NULL);
    FUNCTION_DEBUG_END();

    FUNCTION_DEBUG_RESULT(INI, this->ini);
}

String *
infoFileName(const Info *this)
{
    FUNCTION_TEST_BEGIN();
        FUNCTION_TEST_PARAM(INFO, this);

        FUNCTION_TEST_ASSERT(this != NULL);
    FUNCTION_TEST_END();

    FUNCTION_TEST_RESULT(STRING, this->fileName);
}<|MERGE_RESOLUTION|>--- conflicted
+++ resolved
@@ -18,23 +18,12 @@
 Internal constants
 ***********************************************************************************************************************************/
 #define INI_COPY_EXT                                                ".copy"
-<<<<<<< HEAD
-#define INI_SECTION_BACKREST()                                                                                                     \
-    strNew("backrest")
-#define INI_KEY_FORMAT()                                                                                                           \
-    strNew("backrest-format")
-#define INI_KEY_VERSION()                                                                                                          \
-    strNew("backrest-version")
-#define INI_KEY_CHECKSUM()                                                                                                         \
-    strNew("backrest-checksum")
-=======
 #define INI_SECTION_BACKREST                                        "backrest"
     STRING_STATIC(INI_SECTION_BACKREST_STR,                         INI_SECTION_BACKREST)
 #define INI_KEY_FORMAT                                              "backrest-format"
     STRING_STATIC(INI_KEY_FORMAT_STR,                               INI_KEY_FORMAT)
 #define INI_KEY_CHECKSUM                                            "backrest-checksum"
     STRING_STATIC(INI_KEY_CHECKSUM_STR,                             INI_KEY_CHECKSUM)
->>>>>>> 086bc35d
 
 /***********************************************************************************************************************************
 Object type
@@ -90,13 +79,8 @@
                 String *key = strLstGet(keyList, keyIdx);
 
                 // Skip the backrest checksum in the file
-<<<<<<< HEAD
-                if ((strEq(section, INI_SECTION_BACKREST()) && !strEq(key, INI_KEY_CHECKSUM())) ||
-                    !strEq(section, INI_SECTION_BACKREST()))
-=======
                 if ((strEq(section, INI_SECTION_BACKREST_STR) && !strEq(key, INI_KEY_CHECKSUM_STR)) ||
                     !strEq(section, INI_SECTION_BACKREST_STR))
->>>>>>> 086bc35d
                 {
                     cryptoHashProcessC(result, (const unsigned char *)"\"", 1);
                     cryptoHashProcessStr(result, key);
@@ -139,11 +123,7 @@
     MEM_CONTEXT_TEMP_BEGIN()
     {
         // Make sure the ini is valid by testing the checksum
-<<<<<<< HEAD
-        String *infoChecksum = varStr(iniGet(this->ini, INI_SECTION_BACKREST(), INI_KEY_CHECKSUM()));
-=======
         String *infoChecksum = varStr(iniGet(this->ini, INI_SECTION_BACKREST_STR, INI_KEY_CHECKSUM_STR));
->>>>>>> 086bc35d
 
         CryptoHash *hash = infoHash(this->ini);
 
@@ -167,20 +147,12 @@
         }
 
         // Make sure that the format is current, otherwise error
-<<<<<<< HEAD
-        if (varIntForce(iniGet(this->ini, INI_SECTION_BACKREST(), INI_KEY_FORMAT())) != PGBACKREST_FORMAT)
-        {
-            String *fmtMsg = strNewFmt("invalid format in '%s', expected %d but found %d",
-                strPtr(this->fileName), PGBACKREST_FORMAT, varIntForce(iniGet(this->ini, INI_SECTION_BACKREST(),
-                INI_KEY_FORMAT())));
-=======
         if (varIntForce(iniGet(this->ini, INI_SECTION_BACKREST_STR, INI_KEY_FORMAT_STR)) != PGBACKREST_FORMAT)
         {
             String *fmtMsg = strNewFmt(
                 "invalid format in '%s', expected %d but found %d",
                 strPtr(this->fileName), PGBACKREST_FORMAT,
                 varIntForce(iniGet(this->ini, INI_SECTION_BACKREST_STR, INI_KEY_FORMAT_STR)));
->>>>>>> 086bc35d
 
             if (!ignoreError)
             {
