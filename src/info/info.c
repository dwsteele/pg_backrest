/***********************************************************************************************************************************
Info Handler
***********************************************************************************************************************************/
#include "build.auto.h"

#include <stdarg.h>
#include <stdlib.h>
#include <string.h>

#include "common/type/convert.h"
#include "common/crypto/hash.h"
#include "common/debug.h"
#include "common/encode.h"
#include "common/io/filter/filter.intern.h"
#include "common/ini.h"
#include "common/log.h"
#include "common/memContext.h"
#include "common/object.h"
#include "common/type/json.h"
#include "info/info.h"
#include "storage/helper.h"
#include "version.h"

/***********************************************************************************************************************************
Internal constants
***********************************************************************************************************************************/
#define INFO_SECTION_BACKREST                                       "backrest"
    STRING_STATIC(INFO_SECTION_BACKREST_STR,                            INFO_SECTION_BACKREST);
STRING_STATIC(INFO_SECTION_CIPHER_STR,                              "cipher");

STRING_STATIC(INFO_KEY_CIPHER_PASS_STR,                             "cipher-pass");
#define INFO_KEY_CHECKSUM                                           "backrest-checksum"
    STRING_STATIC(INFO_KEY_CHECKSUM_STR,                            INFO_KEY_CHECKSUM);
STRING_EXTERN(INFO_KEY_FORMAT_STR,                                  INFO_KEY_FORMAT);
STRING_EXTERN(INFO_KEY_VERSION_STR,                                 INFO_KEY_VERSION);

/***********************************************************************************************************************************
Object types
***********************************************************************************************************************************/
struct Info
{
    MemContext *memContext;                                         // Mem context
    const String *cipherPass;                                       // Cipher passphrase if set
};

struct InfoSave
{
    MemContext *memContext;                                         // Mem context
    IoWrite *write;                                                 // Write object
    IoFilter *checksum;                                             // hash to generate file checksum
    String *sectionLast;                                            // The last section seen
};

/***********************************************************************************************************************************
Macros and buffer constants for checksum generation
***********************************************************************************************************************************/
#define INFO_CHECKSUM_BEGIN(checksum)                                                                                              \
    do                                                                                                                             \
    {                                                                                                                              \
        ioFilterProcessIn(checksum, BRACEL_BUF);                                                                                   \
    }                                                                                                                              \
    while (0)

BUFFER_STRDEF_STATIC(INFO_CHECKSUM_SECTION_END_BUF, "\":{");

#define INFO_CHECKSUM_SECTION(checksum, section)                                                                                   \
    do                                                                                                                             \
    {                                                                                                                              \
        ioFilterProcessIn(checksum, QUOTED_BUF);                                                                                   \
        ioFilterProcessIn(checksum, BUFSTR(section));                                                                              \
        ioFilterProcessIn(checksum, INFO_CHECKSUM_SECTION_END_BUF);                                                                \
    }                                                                                                                              \
    while (0)

BUFFER_STRDEF_STATIC(INFO_CHECKSUM_SECTION_NEXT_END_BUF, "},");

#define INFO_CHECKSUM_SECTION_NEXT(checksum)                                                                                       \
    do                                                                                                                             \
    {                                                                                                                              \
        ioFilterProcessIn(checksum, INFO_CHECKSUM_SECTION_NEXT_END_BUF);                                                           \
    }                                                                                                                              \
    while (0)

BUFFER_STRDEF_STATIC(INFO_CHECKSUM_KEY_VALUE_END_BUF, "\":");

#define INFO_CHECKSUM_KEY_VALUE(checksum, key, value)                                                                              \
    do                                                                                                                             \
    {                                                                                                                              \
        ioFilterProcessIn(checksum, QUOTED_BUF);                                                                                   \
        ioFilterProcessIn(checksum, BUFSTR(key));                                                                                  \
        ioFilterProcessIn(checksum, INFO_CHECKSUM_KEY_VALUE_END_BUF);                                                              \
        ioFilterProcessIn(checksum, BUFSTR(value));                                                                                \
    }                                                                                                                              \
    while (0)

#define INFO_CHECKSUM_KEY_VALUE_NEXT(checksum)                                                                                     \
    do                                                                                                                             \
    {                                                                                                                              \
        ioFilterProcessIn(checksum, COMMA_BUF);                                                                                    \
    }                                                                                                                              \
    while (0)

BUFFER_STRDEF_STATIC(INFO_CHECKSUM_END_BUF, "}}");

#define INFO_CHECKSUM_END(checksum)                                                                                                \
    do                                                                                                                             \
    {                                                                                                                              \
        ioFilterProcessIn(checksum, INFO_CHECKSUM_END_BUF);                                                                        \
    }                                                                                                                              \
    while (0)

/***********************************************************************************************************************************
Internal constructor
***********************************************************************************************************************************/
static Info *
infoNewInternal(void)
{
    FUNCTION_TEST_VOID();

    Info *this = memNew(sizeof(Info));
    this->memContext = memContextCurrent();

    FUNCTION_TEST_RETURN(this);
}

/***********************************************************************************************************************************
Create new object
***********************************************************************************************************************************/
Info *
infoNew(const String *cipherPass)
{
    FUNCTION_LOG_BEGIN(logLevelDebug);
        FUNCTION_TEST_PARAM(STRING, cipherPass);                 // Use FUNCTION_TEST so cipher is not logged
    FUNCTION_LOG_END();

    Info *this = NULL;

    MEM_CONTEXT_NEW_BEGIN("Info")
    {
        this = infoNewInternal();

        // Cipher used to encrypt/decrypt subsequent dependent files. Value may be NULL.
        this->cipherPass = strDup(cipherPass);
    }
    MEM_CONTEXT_NEW_END();

    FUNCTION_LOG_RETURN(INFO, this);
}

/***********************************************************************************************************************************
Load and validate the info file (or copy)
***********************************************************************************************************************************/
typedef struct InfoLoadData
{
    MemContext *memContext;                                         // Mem context to use for storing data in this structure
    InfoLoadNewCallback *callbackFunction;                          // Callback function for child object
    void *callbackData;                                             // Callback data for child object
    Info *info;                                                     // Info object
    String *sectionLast;                                            // The last section seen during load
    IoFilter *checksumActual;                                       // Checksum calculated from the file
    String *checksumExpected;                                       // Checksum found in ini file
} InfoLoadData;

static void
infoLoadCallback(void *data, const String *section, const String *key, const String *value)
{
    FUNCTION_TEST_BEGIN();
        FUNCTION_TEST_PARAM_P(VOID, data);
        FUNCTION_TEST_PARAM(STRING, section);
        FUNCTION_TEST_PARAM(STRING, key);
        FUNCTION_TEST_PARAM(STRING, value);
    FUNCTION_TEST_END();

    ASSERT(data != NULL);
    ASSERT(section != NULL);
    ASSERT(key != NULL);
    ASSERT(value != NULL);

    InfoLoadData *loadData = (InfoLoadData *)data;

    // Calculate checksum
    if (!(strEq(section, INFO_SECTION_BACKREST_STR) && strEq(key, INFO_KEY_CHECKSUM_STR)))
    {
        if (loadData->sectionLast == NULL || !strEq(section, loadData->sectionLast))
        {
            if (loadData->sectionLast != NULL)
                INFO_CHECKSUM_SECTION_NEXT(loadData->checksumActual);

            INFO_CHECKSUM_SECTION(loadData->checksumActual, section);

            MEM_CONTEXT_BEGIN(loadData->memContext)
            {
                loadData->sectionLast = strDup(section);
            }
            MEM_CONTEXT_END();
        }
        else
            INFO_CHECKSUM_KEY_VALUE_NEXT(loadData->checksumActual);

        INFO_CHECKSUM_KEY_VALUE(loadData->checksumActual, key, value);
    }

    // Process backrest section
    if (strEq(section, INFO_SECTION_BACKREST_STR))
    {
        // Validate format
        if (strEq(key, INFO_KEY_FORMAT_STR))
        {
            if (jsonToUInt(value) != REPOSITORY_FORMAT)
                THROW_FMT(FormatError, "expected format %d but found %d", REPOSITORY_FORMAT, cvtZToInt(strPtr(value)));
        }
        // Store checksum to be validated later
        else if (strEq(key, INFO_KEY_CHECKSUM_STR))
        {
            MEM_CONTEXT_BEGIN(loadData->memContext)
            {
                loadData->checksumExpected = jsonToStr(value);
            }
            MEM_CONTEXT_END();
        }
    }
    // Process cipher section
    else if (strEq(section, INFO_SECTION_CIPHER_STR))
    {
        // No validation needed for cipher-pass, just store it
        if (strEq(key, INFO_KEY_CIPHER_PASS_STR))
        {
            MEM_CONTEXT_BEGIN(loadData->info->memContext)
            {
                loadData->info->cipherPass = jsonToStr(value);
            }
            MEM_CONTEXT_END();
        }
    }
    // Else pass to callback for processing
    else
        loadData->callbackFunction(loadData->callbackData, section, key, value);

    FUNCTION_TEST_RETURN_VOID();
}

/***********************************************************************************************************************************
Create new object and load contents from a file
***********************************************************************************************************************************/
Info *
infoNewLoad(IoRead *read, InfoLoadNewCallback *callbackFunction, void *callbackData)
{
    FUNCTION_LOG_BEGIN(logLevelDebug);
        FUNCTION_LOG_PARAM(IO_READ, read);
        FUNCTION_LOG_PARAM(FUNCTIONP, callbackFunction);
        FUNCTION_LOG_PARAM_P(VOID, callbackData);
    FUNCTION_LOG_END();

    ASSERT(read != NULL);
    ASSERT(callbackFunction != NULL);
    ASSERT(callbackData != NULL);

    Info *this = NULL;

    MEM_CONTEXT_NEW_BEGIN("Info")
    {
        this = infoNewInternal();

        MEM_CONTEXT_TEMP_BEGIN()
        {
            // Load and parse the info file
            InfoLoadData data =
            {
                .memContext = MEM_CONTEXT_TEMP(),
                .callbackFunction = callbackFunction,
                .callbackData = callbackData,
                .info = this,
                .checksumActual = cryptoHashNew(HASH_TYPE_SHA1_STR),
            };

            INFO_CHECKSUM_BEGIN(data.checksumActual);

            TRY_BEGIN()
            {
                iniLoad(read, infoLoadCallback, &data);
            }
            CATCH(CryptoError)
            {
                THROW_FMT(CryptoError, "%s\nHINT: is or was the repo encrypted?", errorMessage());
            }
            TRY_END();

            INFO_CHECKSUM_END(data.checksumActual);

            // Verify the checksum
            const String *checksumActual = varStr(ioFilterResult(data.checksumActual));

            if (data.checksumExpected == NULL)
                THROW_FMT(ChecksumError, "invalid checksum, actual '%s' but no checksum found", strPtr(checksumActual));
            else if (!strEq(data.checksumExpected, checksumActual))
            {
                THROW_FMT(
                    ChecksumError, "invalid checksum, actual '%s' but expected '%s'", strPtr(checksumActual),
                    strPtr(data.checksumExpected));
            }
        }
        MEM_CONTEXT_TEMP_END();
    }
    MEM_CONTEXT_NEW_END();

    FUNCTION_LOG_RETURN(INFO, this);
}

/***********************************************************************************************************************************
Check if the section should be saved
***********************************************************************************************************************************/
bool
infoSaveSection(InfoSave *infoSaveData, const String *section, const String *sectionNext)
{
    FUNCTION_TEST_BEGIN();
        FUNCTION_TEST_PARAM(INFO_SAVE, infoSaveData);
        FUNCTION_TEST_PARAM(STRING, section);
        FUNCTION_TEST_PARAM(STRING, sectionNext);
    FUNCTION_TEST_END();

    FUNCTION_TEST_RETURN(
        (infoSaveData->sectionLast == NULL || strCmp(section, infoSaveData->sectionLast) > 0) &&
            (sectionNext == NULL || strCmp(section, sectionNext) < 0));
}

/***********************************************************************************************************************************
Save a JSON formatted value and update checksum
***********************************************************************************************************************************/
void
infoSaveValue(InfoSave *infoSaveData, const String *section, const String *key, const String *jsonValue)
{
    FUNCTION_TEST_BEGIN();
        FUNCTION_TEST_PARAM(INFO_SAVE, infoSaveData);
        FUNCTION_TEST_PARAM(STRING, section);
        FUNCTION_TEST_PARAM(STRING, key);
        FUNCTION_TEST_PARAM(STRING, jsonValue);
    FUNCTION_TEST_END();

    ASSERT(infoSaveData != NULL);
    ASSERT(section != NULL);
    ASSERT(key != NULL);
    ASSERT(jsonValue != NULL);

    // Save section
    if (infoSaveData->sectionLast == NULL || !strEq(section, infoSaveData->sectionLast))
    {
        if (infoSaveData->sectionLast != NULL)
        {
            INFO_CHECKSUM_SECTION_NEXT(infoSaveData->checksum);
            ioWriteLine(infoSaveData->write, BUFSTRDEF(""));
        }

        INFO_CHECKSUM_SECTION(infoSaveData->checksum, section);

        ioWrite(infoSaveData->write, BRACKETL_BUF);
        ioWrite(infoSaveData->write, BUFSTR(section));
        ioWriteLine(infoSaveData->write, BRACKETR_BUF);

        MEM_CONTEXT_BEGIN(infoSaveData->memContext)
        {
            infoSaveData->sectionLast = strDup(section);
        }
        MEM_CONTEXT_END();
    }
    else
        INFO_CHECKSUM_KEY_VALUE_NEXT(infoSaveData->checksum);

    // Save key/value
    INFO_CHECKSUM_KEY_VALUE(infoSaveData->checksum, key, jsonValue);

    ioWrite(infoSaveData->write, BUFSTR(key));
    ioWrite(infoSaveData->write, EQ_BUF);
    ioWriteLine(infoSaveData->write, BUFSTR(jsonValue));

    FUNCTION_TEST_RETURN_VOID();
}

/***********************************************************************************************************************************
Save to file
***********************************************************************************************************************************/
void
<<<<<<< HEAD
infoSave(Info *this, IoWrite *write, InfoSaveCallback callbackFunction, void *callbackData)
=======
infoSave(Info *this, IoWrite *write, InfoSaveCallback *callbackFunction, void *callbackData)
>>>>>>> 4d848200
{
    FUNCTION_LOG_BEGIN(logLevelDebug);
        FUNCTION_LOG_PARAM(INFO, this);
        FUNCTION_LOG_PARAM(IO_WRITE, write);
        FUNCTION_LOG_PARAM(FUNCTIONP, callbackFunction);
        FUNCTION_LOG_PARAM_P(VOID, callbackData);
    FUNCTION_LOG_END();

    ASSERT(this != NULL);
    ASSERT(write != NULL);
    ASSERT(callbackFunction != NULL);
    ASSERT(callbackData != NULL);

    MEM_CONTEXT_TEMP_BEGIN()
    {
        InfoSave data =
        {
            .memContext = MEM_CONTEXT_TEMP(),
            .write = write,
        };

        ioWriteOpen(data.write);

        // Begin checksum calculation
        data.checksum = cryptoHashNew(HASH_TYPE_SHA1_STR);
        INFO_CHECKSUM_BEGIN(data.checksum);

        // Add version and format
        callbackFunction(callbackData, INFO_SECTION_BACKREST_STR, &data);
        infoSaveValue(&data, INFO_SECTION_BACKREST_STR, INFO_KEY_FORMAT_STR, jsonFromUInt(REPOSITORY_FORMAT));
        infoSaveValue(&data, INFO_SECTION_BACKREST_STR, INFO_KEY_VERSION_STR, jsonFromStr(STRDEF(PROJECT_VERSION)));

        // Add cipher passphrase if defined
        if (this->cipherPass != NULL)
        {
            callbackFunction(callbackData, INFO_SECTION_CIPHER_STR, &data);
            infoSaveValue(&data, INFO_SECTION_CIPHER_STR, INFO_KEY_CIPHER_PASS_STR, jsonFromStr(this->cipherPass));
        }

        // Flush out any additional sections
        callbackFunction(callbackData, NULL, &data);

        // Add checksum (this must be set after all other values or it will not be valid)
        INFO_CHECKSUM_END(data.checksum);

        ioWrite(data.write, BUFSTRDEF("\n[" INFO_SECTION_BACKREST "]\n" INFO_KEY_CHECKSUM "="));
        ioWriteLine(data.write, BUFSTR(jsonFromVar(ioFilterResult(data.checksum), 0)));

        // Close the file
        ioWriteClose(data.write);
    }
    MEM_CONTEXT_TEMP_END();

    FUNCTION_LOG_RETURN_VOID();
}

/***********************************************************************************************************************************
Accessor functions
***********************************************************************************************************************************/
const String *
infoCipherPass(const Info *this)
{
    FUNCTION_TEST_BEGIN();
        FUNCTION_TEST_PARAM(INFO, this);
    FUNCTION_TEST_END();

    ASSERT(this != NULL);

    FUNCTION_TEST_RETURN(this->cipherPass);
}

/***********************************************************************************************************************************
Load info file(s) and throw error for each attempt if none are successful
***********************************************************************************************************************************/
void
<<<<<<< HEAD
infoLoad(const String *error, InfoLoadCallback callbackFunction, void *callbackData)
=======
infoLoad(const String *error, InfoLoadCallback *callbackFunction, void *callbackData)
>>>>>>> 4d848200
{
    FUNCTION_LOG_BEGIN(logLevelTrace);
        FUNCTION_LOG_PARAM(STRING, error);
        FUNCTION_LOG_PARAM(FUNCTIONP, callbackFunction);
        FUNCTION_LOG_PARAM_P(VOID, callbackData);
    FUNCTION_LOG_END();

    ASSERT(error != NULL);
    ASSERT(callbackFunction != NULL);
    ASSERT(callbackData != NULL);

    MEM_CONTEXT_TEMP_BEGIN()
    {
        unsigned int try = 0;
        bool done = false;
        bool loaded = false;
        const ErrorType *loadErrorType = NULL;
        String *loadErrorMessage = NULL;

        do
        {
            // Attempt to load the file
            TRY_BEGIN()
            {
                loaded = callbackFunction(callbackData, try);
                done = true;

                // There must be at least one attempt to the load file
<<<<<<< HEAD
                ASSERT(done || try > 0);
=======
                ASSERT(loaded || try > 0);
>>>>>>> 4d848200
            }
            CATCH_ANY()
            {
                // Set error type if none has been set
                if (loadErrorType == NULL)
                {
                    loadErrorType = errorType();
                    loadErrorMessage = strNewFmt("%s:", strPtr(error));
                }
                // Else if the error type is different
                else if (loadErrorType != errorType())
                {
                    // Set type that is not file missing (which is likely the most common error)
                    if (loadErrorType == &FileMissingError)
                    {
                        loadErrorType = errorType();
                    }
                    // Else set a generic error
                    else if (errorType() != &FileMissingError)
                        loadErrorType = &FileOpenError;
                }

                // Append new error
                strCatFmt(loadErrorMessage, "\n%s: %s", errorTypeName(errorType()), errorMessage());

                // Try again
                try++;
            }
            TRY_END();
        }
        while (!done);

        // Error when no file was loaded
        if (!loaded)
            THROWP(loadErrorType, strPtr(loadErrorMessage));
    }
    MEM_CONTEXT_TEMP_END();

    FUNCTION_LOG_RETURN_VOID();
}<|MERGE_RESOLUTION|>--- conflicted
+++ resolved
@@ -379,11 +379,7 @@
 Save to file
 ***********************************************************************************************************************************/
 void
-<<<<<<< HEAD
-infoSave(Info *this, IoWrite *write, InfoSaveCallback callbackFunction, void *callbackData)
-=======
 infoSave(Info *this, IoWrite *write, InfoSaveCallback *callbackFunction, void *callbackData)
->>>>>>> 4d848200
 {
     FUNCTION_LOG_BEGIN(logLevelDebug);
         FUNCTION_LOG_PARAM(INFO, this);
@@ -459,11 +455,7 @@
 Load info file(s) and throw error for each attempt if none are successful
 ***********************************************************************************************************************************/
 void
-<<<<<<< HEAD
-infoLoad(const String *error, InfoLoadCallback callbackFunction, void *callbackData)
-=======
 infoLoad(const String *error, InfoLoadCallback *callbackFunction, void *callbackData)
->>>>>>> 4d848200
 {
     FUNCTION_LOG_BEGIN(logLevelTrace);
         FUNCTION_LOG_PARAM(STRING, error);
@@ -492,11 +484,7 @@
                 done = true;
 
                 // There must be at least one attempt to the load file
-<<<<<<< HEAD
-                ASSERT(done || try > 0);
-=======
                 ASSERT(loaded || try > 0);
->>>>>>> 4d848200
             }
             CATCH_ANY()
             {
