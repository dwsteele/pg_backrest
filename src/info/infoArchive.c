--- conflicted
+++ resolved
@@ -66,7 +66,6 @@
     ASSERT(pgVersion > 0 && pgSystemId > 0);
 
     InfoArchive *this = NULL;
-<<<<<<< HEAD
 
     MEM_CONTEXT_NEW_BEGIN("InfoArchive")
     {
@@ -94,69 +93,11 @@
     ASSERT(read != NULL);
 
     InfoArchive *this = NULL;
-=======
->>>>>>> 0fd9e76b
 
     MEM_CONTEXT_NEW_BEGIN("InfoArchive")
     {
-        this = infoArchiveNewInternal();
-<<<<<<< HEAD
-        this->infoPg = infoPgNewLoad(read, infoPgArchive, NULL, NULL);
-=======
-
-        // Initialize the pg data
-        this->infoPg = infoPgNew(infoPgArchive, cipherPassSub);
-        infoArchivePgSet(this, pgVersion, pgSystemId);
->>>>>>> 0fd9e76b
-    }
-    MEM_CONTEXT_NEW_END();
-
-    FUNCTION_LOG_RETURN(INFO_ARCHIVE, this);
-}
-
-/***********************************************************************************************************************************
-Create new object and load contents from a file
-***********************************************************************************************************************************/
-InfoArchive *
-infoArchiveNewLoad(IoRead *read)
-{
-    FUNCTION_LOG_BEGIN(logLevelDebug);
-        FUNCTION_LOG_PARAM(IO_READ, read);
-    FUNCTION_LOG_END();
-
-    ASSERT(read != NULL);
-
-<<<<<<< HEAD
-    this->infoPg = infoPgSet(this->infoPg, infoPgArchive, pgVersion, pgSystemId, 0, 0);
-
-    FUNCTION_LOG_RETURN(INFO_ARCHIVE, this);
-}
-
-/***********************************************************************************************************************************
-Save to file
-***********************************************************************************************************************************/
-void
-infoArchiveSave(InfoArchive *this, IoWrite *write)
-{
-    FUNCTION_LOG_BEGIN(logLevelDebug);
-        FUNCTION_LOG_PARAM(INFO_ARCHIVE, this);
-        FUNCTION_LOG_PARAM(IO_WRITE, write);
-    FUNCTION_LOG_END();
-
-    ASSERT(this != NULL);
-    ASSERT(write != NULL);
-=======
-    InfoArchive *this = NULL;
->>>>>>> 0fd9e76b
-
-    MEM_CONTEXT_NEW_BEGIN("InfoArchive")
-    {
-<<<<<<< HEAD
-        infoPgSave(infoArchivePg(this), write, NULL, NULL);
-=======
         this = infoArchiveNewInternal();
         this->infoPg = infoPgNewLoad(read, infoPgArchive, NULL, NULL);
->>>>>>> 0fd9e76b
     }
     MEM_CONTEXT_NEW_END();
 
@@ -291,8 +232,6 @@
 }
 
 /***********************************************************************************************************************************
-<<<<<<< HEAD
-=======
 Set the infoPg data
 ***********************************************************************************************************************************/
 InfoArchive *
@@ -312,7 +251,6 @@
 }
 
 /***********************************************************************************************************************************
->>>>>>> 0fd9e76b
 Helper function to load archive info files
 ***********************************************************************************************************************************/
 typedef struct InfoArchiveLoadFileData
