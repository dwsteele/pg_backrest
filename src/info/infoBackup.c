--- conflicted
+++ resolved
@@ -9,7 +9,7 @@
 #include <inttypes.h>
 
 #include "common/debug.h"
-#include "common/ini.h" // CSHANG Dup
+#include "common/ini.h"
 #include "common/log.h"
 #include "common/memContext.h"
 #include "common/object.h"
@@ -199,70 +199,6 @@
 }
 
 /***********************************************************************************************************************************
-<<<<<<< HEAD
-Checks the backup info file's DB section against the PG version, system id, catolog and constrol version passed in and returns
-the history id of the current PG database.
-***********************************************************************************************************************************/
-unsigned int
-infoBackupCheckPg(
-    const InfoBackup *this,
-    unsigned int pgVersion,
-    uint64_t pgSystemId,
-    uint32_t pgCatalogVersion,
-    uint32_t pgControlVersion)
-{
-    FUNCTION_LOG_BEGIN(logLevelTrace);
-        FUNCTION_LOG_PARAM(INFO_BACKUP, this);
-        FUNCTION_LOG_PARAM(UINT, pgVersion);
-        FUNCTION_LOG_PARAM(UINT64, pgSystemId);
-        FUNCTION_LOG_PARAM(UINT32, pgCatalogVersion);
-        FUNCTION_LOG_PARAM(UINT32, pgControlVersion);  // CSHANG Need to change the order of catalog and control here to be consistent with other functions OR remove if this function will not be used.
-    FUNCTION_LOG_END();
-
-    ASSERT(this != NULL);
-
-    InfoPgData backupPg = infoPgDataCurrent(this->infoPg);
-
-    if (backupPg.version != pgVersion || backupPg.systemId != pgSystemId)
-        THROW(BackupMismatchError, strPtr(strNewFmt(
-            "database version = %s, system-id %" PRIu64 " does not match backup version = %s, system-id = %" PRIu64 "\n"
-            "HINT: is this the correct stanza?",
-            strPtr(pgVersionToStr(pgVersion)), pgSystemId, strPtr(pgVersionToStr(backupPg.version)), backupPg.systemId)));
-
-    if (backupPg.catalogVersion != pgCatalogVersion || backupPg.controlVersion != pgControlVersion)
-    {
-        THROW(BackupMismatchError, strPtr(strNewFmt(
-            "database control-version = %" PRIu32 ", catalog-version %" PRIu32
-            " does not match backup control-version = %" PRIu32 ", catalog-version = %" PRIu32 "\n"
-            "HINT: this may be a symptom of database or repository corruption!",
-            pgControlVersion, pgCatalogVersion, backupPg.controlVersion, backupPg.catalogVersion)));
-    }
-
-    FUNCTION_LOG_RETURN(UINT, backupPg.id);
-}
-
-/***********************************************************************************************************************************
-Set the infoPg data
-***********************************************************************************************************************************/
-InfoBackup *
-infoBackupPgSet(InfoBackup *this, unsigned int pgVersion, uint64_t pgSystemId, uint32_t pgControlVersion, uint32_t pgCatalogVersion)
-{
-    FUNCTION_LOG_BEGIN(logLevelDebug);
-        FUNCTION_LOG_PARAM(INFO_BACKUP, this);
-        FUNCTION_LOG_PARAM(UINT, pgVersion);
-        FUNCTION_LOG_PARAM(UINT64, pgSystemId);
-        FUNCTION_LOG_PARAM(UINT32, pgControlVersion);
-        FUNCTION_LOG_PARAM(UINT32, pgCatalogVersion);
-    FUNCTION_LOG_END();
-
-    this->infoPg = infoPgSet(this->infoPg, infoPgBackup, pgVersion, pgSystemId, pgControlVersion, pgCatalogVersion);
-
-    FUNCTION_LOG_RETURN(INFO_BACKUP, this);
-}
-
-/***********************************************************************************************************************************
-=======
->>>>>>> 38ba4586
 Save to file
 ***********************************************************************************************************************************/
 void
@@ -351,6 +287,25 @@
 }
 
 /***********************************************************************************************************************************
+Set the infoPg data
+***********************************************************************************************************************************/
+InfoBackup *
+infoBackupPgSet(InfoBackup *this, unsigned int pgVersion, uint64_t pgSystemId, uint32_t pgControlVersion, uint32_t pgCatalogVersion)
+{
+    FUNCTION_LOG_BEGIN(logLevelDebug);
+        FUNCTION_LOG_PARAM(INFO_BACKUP, this);
+        FUNCTION_LOG_PARAM(UINT, pgVersion);
+        FUNCTION_LOG_PARAM(UINT64, pgSystemId);
+        FUNCTION_LOG_PARAM(UINT32, pgControlVersion);
+        FUNCTION_LOG_PARAM(UINT32, pgCatalogVersion);
+    FUNCTION_LOG_END();
+
+    this->infoPg = infoPgSet(this->infoPg, infoPgBackup, pgVersion, pgSystemId, pgControlVersion, pgCatalogVersion);
+
+    FUNCTION_LOG_RETURN(INFO_BACKUP, this);
+}
+
+/***********************************************************************************************************************************
 Get total current backups
 ***********************************************************************************************************************************/
 unsigned int
