--- conflicted
+++ resolved
@@ -361,11 +361,7 @@
 
     ASSERT(this != NULL);
     ASSERT(manifest != NULL);
-<<<<<<< HEAD
-// CSHANG Originally there was a save parameter and the default was true to SAVE this to disk at the end - used by Backup.pm
-=======
-
->>>>>>> 64c6102a
+
     MEM_CONTEXT_TEMP_BEGIN()
     {
         const ManifestData *manData = manifestData(manifest);
@@ -384,20 +380,13 @@
             backupSize += file->size;
             backupRepoSize += file->sizeRepo > 0 ? file->sizeRepo : file->size;
 
-<<<<<<< HEAD
-=======
             // If a reference to a file exists, then it is in a previous backup and the delta calculation was already done
->>>>>>> 64c6102a
             if (file->reference != NULL)
                 strLstAdd(referenceList, file->reference);
             else
             {
                 backupSizeDelta += file->size;
-<<<<<<< HEAD
-                backupRepoSizeDelta += file->sizeRepo > 0 ? file->sizeRepo : file->size;;
-=======
                 backupRepoSizeDelta += file->sizeRepo > 0 ? file->sizeRepo : file->size;
->>>>>>> 64c6102a
             }
         }
 
@@ -423,12 +412,8 @@
                 .optionArchiveCheck = manData->backupOptionArchiveCheck,
                 .optionArchiveCopy = manData->backupOptionArchiveCopy,
                 .optionBackupStandby = manData->backupOptionStandby != NULL ? varBool(manData->backupOptionStandby) : false,
-<<<<<<< HEAD
-                .optionChecksumPage = manData->backupOptionChecksumPage != NULL ? varBool(manData->backupOptionChecksumPage) : false,
-=======
                 .optionChecksumPage = manData->backupOptionChecksumPage != NULL ?
                     varBool(manData->backupOptionChecksumPage) : false,
->>>>>>> 64c6102a
                 .optionCompress = manData->backupOptionCompress,
                 .optionHardlink = manData->backupOptionHardLink,
                 .optionOnline = manData->backupOptionOnline,
@@ -638,10 +623,6 @@
         FUNCTION_TEST_PARAM(STRING, cipherPass);
     FUNCTION_LOG_END();
 
-<<<<<<< HEAD
-// CSHANG Originally there was a save parameter for the reconstruct function and the default was true to SAVE this to disk at the end. This was done every time the backup.info NEW was called unless bValidate was passed to NEW as false - which seems to have only been done in expire. So we should think about how this is really called and if we want to autosave here or not.
-=======
->>>>>>> 64c6102a
     ASSERT(storage != NULL);
     ASSERT(fileName != NULL);
     ASSERT((cipherType == cipherTypeNone && cipherPass == NULL) || (cipherType != cipherTypeNone && cipherPass != NULL));
@@ -665,20 +646,12 @@
         {
             String *backupLabel = strLstGet(backupList, backupIdx);
 
-<<<<<<< HEAD
-            // If it does not exists in the list of current backups, then if it is valid, add it
-=======
             // If it does not exist in the list of current backups, then if it is valid, add it
->>>>>>> 64c6102a
             if (!strLstExists(backupCurrentList, backupLabel))
             {
                 String *manifestFileName = strNewFmt(STORAGE_REPO_BACKUP "/%s/" BACKUP_MANIFEST_FILE, strPtr(backupLabel));
 
-<<<<<<< HEAD
-                // Check if a completed backup (backup.manifest only) exists
-=======
                 // Check if a completed backup exists (backup.manifest only - ignore .copy)
->>>>>>> 64c6102a
                 if (storageExistsNP(storage, manifestFileName))
                 {
                     bool found = false;
@@ -709,11 +682,7 @@
             }
         }
 
-<<<<<<< HEAD
-        // Get the updated list of current backups and remove backups that are no longer in the repository
-=======
         // Get the updated list of current backups and remove backups from current that are no longer in the repository
->>>>>>> 64c6102a
         backupCurrentList = infoBackupDataLabelList(infoBackup, NULL);
 
         for (unsigned int backupCurrIdx = 0; backupCurrIdx < strLstSize(backupCurrentList); backupCurrIdx++)
@@ -721,10 +690,7 @@
             String *backupLabel = strLstGet(backupCurrentList, backupCurrIdx);
             String *manifestFileName = strNewFmt(STORAGE_REPO_BACKUP "/%s/" BACKUP_MANIFEST_FILE, strPtr(backupLabel));
 
-<<<<<<< HEAD
-=======
             // Remove backup from the current list in the infoBackup object
->>>>>>> 64c6102a
             if (!storageExistsNP(storage, manifestFileName))
             {
                 LOG_WARN("backup '%s' missing manifest removed from " INFO_BACKUP_FILE, strPtr(backupLabel));
