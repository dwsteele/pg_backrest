--- conflicted
+++ resolved
@@ -30,14 +30,9 @@
         {
             result = dbNew(
                 pgClientNew(
-<<<<<<< HEAD
-                    cfgOptionIdxStrNull(cfgOptPgSocketPath, pgIdx), cfgOptionIdxUInt(cfgOptPgPort, pgIdx), PG_DB_POSTGRES_STR,
-                    cfgOptionIdxStrNull(cfgOptPgUser, pgIdx), cfgOptionUInt64(cfgOptDbTimeout)),
-=======
                     cfgOptionIdxStrNull(cfgOptPgSocketPath, pgIdx), cfgOptionIdxUInt(cfgOptPgPort, pgIdx),
                     cfgOptionIdxStr(cfgOptPgDatabase, pgIdx), cfgOptionIdxStrNull(cfgOptPgUser, pgIdx),
-                    (TimeMSec)(cfgOptionDbl(cfgOptDbTimeout) * MSEC_PER_SEC)),
->>>>>>> a137c6ba
+                    cfgOptionUInt64(cfgOptDbTimeout)),
                 NULL, applicationName);
         }
         else
