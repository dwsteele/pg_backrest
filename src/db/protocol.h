--- conflicted
+++ resolved
@@ -13,17 +13,13 @@
 Functions
 ***********************************************************************************************************************************/
 // Process db protocol requests
-void dbOpenProtocol(const VariantList *paramList, ProtocolServer *server);
-void dbQueryProtocol(const VariantList *paramList, ProtocolServer *server);
-void dbCloseProtocol(const VariantList *paramList, ProtocolServer *server);
+void dbOpenProtocol(PackRead *const param, ProtocolServer *const server);
+void dbQueryProtocol(PackRead *const param, ProtocolServer *const server);
+void dbCloseProtocol(PackRead *const param, ProtocolServer *const server);
 
 /***********************************************************************************************************************************
 Protocol commands for ProtocolServerHandler arrays passed to protocolServerProcess()
 ***********************************************************************************************************************************/
-<<<<<<< HEAD
-// Process db protocol requests
-bool dbProtocol(const String *command, PackRead *param, ProtocolServer *server);
-=======
 #define PROTOCOL_COMMAND_DB_OPEN                                    STRID5("db-o", 0x7ec440)
 #define PROTOCOL_COMMAND_DB_QUERY                                   STRID5("db-q", 0x8ec440)
 #define PROTOCOL_COMMAND_DB_CLOSE                                   STRID5("db-c", 0x1ec440)
@@ -32,6 +28,5 @@
     {.command = PROTOCOL_COMMAND_DB_OPEN, .handler = dbOpenProtocol},                                                              \
     {.command = PROTOCOL_COMMAND_DB_QUERY, .handler = dbQueryProtocol},                                                            \
     {.command = PROTOCOL_COMMAND_DB_CLOSE, .handler = dbCloseProtocol},
->>>>>>> 5b332b22
 
 #endif