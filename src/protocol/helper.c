--- conflicted
+++ resolved
@@ -478,14 +478,6 @@
 }
 
 /**********************************************************************************************************************************/
-<<<<<<< HEAD
-__attribute__((always_inline)) static inline void
-protocolRemoteCacheInit(ProtocolStorageType protocolStorageType)
-{
-    FUNCTION_TEST_BEGIN();
-        FUNCTION_TEST_PARAM(ENUM, protocolStorageType);
-    FUNCTION_TEST_END();
-=======
 // Helper to execute the local process. This is a separate function solely so that it can be shimmed during testing.
 static void
 protocolRemoteExec(
@@ -520,17 +512,12 @@
     FUNCTION_TEST_RETURN_VOID();
 }
 
-ProtocolClient *
-protocolRemoteGet(ProtocolStorageType protocolStorageType, unsigned int hostIdx)
-{
-    FUNCTION_LOG_BEGIN(logLevelDebug);
-        FUNCTION_LOG_PARAM(STRING_ID, protocolStorageType);
-        FUNCTION_LOG_PARAM(UINT, hostIdx);
-    FUNCTION_LOG_END();
-
-    // Is this a repo remote?
-    bool isRepo = protocolStorageType == protocolStorageTypeRepo;
->>>>>>> 5b332b22
+__attribute__((always_inline)) static inline void
+protocolRemoteCacheInit(ProtocolStorageType protocolStorageType)
+{
+    FUNCTION_TEST_BEGIN();
+        FUNCTION_TEST_PARAM(ENUM, protocolStorageType);
+    FUNCTION_TEST_END();
 
     protocolHelperInit();
 
