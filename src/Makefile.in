####################################################################################################################################
# pgBackRest Makefile
####################################################################################################################################

####################################################################################################################################
# List of required source files.  main.c should always be listed last and the rest in alpha order.
####################################################################################################################################
SRCS = \
	command/archive/common.c \
	command/archive/get/file.c \
	command/archive/get/get.c \
	command/archive/get/protocol.c \
	command/archive/push/file.c \
	command/archive/push/protocol.c \
	command/archive/push/push.c \
	command/backup/backup.c \
	command/backup/common.c \
	command/backup/file.c \
	command/backup/pageChecksum.c \
	command/check/check.c \
	command/check/common.c \
	command/backup/protocol.c \
	command/expire/expire.c \
	command/help/help.c \
	command/info/info.c \
	command/command.c \
	command/control/common.c \
	command/control/start.c \
	command/control/stop.c \
	command/local/local.c \
	command/repo/create.c \
	command/repo/get.c \
	command/repo/ls.c \
	command/repo/put.c \
	command/repo/rm.c \
	command/restore/file.c \
	command/restore/protocol.c \
	command/restore/restore.c \
	command/remote/remote.c \
	command/stanza/common.c \
	command/stanza/create.c \
	command/stanza/delete.c \
	command/stanza/upgrade.c \
	common/compress/helper.c \
	common/compress/bz2/common.c \
	common/compress/bz2/compress.c \
	common/compress/bz2/decompress.c \
	common/compress/gz/common.c \
	common/compress/gz/compress.c \
	common/compress/gz/decompress.c \
	common/compress/lz4/common.c \
	common/compress/lz4/compress.c \
	common/compress/lz4/decompress.c \
	common/compress/zst/common.c \
	common/compress/zst/compress.c \
	common/compress/zst/decompress.c \
	common/crypto/cipherBlock.c \
	common/crypto/common.c \
	common/crypto/hash.c \
	common/debug.c \
	common/encode.c \
	common/encode/base64.c \
	common/error.c \
	common/exec.c \
	common/exit.c \
	common/fork.c \
	common/io/bufferRead.c \
	common/io/bufferWrite.c \
<<<<<<< HEAD
	common/io/client.c \
=======
	common/io/fdRead.c \
	common/io/fdWrite.c \
>>>>>>> cde2c756
	common/io/filter/buffer.c \
	common/io/filter/filter.c \
	common/io/filter/group.c \
	common/io/filter/sink.c \
	common/io/filter/size.c \
	common/io/http/client.c \
	common/io/http/common.c \
	common/io/http/header.c \
	common/io/http/query.c \
	common/io/http/request.c \
	common/io/http/response.c \
	common/io/http/session.c \
	common/io/io.c \
	common/io/read.c \
	common/io/session.c \
	common/io/socket/client.c \
	common/io/socket/common.c \
	common/io/socket/session.c \
	common/io/tls/client.c \
	common/io/tls/session.c \
	common/io/write.c \
	common/ini.c \
	common/lock.c \
	common/log.c \
	common/memContext.c \
	common/regExp.c \
	common/stackTrace.c \
	common/time.c \
	common/type/buffer.c \
	common/type/convert.c \
	common/type/json.c \
	common/type/keyValue.c \
	common/type/list.c \
	common/type/mcv.c \
	common/type/string.c \
	common/type/stringList.c \
	common/type/variant.c \
	common/type/variantList.c \
	common/type/xml.c \
	common/user.c \
	common/wait.c \
	config/config.c \
	config/define.c \
	config/exec.c \
	config/load.c \
	config/parse.c \
	config/protocol.c \
	db/db.c \
	db/helper.c \
	db/protocol.c \
	info/info.c \
	info/infoArchive.c \
	info/infoBackup.c \
	info/manifest.c \
	info/infoPg.c \
	postgres/client.c \
	postgres/interface.c \
	postgres/interface/page.c \
	postgres/interface/v083.c \
	postgres/interface/v084.c \
	postgres/interface/v090.c \
	postgres/interface/v091.c \
	postgres/interface/v092.c \
	postgres/interface/v093.c \
	postgres/interface/v094.c \
	postgres/interface/v095.c \
	postgres/interface/v096.c \
	postgres/interface/v100.c \
	postgres/interface/v110.c \
	postgres/interface/v120.c \
	postgres/interface/v130.c \
	protocol/client.c \
	protocol/command.c \
	protocol/helper.c \
	protocol/parallel.c \
	protocol/parallelJob.c \
	protocol/server.c \
	storage/azure/read.c \
	storage/azure/storage.c \
	storage/azure/write.c \
	storage/cifs/storage.c \
	storage/posix/read.c \
	storage/posix/storage.c \
	storage/posix/write.c \
	storage/remote/read.c \
	storage/remote/protocol.c \
	storage/remote/storage.c \
	storage/remote/write.c \
	storage/s3/read.c \
	storage/s3/storage.c \
	storage/s3/write.c \
	storage/helper.c \
	storage/read.c \
	storage/storage.c \
	storage/write.c \
	main.c

####################################################################################################################################
# Compiler options
####################################################################################################################################
CC = @CC@
CFLAGS = @CFLAGS@
CPPFLAGS = @CPPFLAGS@ -I@srcdir@
LDFLAGS = @LDFLAGS@
LIBS = @LIBS@

####################################################################################################################################
# Directory options
####################################################################################################################################
VPATH = @srcdir@
prefix = @prefix@
exec_prefix = @exec_prefix@
bindir = @bindir@
BUILDDIR=.build

####################################################################################################################################
# Create object list from source list
####################################################################################################################################
OBJS = $(patsubst %.c,$(BUILDDIR)/%.o,$(SRCS))

####################################################################################################################################
# Compile and link
####################################################################################################################################
pgbackrest: $(OBJS)
	$(CC) -o pgbackrest $(OBJS) $(LDFLAGS) $(LIBS)

####################################################################################################################################
# Installation.  DESTDIR can be used to modify the install location.
####################################################################################################################################
install: pgbackrest
	install -d $(DESTDIR)$(bindir)
	install -m 755 pgbackrest $(DESTDIR)$(bindir)

####################################################################################################################################
# Uninstallation.  DESTDIR should be set to the same value as when installed.
####################################################################################################################################
uninstall:
	rm -f $(DESTDIR)$(bindir)/pgbackrest

####################################################################################################################################
# Clean
####################################################################################################################################
.PHONY = clean

# Clean build files and executable created by make
clean:
	rm -rf $(BUILDDIR)
	rm -f pgbackrest

.PHONY = clean-all

# Do clean and also remove all output from configure
clean-all: clean
	rm -rf autom4te.cache
	rm -f build.auto.h config.log config.status Makefile

####################################################################################################################################
# Special per-object flags
####################################################################################################################################
$(BUILDDIR)/postgres/interface/page.o: CFLAGS += @CFLAGS_PAGE_CHECKSUM@

####################################################################################################################################
# Compile and generate dependencies
####################################################################################################################################
$(BUILDDIR)/%.o : %.c
	@if test ! -d $(@D); then mkdir -p $(@D); fi
	$(CC) $(CFLAGS) $(CPPFLAGS) -c -o $@ $< -MMD -MP -MF $(BUILDDIR)/$*.dep

# Recursive wildcard function
rwildcard = $(wildcard $1$2) $(foreach d,$(wildcard $1*),$(call rwildcard,$d/,$2))

# Include depedency files
DEP_FILES = $(call rwildcard,$(BUILDDIR),*.dep)
include $(DEP_FILES)<|MERGE_RESOLUTION|>--- conflicted
+++ resolved
@@ -66,12 +66,9 @@
 	common/fork.c \
 	common/io/bufferRead.c \
 	common/io/bufferWrite.c \
-<<<<<<< HEAD
 	common/io/client.c \
-=======
 	common/io/fdRead.c \
 	common/io/fdWrite.c \
->>>>>>> cde2c756
 	common/io/filter/buffer.c \
 	common/io/filter/filter.c \
 	common/io/filter/group.c \
