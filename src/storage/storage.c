--- conflicted
+++ resolved
@@ -240,11 +240,7 @@
         FUNCTION_LOG_PARAM(STRING, fileExp);
         FUNCTION_LOG_PARAM(BOOL, param.ignoreMissing);
         FUNCTION_LOG_PARAM(BOOL, param.followLink);
-<<<<<<< HEAD
-        FUNCTION_LOG_PARAM(BOOL, param.noPathCheck);
-=======
         FUNCTION_LOG_PARAM(BOOL, param.noPathEnforce);
->>>>>>> 9f71a019
     FUNCTION_LOG_END();
 
     ASSERT(this != NULL);
@@ -255,11 +251,7 @@
     MEM_CONTEXT_TEMP_BEGIN()
     {
         // Build the path
-<<<<<<< HEAD
-        const String *file = storagePathP(this, fileExp, .noCheck = param.noPathCheck);
-=======
         String *file = storagePathP(this, fileExp, .noEnforce = param.noPathEnforce);
->>>>>>> 9f71a019
 
         // Call driver function
         result = storageInterfaceInfoP(this->driver, file, .followLink = param.followLink);
@@ -660,11 +652,7 @@
     FUNCTION_TEST_BEGIN();
         FUNCTION_TEST_PARAM(STORAGE, this);
         FUNCTION_TEST_PARAM(STRING, pathExp);
-<<<<<<< HEAD
-        FUNCTION_TEST_PARAM(BOOL, param.noCheck);
-=======
         FUNCTION_TEST_PARAM(BOOL, param.noEnforce);
->>>>>>> 9f71a019
     FUNCTION_TEST_END();
 
     ASSERT(this != NULL);
@@ -684,11 +672,7 @@
             // Make sure the base storage path is contained within the path expression
             if (!strEqZ(this->path, "/"))
             {
-<<<<<<< HEAD
-                if ((this->pathEnforce && !param.noCheck) && (!strBeginsWith(pathExp, this->path) ||
-=======
                 if (this->pathEnforce && !param.noEnforce && (!strBeginsWith(pathExp, this->path) ||
->>>>>>> 9f71a019
                     !(strSize(pathExp) == strSize(this->path) || *(strPtr(pathExp) + strSize(this->path)) == '/')))
                 {
                     THROW_FMT(AssertError, "absolute path '%s' is not in base path '%s'", strPtr(pathExp), strPtr(this->path));
