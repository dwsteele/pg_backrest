--- conflicted
+++ resolved
@@ -68,13 +68,8 @@
         time_t timeModified, bool createPath, bool syncFile, bool syncPath, bool atomic);
     void (*pathCreate)(void *driver, const String *path, bool errorOnExists, bool noParentCreate, mode_t mode);
     bool (*pathExists)(void *driver, const String *path);
-<<<<<<< HEAD
-    void (*pathRemove)(void *driver, const String *path, bool errorOnMissing, bool recurse);
-    void (*pathSync)(void *driver, const String *path, bool ignoreMissing);
-=======
     bool (*pathRemove)(void *driver, const String *path, bool recurse);
     void (*pathSync)(void *driver, const String *path);
->>>>>>> 64260b2e
     void (*remove)(void *driver, const String *file, bool errorOnMissing);
 } StorageInterface;
 
