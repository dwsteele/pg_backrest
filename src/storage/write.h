--- conflicted
+++ resolved
@@ -94,11 +94,7 @@
 }
 
 // File type
-<<<<<<< HEAD
 __attribute__((always_inline)) static inline StringId
-=======
-__attribute__((always_inline)) static inline const String *
->>>>>>> fd693573
 storageWriteType(const StorageWrite *const this)
 {
     return THIS_PUB(StorageWrite)->interface->type;
