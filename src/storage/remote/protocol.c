--- conflicted
+++ resolved
@@ -171,15 +171,10 @@
         }
         else if (strEq(command, PROTOCOL_COMMAND_STORAGE_PATH_CREATE_STR))
         {
-<<<<<<< HEAD
-            interface.pathCreate(driver, storagePathNP(storage, varStr(varLstGet(paramList, 0))), varBool(varLstGet(paramList, 1)),
-                varBool(varLstGet(paramList, 2)), varUIntForce(varLstGet(paramList, 3)));
-=======
             interface.pathCreate(
                 driver, storagePathNP(storage, varStr(varLstGet(paramList, 0))), varBool(varLstGet(paramList, 1)),
                 varBool(varLstGet(paramList, 2)), varUIntForce(varLstGet(paramList, 3)));
 
->>>>>>> e3fe3434
             protocolServerResponse(server, NULL);
         }
         else if (strEq(command, PROTOCOL_COMMAND_STORAGE_PATH_EXISTS_STR))
@@ -192,33 +187,22 @@
         }
         else if (strEq(command, PROTOCOL_COMMAND_STORAGE_PATH_REMOVE_STR))
         {
-<<<<<<< HEAD
-            interface.pathRemove(driver, storagePathNP(storage, varStr(varLstGet(paramList, 0))), varBool(varLstGet(paramList, 1)),
-                varBool(varLstGet(paramList, 2)));
-=======
             interface.pathRemove
                 (driver, storagePathNP(storage, varStr(varLstGet(paramList, 0))), varBool(varLstGet(paramList, 1)),
                 varBool(varLstGet(paramList, 2)));
 
->>>>>>> e3fe3434
             protocolServerResponse(server, NULL);
         }
         else if (strEq(command, PROTOCOL_COMMAND_STORAGE_PATH_SYNC_STR))
         {
             interface.pathSync(driver, storagePathNP(storage, varStr(varLstGet(paramList, 0))), varBool(varLstGet(paramList, 1)));
-<<<<<<< HEAD
-=======
-
->>>>>>> e3fe3434
+
             protocolServerResponse(server, NULL);
         }
         else if (strEq(command, PROTOCOL_COMMAND_STORAGE_REMOVE_STR))
         {
             interface.remove(driver, storagePathNP(storage, varStr(varLstGet(paramList, 0))), varBool(varLstGet(paramList, 1)));
-<<<<<<< HEAD
-=======
-
->>>>>>> e3fe3434
+
             protocolServerResponse(server, NULL);
         }
         else
