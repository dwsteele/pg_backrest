--- conflicted
+++ resolved
@@ -91,11 +91,10 @@
 }
 
 /***********************************************************************************************************************************
-<<<<<<< HEAD
 Callback to write info list into the protocol
 ***********************************************************************************************************************************/
-// Helper to write storage info into the protocol.  This function is not called unless the info exists so no need to write exists
-// or check for level == storageInfoLevelExists.
+// Helper to write storage info into the protocol. This function is not called unless the info exists so no need to write exists or
+// check for level == storageInfoLevelExists.
 typedef struct StorageRemoteProtocolInfoListCallbackData
 {
     MemContext *memContext;
@@ -165,21 +164,6 @@
         if (!strEq(info->user, data->user) && info->user != NULL)
         {
             strFree(data->user);
-=======
-Write storage info into the protocol. This function is not called unless the info exists so no need to write exists or check for
-level == storageInfoLevelExists.
-***********************************************************************************************************************************/
-static void
-storageRemoteInfoWrite(ProtocolServer *server, const StorageInfo *info)
-{
-    FUNCTION_TEST_BEGIN();
-        FUNCTION_TEST_PARAM(PROTOCOL_SERVER, server);
-        FUNCTION_TEST_PARAM(STORAGE_INFO, info);
-    FUNCTION_TEST_END();
-
-    protocolServerWriteLine(server, jsonFromUInt(info->type));
-    protocolServerWriteLine(server, jsonFromInt64(info->timeModified));
->>>>>>> caef2ba4
 
             MEM_CONTEXT_BEGIN(data->memContext)
             {
