--- conflicted
+++ resolved
@@ -57,7 +57,6 @@
     // Read fields needed for detail level
     if (info->level >= storageInfoLevelDetail)
     {
-<<<<<<< HEAD
         // Read mode
         info->mode = pckReadU32P(data->read, .defaultValue = data->modeLast);
 
@@ -68,13 +67,6 @@
             info->user = NULL;
         else
             info->user = pckReadStrP(data->read, .defaultValue = data->user);
-=======
-        info->userId = jsonToUInt(protocolClientReadLine(client));
-        info->user = jsonToStr(protocolClientReadLine(client));
-        info->groupId = jsonToUInt(protocolClientReadLine(client));
-        info->group = jsonToStr(protocolClientReadLine(client));
-        info->mode = (mode_t)jsonToUInt(protocolClientReadLine(client));
->>>>>>> 5b332b22
 
         // Read group id/name
         info->groupId = pckReadU32P(data->read, .defaultValue = data->groupIdLast);
@@ -128,19 +120,12 @@
 
     MEM_CONTEXT_TEMP_BEGIN()
     {
-<<<<<<< HEAD
-        ProtocolCommand *command = protocolCommandNew(PROTOCOL_COMMAND_STORAGE_INFO_STR);
+        ProtocolCommand *command = protocolCommandNew(PROTOCOL_COMMAND_STORAGE_INFO);
         PackWrite *commandParam = protocolCommandParam(command);
 
         pckWriteStrP(commandParam, file);
         pckWriteU32P(commandParam, level);
         pckWriteBoolP(commandParam, param.followLink);
-=======
-        ProtocolCommand *command = protocolCommandNew(PROTOCOL_COMMAND_STORAGE_INFO);
-        protocolCommandParamAdd(command, VARSTR(file));
-        protocolCommandParamAdd(command, VARUINT(level));
-        protocolCommandParamAdd(command, VARBOOL(param.followLink));
->>>>>>> 5b332b22
 
         // Send command
         protocolClientWriteCommand(this->client, command);
@@ -196,17 +181,11 @@
 
     MEM_CONTEXT_TEMP_BEGIN()
     {
-<<<<<<< HEAD
-        ProtocolCommand *command = protocolCommandNew(PROTOCOL_COMMAND_STORAGE_INFO_LIST_STR);
+        ProtocolCommand *command = protocolCommandNew(PROTOCOL_COMMAND_STORAGE_INFO_LIST);
         PackWrite *commandParam = protocolCommandParam(command);
 
         pckWriteStrP(commandParam, path);
         pckWriteU32P(commandParam, level);
-=======
-        ProtocolCommand *command = protocolCommandNew(PROTOCOL_COMMAND_STORAGE_INFO_LIST);
-        protocolCommandParamAdd(command, VARSTR(path));
-        protocolCommandParamAdd(command, VARUINT(level));
->>>>>>> 5b332b22
 
         // Send command
         protocolClientWriteCommand(this->client, command);
@@ -326,21 +305,13 @@
 
     MEM_CONTEXT_TEMP_BEGIN()
     {
-<<<<<<< HEAD
-        ProtocolCommand *command = protocolCommandNew(PROTOCOL_COMMAND_STORAGE_PATH_CREATE_STR);
+        ProtocolCommand *command = protocolCommandNew(PROTOCOL_COMMAND_STORAGE_PATH_CREATE);
         PackWrite *commandParam = protocolCommandParam(command);
 
         pckWriteStrP(commandParam, path);
         pckWriteBoolP(commandParam, errorOnExists);
         pckWriteBoolP(commandParam, noParentCreate);
         pckWriteU32P(commandParam, mode);
-=======
-        ProtocolCommand *command = protocolCommandNew(PROTOCOL_COMMAND_STORAGE_PATH_CREATE);
-        protocolCommandParamAdd(command, VARSTR(path));
-        protocolCommandParamAdd(command, VARBOOL(errorOnExists));
-        protocolCommandParamAdd(command, VARBOOL(noParentCreate));
-        protocolCommandParamAdd(command, VARUINT(mode));
->>>>>>> 5b332b22
 
         protocolClientExecute(this->client, command, false);
     }
@@ -369,17 +340,11 @@
 
     MEM_CONTEXT_TEMP_BEGIN()
     {
-<<<<<<< HEAD
-        ProtocolCommand *command = protocolCommandNew(PROTOCOL_COMMAND_STORAGE_PATH_REMOVE_STR);
+        ProtocolCommand *command = protocolCommandNew(PROTOCOL_COMMAND_STORAGE_PATH_REMOVE);
         PackWrite *commandParam = protocolCommandParam(command);
 
         pckWriteStrP(commandParam, path);
         pckWriteBoolP(commandParam, recurse);
-=======
-        ProtocolCommand *command = protocolCommandNew(PROTOCOL_COMMAND_STORAGE_PATH_REMOVE);
-        protocolCommandParamAdd(command, VARSTR(path));
-        protocolCommandParamAdd(command, VARBOOL(recurse));
->>>>>>> 5b332b22
 
         result = varBool(protocolClientExecute(this->client, command, true));
     }
@@ -405,13 +370,8 @@
 
     MEM_CONTEXT_TEMP_BEGIN()
     {
-<<<<<<< HEAD
-        ProtocolCommand *command = protocolCommandNew(PROTOCOL_COMMAND_STORAGE_PATH_SYNC_STR);
+        ProtocolCommand *command = protocolCommandNew(PROTOCOL_COMMAND_STORAGE_PATH_SYNC);
         pckWriteStrP(protocolCommandParam(command), path);
-=======
-        ProtocolCommand *command = protocolCommandNew(PROTOCOL_COMMAND_STORAGE_PATH_SYNC);
-        protocolCommandParamAdd(command, VARSTR(path));
->>>>>>> 5b332b22
 
         protocolClientExecute(this->client, command, false);
     }
@@ -437,17 +397,11 @@
 
     MEM_CONTEXT_TEMP_BEGIN()
     {
-<<<<<<< HEAD
-        ProtocolCommand *command = protocolCommandNew(PROTOCOL_COMMAND_STORAGE_REMOVE_STR);
+        ProtocolCommand *command = protocolCommandNew(PROTOCOL_COMMAND_STORAGE_REMOVE);
         PackWrite *commandParam = protocolCommandParam(command);
 
         pckWriteStrP(commandParam, file);
         pckWriteBoolP(commandParam, param.errorOnMissing);
-=======
-        ProtocolCommand *command = protocolCommandNew(PROTOCOL_COMMAND_STORAGE_REMOVE);
-        protocolCommandParamAdd(command, VARSTR(file));
-        protocolCommandParamAdd(command, VARBOOL(param.errorOnMissing));
->>>>>>> 5b332b22
 
         protocolClientExecute(this->client, command, false);
     }
