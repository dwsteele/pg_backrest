--- conflicted
+++ resolved
@@ -25,17 +25,6 @@
     STRING_DECLARE(STORAGE_PATH_BACKUP_STR);
 
 /***********************************************************************************************************************************
-<<<<<<< HEAD
-Repository storage types
-***********************************************************************************************************************************/
-#define STORAGE_TYPE_AZURE                                          "azure"
-#define STORAGE_TYPE_CIFS                                           "cifs"
-#define STORAGE_TYPE_POSIX                                          "posix"
-#define STORAGE_TYPE_S3                                             "s3"
-
-/***********************************************************************************************************************************
-=======
->>>>>>> c2dea180
 Functions
 ***********************************************************************************************************************************/
 // Initialize dry-run for the current command. No writes are allowed until dry-run has been intitialized and no writes are allowed
