--- conflicted
+++ resolved
@@ -17,7 +17,6 @@
 #include "common/lock.h"
 #include "common/log.h"
 #include "config/config.intern.h"
-#include "config/define.h"
 #include "config/load.h"
 #include "config/parse.h"
 #include "storage/cifs/storage.h"
@@ -69,25 +68,10 @@
 {
     FUNCTION_LOG_VOID(logLevelTrace);
 
-<<<<<<< HEAD
-    // Prevent pg and repo options from being used for the default command role when they are internal. This is a cheap and cheerful
-    // way to prevent users from setting these options but still allow them to be used for other roles.
-    if (cfgCommandRole() == cfgCmdRoleDefault)
-    {
-        if (cfgOptionTest(cfgOptRepo) && cfgDefOptionInternal(cfgCommand(), cfgOptRepo))
-            THROW_FMT(OptionInvalidError, "option '" CFGOPT_REPO "' not valid for command '%s'", cfgCommandName(cfgCommand()));
-    }
-
-    // Make sure repo option is set for the default command role when it is not internal and more than one repo is configured or the
-    // first configured repo is not key 1.
-    if (!cfgCommandHelp() && cfgOptionValid(cfgOptRepo) && !cfgDefOptionInternal(cfgCommand(), cfgOptRepo) &&
-        !cfgOptionTest(cfgOptRepo) && (cfgOptionGroupIdxTotal(cfgOptGrpRepo) > 1 || cfgOptionGroupIdxToKey(cfgOptGrpRepo, 0) != 1))
-=======
     // Make sure repo option is set for the default command role when it is not internal and more than one repo is configured or the
     // first configured repo is not key 1.
     if (!cfgCommandHelp() && cfgOptionValid(cfgOptRepo) && !cfgOptionTest(cfgOptRepo) &&
         (cfgOptionGroupIdxTotal(cfgOptGrpRepo) > 1 || cfgOptionGroupIdxToKey(cfgOptGrpRepo, 0) != 1))
->>>>>>> a2a400b2
     {
         THROW_FMT(
             OptionRequiredError,
