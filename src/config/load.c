/***********************************************************************************************************************************
Configuration Load
***********************************************************************************************************************************/
#include "build.auto.h"

#include <string.h>
#include <sys/stat.h>

#include "command/command.h"
#include "common/compress/helper.intern.h"
#include "common/memContext.h"
#include "common/debug.h"
#include "common/io/io.h"
#include "common/lock.h"
#include "common/log.h"
#include "config/config.h"
#include "config/load.h"
#include "config/parse.h"

/***********************************************************************************************************************************
Load log settings
***********************************************************************************************************************************/
void
cfgLoadLogSetting(void)
{
    FUNCTION_LOG_VOID(logLevelTrace);

    // Initialize logging
    LogLevel logLevelConsole = logLevelOff;
    LogLevel logLevelStdErr = logLevelOff;
    LogLevel logLevelFile = logLevelOff;
    bool logTimestamp = true;
    unsigned int logProcessMax = 1;

    if (cfgOptionValid(cfgOptLogLevelConsole))
        logLevelConsole = logLevelEnum(strPtr(cfgOptionStr(cfgOptLogLevelConsole)));

    if (cfgOptionValid(cfgOptLogLevelStderr))
    {
        logLevelStdErr = logLevelEnum(strPtr(cfgOptionStr(cfgOptLogLevelStderr)));
    }

    if (cfgOptionValid(cfgOptLogLevelFile))
        logLevelFile = logLevelEnum(strPtr(cfgOptionStr(cfgOptLogLevelFile)));

    if (cfgOptionValid(cfgOptLogTimestamp))
        logTimestamp = cfgOptionBool(cfgOptLogTimestamp);

    if (cfgOptionValid(cfgOptProcessMax))
        logProcessMax = cfgOptionUInt(cfgOptProcessMax);

    logInit(logLevelConsole, logLevelStdErr, logLevelFile, logTimestamp, logProcessMax);

    FUNCTION_LOG_RETURN_VOID();
}

/***********************************************************************************************************************************
Update options that have complex rules
***********************************************************************************************************************************/
void
cfgLoadUpdateOption(void)
{
    FUNCTION_LOG_VOID(logLevelTrace);

    // Set default for repo-host-cmd
    if (cfgOptionTest(cfgOptRepoHost) && cfgOptionSource(cfgOptRepoHostCmd) == cfgSourceDefault)
        cfgOptionDefaultSet(cfgOptRepoHostCmd, VARSTR(cfgExe()));

    // Set default for pg-host-cmd
    if (cfgOptionValid(cfgOptPgHostCmd))
    {
        for (unsigned int optionIdx = 0; optionIdx < cfgOptionIndexTotal(cfgOptPgHost); optionIdx++)
        {
            if (cfgOptionTest(cfgOptPgHost + optionIdx) && cfgOptionSource(cfgOptPgHostCmd + optionIdx) == cfgSourceDefault)
                cfgOptionDefaultSet(cfgOptPgHostCmd + optionIdx, VARSTR(cfgExe()));
        }
    }

    // Protocol timeout should be greater than db timeout
    if (cfgOptionTest(cfgOptDbTimeout) && cfgOptionTest(cfgOptProtocolTimeout) &&
        cfgOptionDbl(cfgOptProtocolTimeout) <= cfgOptionDbl(cfgOptDbTimeout))
    {
        // If protocol-timeout is default then increase it to be greater than db-timeout
        if (cfgOptionSource(cfgOptProtocolTimeout) == cfgSourceDefault)
            cfgOptionSet(cfgOptProtocolTimeout, cfgSourceDefault, VARDBL(cfgOptionDbl(cfgOptDbTimeout) + 30));
        else if (cfgOptionSource(cfgOptDbTimeout) == cfgSourceDefault)
        {
            double dbTimeout = cfgOptionDbl(cfgOptProtocolTimeout) - 30;

            // Normally the protocol time will be greater than 45 seconds so db timeout can be at least 15 seconds
            if (dbTimeout >= 15)
            {
                cfgOptionSet(cfgOptDbTimeout, cfgSourceDefault, VARDBL(dbTimeout));
            }
            // But in some test cases the protocol timeout will be very small so make db timeout half of protocol timeout
            else
                cfgOptionSet(cfgOptDbTimeout, cfgSourceDefault, VARDBL(cfgOptionDbl(cfgOptProtocolTimeout) / 2));
        }
        else
        {
            THROW_FMT(
                OptionInvalidValueError,
                "'%s' is not valid for '" CFGOPT_PROTOCOL_TIMEOUT "' option\nHINT '" CFGOPT_PROTOCOL_TIMEOUT "' option (%s)"
                    " should be greater than '" CFGOPT_DB_TIMEOUT "' option (%s).",
                strPtr(varStrForce(cfgOption(cfgOptProtocolTimeout))),  strPtr(varStrForce(cfgOption(cfgOptProtocolTimeout))),
                strPtr(varStrForce(cfgOption(cfgOptDbTimeout))));
        }
    }

    // Make sure that repo and pg host settings are not both set - cannot both be remote
    if (cfgOptionValid(cfgOptPgHost) && cfgOptionValid(cfgOptRepoHost))
    {
        bool pgHostFound = false;

        for (unsigned int optionIdx = 0; optionIdx < cfgOptionIndexTotal(cfgOptPgHost); optionIdx++)
        {
            if (cfgOptionTest(cfgOptPgHost + optionIdx))
            {
                pgHostFound = true;
                break;
            }
        }

        // If a pg-host was found, see if a repo-host is configured
        if (pgHostFound == true)
        {
            for (unsigned int optionIdx = 0; optionIdx < cfgOptionIndexTotal(cfgOptRepoHost); optionIdx++)
            {
                if (cfgOptionTest(cfgOptRepoHost + optionIdx))
                    THROW_FMT(ConfigError, "pg and repo hosts cannot both be configured as remote");
            }
        }
    }

    // Warn when repo-retention-full is not set on a configured repo
    if (!cfgCommandHelp() && cfgOptionValid(cfgOptRepoRetentionFull) && cfgCommandRole() == cfgCmdRoleDefault)
    {
        for (unsigned int optionIdx = 0; optionIdx < cfgOptionIndexTotal(cfgOptRepoType); optionIdx++)
        {
            // If the repo-type is defined, then see if corresponding retention-full is set
            if (cfgOptionTest(cfgOptRepoType + optionIdx) && !cfgOptionTest(cfgOptRepoRetentionFull + optionIdx))
            {
                LOG_WARN_FMT(
                    "option %s is not set, the repository may run out of space"
                        "\nHINT: to retain full backups indefinitely (without warning), set option '%s' to the maximum.",
                    cfgOptionName(cfgOptRepoRetentionFull + optionIdx),
                    cfgOptionName(cfgOptRepoRetentionFull + optionIdx));
            }
        }
    }

    // If archive retention is valid for the command, then set archive settings
    if (cfgOptionValid(cfgOptRepoRetentionArchive))
    {
        // For each possible repo, check and adjust the settings as appropriate
        for (unsigned int optionIdx = 0; optionIdx < cfgOptionIndexTotal(cfgOptRepoType); optionIdx++)
        {
            const String *archiveRetentionType = cfgOptionStr(cfgOptRepoRetentionArchiveType + optionIdx);

            const String *msgArchiveOff = strNewFmt(
                "WAL segments will not be expired: option '" CFGOPT_REPO1_RETENTION_ARCHIVE_TYPE "=%s' but",
                strPtr(archiveRetentionType));

            // If the archive retention is not explicitly set then determine what it should be defaulted to
            if (!cfgOptionTest(cfgOptRepoRetentionArchive + optionIdx))
            {
                // If repo-retention-archive-type is default, then if repo-retention-full is set, set the repo-retention-archive
                // to this value, else ignore archiving
                if (strEqZ(archiveRetentionType, CFGOPTVAL_TMP_REPO_RETENTION_ARCHIVE_TYPE_FULL))
                {
                    if (cfgOptionTest(cfgOptRepoRetentionFull + optionIdx))
                    {
                        cfgOptionSet(cfgOptRepoRetentionArchive + optionIdx, cfgSourceDefault,
                            VARUINT(cfgOptionUInt(cfgOptRepoRetentionFull + optionIdx)));
                    }
                }
                else if (strEqZ(archiveRetentionType, CFGOPTVAL_TMP_REPO_RETENTION_ARCHIVE_TYPE_DIFF))
                {
                    // if repo-retention-diff is set then user must have set it
                    if (cfgOptionTest(cfgOptRepoRetentionDiff + optionIdx))
                    {
                        cfgOptionSet(cfgOptRepoRetentionArchive + optionIdx, cfgSourceDefault,
                            VARUINT(cfgOptionUInt(cfgOptRepoRetentionDiff + optionIdx)));
                    }
                    else
                    {
                        LOG_WARN_FMT("%s neither option '%s' nor option '%s' is set", strPtr(msgArchiveOff),
                            cfgOptionName(cfgOptRepoRetentionArchive + optionIdx),
                            cfgOptionName(cfgOptRepoRetentionDiff + optionIdx));
                    }
                }
                else
                {
                    CHECK(strEqZ(archiveRetentionType, CFGOPTVAL_TMP_REPO_RETENTION_ARCHIVE_TYPE_INCR));

                    LOG_WARN_FMT("%s option '%s' is not set", strPtr(msgArchiveOff),
                        cfgOptionName(cfgOptRepoRetentionArchive + optionIdx));
                }
            }
            else
            {
                // If repo-retention-archive is set then check repo-retention-archive-type and issue a warning if the
                // corresponding setting is UNDEF since UNDEF means backups will not be expired but they should be in the
                // practice of setting this value even though expiring the archive itself is OK and will be performed.
                if ((strEqZ(archiveRetentionType, CFGOPTVAL_TMP_REPO_RETENTION_ARCHIVE_TYPE_DIFF)) &&
                    (!cfgOptionTest(cfgOptRepoRetentionDiff + optionIdx)))
                {
                    LOG_WARN_FMT("option '%s' is not set for '%s=%s'\n"
                        "HINT: to retain differential backups indefinitely (without warning), set option '%s' to the maximum.",
                        cfgOptionName(cfgOptRepoRetentionDiff + optionIdx),
                        cfgOptionName(cfgOptRepoRetentionArchiveType + optionIdx),
                        CFGOPTVAL_TMP_REPO_RETENTION_ARCHIVE_TYPE_DIFF,
                        cfgOptionName(cfgOptRepoRetentionDiff + optionIdx));
                }
            }
        }
    }

    // Error if an S3 bucket name contains dots
    if (cfgOptionTest(cfgOptRepoS3Bucket) && cfgOptionBool(cfgOptRepoS3VerifyTls) &&
        strChr(cfgOptionStr(cfgOptRepoS3Bucket), '.') != -1)
    {
        THROW_FMT(
            OptionInvalidValueError,
            "'%s' is not valid for option '" CFGOPT_REPO1_S3_BUCKET "'"
                "\nHINT: RFC-2818 forbids dots in wildcard matches."
                "\nHINT: TLS/SSL verification cannot proceed with this bucket name."
                "\nHINT: remove dots from the bucket name.",
            strPtr(cfgOptionStr(cfgOptRepoS3Bucket)));
    }

    // Check/update compress-type if compress is valid. There should be no references to the compress option outside this block.
<<<<<<< HEAD
    if (cfgOptionValid(cfgOptCompress) && cfgOptionSource(cfgOptCompress) != cfgSourceDefault)
    {
        if (cfgOptionSource(cfgOptCompressType) != cfgSourceDefault)
        {
            LOG_WARN(
                "'" CFGOPT_COMPRESS "' and '" CFGOPT_COMPRESS_TYPE "' options should not both be set\n"
                "HINT: '" CFGOPT_COMPRESS_TYPE "' is preferred and '" CFGOPT_COMPRESS "' is deprecated.");
        }

        // Set compress-type to none. Eventually the compress option will be deprecated and removed so this reduces code churn
        // when that happens.
        if (!cfgOptionBool(cfgOptCompress) && cfgOptionSource(cfgOptCompressType) == cfgSourceDefault)
            cfgOptionSet(cfgOptCompressType, cfgSourceParam, VARSTR(compressTypeStr(compressTypeNone)));
=======
    if (cfgOptionValid(cfgOptCompress))
    {
        if (cfgOptionSource(cfgOptCompress) != cfgSourceDefault)
        {
            if (cfgOptionSource(cfgOptCompressType) != cfgSourceDefault)
            {
                LOG_WARN(
                    "'" CFGOPT_COMPRESS "' and '" CFGOPT_COMPRESS_TYPE "' options should not both be set\n"
                    "HINT: '" CFGOPT_COMPRESS_TYPE "' is preferred and '" CFGOPT_COMPRESS "' is deprecated.");
            }

            // Set compress-type to none. Eventually the compress option will be deprecated and removed so this reduces code churn
            // when that happens.
            if (!cfgOptionBool(cfgOptCompress) && cfgOptionSource(cfgOptCompressType) == cfgSourceDefault)
                cfgOptionSet(cfgOptCompressType, cfgSourceParam, VARSTR(compressTypeStr(compressTypeNone)));
        }
>>>>>>> 79cfd3ae

        // Now invalidate compress so it can't be used and won't be passed to child processes
        cfgOptionValidSet(cfgOptCompress, false);
        cfgOptionSet(cfgOptCompress, cfgSourceDefault, NULL);
    }

    // Check that selected compress type has been compiled into this binary
    if (cfgOptionValid(cfgOptCompressType))
        compressTypePresent(compressTypeEnum(cfgOptionStr(cfgOptCompressType)));

    // Update compress-level default based on the compression type
    if (cfgOptionValid(cfgOptCompressLevel) && cfgOptionSource(cfgOptCompressLevel) == cfgSourceDefault)
    {
        cfgOptionSet(
            cfgOptCompressLevel, cfgSourceDefault,
            VARINT(compressLevelDefault(compressTypeEnum(cfgOptionStr(cfgOptCompressType)))));
    }

    FUNCTION_LOG_RETURN_VOID();
}

/***********************************************************************************************************************************
Attempt to set the log file and turn file logging off if the file cannot be opened
***********************************************************************************************************************************/
void
cfgLoadLogFile(void)
{
    if (cfgLogFile() && !cfgCommandHelp())
    {
        MEM_CONTEXT_TEMP_BEGIN()
        {
            // Construct log filename prefix
            String *logFile = strNewFmt(
                "%s/%s-%s", strPtr(cfgOptionStr(cfgOptLogPath)),
                cfgOptionTest(cfgOptStanza) ? strPtr(cfgOptionStr(cfgOptStanza)): "all", cfgCommandName(cfgCommand()));

            // ??? Append async for local/remote archive async commands.  It would be good to find a more generic way to do this in
            // case the async role is added to more commands.
            if (cfgCommandRole() == cfgCmdRoleLocal || cfgCommandRole() == cfgCmdRoleRemote)
            {
                if (cfgOptionValid(cfgOptArchiveAsync) && cfgOptionBool(cfgOptArchiveAsync))
                    strCatFmt(logFile, "-async");
            }

            // Add command role if it is not default
            if (cfgCommandRole() != cfgCmdRoleDefault)
                strCatFmt(logFile, "-%s", strPtr(cfgCommandRoleStr(cfgCommandRole())));

            // Add process id if local or remote role
            if (cfgCommandRole() == cfgCmdRoleLocal || cfgCommandRole() == cfgCmdRoleRemote)
                strCatFmt(logFile, "-%03u", cfgOptionUInt(cfgOptProcess));

            // Add extension
            strCat(logFile, ".log");

            // Attempt to open log file
            if (!logFileSet(strPtr(logFile)))
                cfgOptionSet(cfgOptLogLevelFile, cfgSourceParam, varNewStrZ("off"));
        }
        MEM_CONTEXT_TEMP_END();
    }
}

/***********************************************************************************************************************************
Load the configuration
***********************************************************************************************************************************/
void
cfgLoad(unsigned int argListSize, const char *argList[])
{
    FUNCTION_LOG_BEGIN(logLevelDebug);
        FUNCTION_LOG_PARAM(UINT, argListSize);
        FUNCTION_LOG_PARAM(CHARPY, argList);
    FUNCTION_LOG_END();

    MEM_CONTEXT_TEMP_BEGIN()
    {
        // Parse config from command line and config file
        configParse(argListSize, argList, true);

        // Load the log settings
        cfgLoadLogSetting();

        // Neutralize the umask to make the repository file/path modes more consistent
        if (cfgOptionValid(cfgOptNeutralUmask) && cfgOptionBool(cfgOptNeutralUmask))
            umask(0000);

        // If a command is set
        if (cfgCommand() != cfgCmdNone)
        {
            // Set IO buffer size
            if (cfgOptionValid(cfgOptBufferSize))
                ioBufferSizeSet(cfgOptionUInt(cfgOptBufferSize));

            // Open the log file if this command logs to a file
            cfgLoadLogFile();

            // Begin the command
            cmdBegin(true);

            // Acquire a lock if this command requires a lock
            if (cfgLockRequired() && !cfgCommandHelp())
                lockAcquire(cfgOptionStr(cfgOptLockPath), cfgOptionStr(cfgOptStanza), cfgLockType(), 0, true);

            // Update options that have complex rules
            cfgLoadUpdateOption();
        }
    }
    MEM_CONTEXT_TEMP_END();

    FUNCTION_LOG_RETURN_VOID();
}<|MERGE_RESOLUTION|>--- conflicted
+++ resolved
@@ -230,21 +230,6 @@
     }
 
     // Check/update compress-type if compress is valid. There should be no references to the compress option outside this block.
-<<<<<<< HEAD
-    if (cfgOptionValid(cfgOptCompress) && cfgOptionSource(cfgOptCompress) != cfgSourceDefault)
-    {
-        if (cfgOptionSource(cfgOptCompressType) != cfgSourceDefault)
-        {
-            LOG_WARN(
-                "'" CFGOPT_COMPRESS "' and '" CFGOPT_COMPRESS_TYPE "' options should not both be set\n"
-                "HINT: '" CFGOPT_COMPRESS_TYPE "' is preferred and '" CFGOPT_COMPRESS "' is deprecated.");
-        }
-
-        // Set compress-type to none. Eventually the compress option will be deprecated and removed so this reduces code churn
-        // when that happens.
-        if (!cfgOptionBool(cfgOptCompress) && cfgOptionSource(cfgOptCompressType) == cfgSourceDefault)
-            cfgOptionSet(cfgOptCompressType, cfgSourceParam, VARSTR(compressTypeStr(compressTypeNone)));
-=======
     if (cfgOptionValid(cfgOptCompress))
     {
         if (cfgOptionSource(cfgOptCompress) != cfgSourceDefault)
@@ -261,7 +246,6 @@
             if (!cfgOptionBool(cfgOptCompress) && cfgOptionSource(cfgOptCompressType) == cfgSourceDefault)
                 cfgOptionSet(cfgOptCompressType, cfgSourceParam, VARSTR(compressTypeStr(compressTypeNone)));
         }
->>>>>>> 79cfd3ae
 
         // Now invalidate compress so it can't be used and won't be passed to child processes
         cfgOptionValidSet(cfgOptCompress, false);
