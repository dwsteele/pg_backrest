--- conflicted
+++ resolved
@@ -187,12 +187,7 @@
     do
     {
         // Read and handle errors
-<<<<<<< HEAD
-        size_t expectedBytes = bufRemains(buffer);
-        result = tlsSessionResult(this, SSL_read(this->session, bufRemainsPtr(buffer), (int)expectedBytes), true);
-=======
         result = SSL_read(this->session, bufRemainsPtr(buffer), (int)bufRemains(buffer));
->>>>>>> 2868277f
 
         // Update amount of buffer used
         if (result > 0)
