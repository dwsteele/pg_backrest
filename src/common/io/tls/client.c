/***********************************************************************************************************************************
TLS Client
***********************************************************************************************************************************/
#include "build.auto.h"

#include <string.h>
#include <strings.h>

#include <openssl/conf.h>
#include <openssl/ssl.h>
#include <openssl/x509v3.h>

#include "common/crypto/common.h"
#include "common/debug.h"
#include "common/log.h"
#include "common/io/tls/client.h"
#include "common/io/io.h"
#include "common/io/read.intern.h"
#include "common/io/write.intern.h"
#include "common/memContext.h"
#include "common/type/object.h"
#include "common/wait.h"

/***********************************************************************************************************************************
Statistics
***********************************************************************************************************************************/
static TlsClientStat tlsClientStatLocal;

/***********************************************************************************************************************************
Object type
***********************************************************************************************************************************/
struct TlsClient
{
    MemContext *memContext;                                         // Mem context
    TimeMSec timeout;                                               // Timeout for any i/o operation (connect, read, etc.)
    bool verifyPeer;                                                // Should the peer (server) certificate be verified?
    SocketClient *socketClient;                                     // Socket client

    SocketSession *socketSession;                                   // Socket session
    SSL_CTX *context;                                               // TLS context
};

OBJECT_DEFINE_FREE(TLS_CLIENT);

/***********************************************************************************************************************************
Free connection
***********************************************************************************************************************************/
OBJECT_DEFINE_FREE_RESOURCE_BEGIN(TLS_CLIENT, LOG, logLevelTrace)
{
    SSL_CTX_free(this->context);
}
OBJECT_DEFINE_FREE_RESOURCE_END(LOG);

/**********************************************************************************************************************************/
TlsClient *
tlsClientNew(SocketClient *socket, TimeMSec timeout, bool verifyPeer, const String *caFile, const String *caPath)
{
    FUNCTION_LOG_BEGIN(logLevelDebug)
        FUNCTION_LOG_PARAM(SOCKET_CLIENT, socket);
        FUNCTION_LOG_PARAM(TIME_MSEC, timeout);
        FUNCTION_LOG_PARAM(BOOL, verifyPeer);
        FUNCTION_LOG_PARAM(STRING, caFile);
        FUNCTION_LOG_PARAM(STRING, caPath);
    FUNCTION_LOG_END();

    ASSERT(socket != NULL);

    TlsClient *this = NULL;

    MEM_CONTEXT_NEW_BEGIN("TlsClient")
    {
        this = memNew(sizeof(TlsClient));

        *this = (TlsClient)
        {
            .memContext = MEM_CONTEXT_NEW(),
            .socketClient = sckClientMove(socket, MEM_CONTEXT_NEW()),
            .timeout = timeout,
            .verifyPeer = verifyPeer,
        };

        // Setup TLS context
        // -------------------------------------------------------------------------------------------------------------------------
        cryptoInit();

        // Select the TLS method to use.  To maintain compatibility with older versions of OpenSSL we need to use an SSL method,
        // but SSL versions will be excluded in SSL_CTX_set_options().
        const SSL_METHOD *method = SSLv23_method();
        cryptoError(method == NULL, "unable to load TLS method");

        // Create the TLS context
        this->context = SSL_CTX_new(method);
        cryptoError(this->context == NULL, "unable to create TLS context");

        memContextCallbackSet(this->memContext, tlsClientFreeResource, this);

        // Exclude SSL versions to only allow TLS and also disable compression
        SSL_CTX_set_options(this->context, (long)(SSL_OP_ALL | SSL_OP_NO_SSLv2 | SSL_OP_NO_SSLv3 | SSL_OP_NO_COMPRESSION));

        // Disable auto-retry to prevent SSL_read() from hanging
        SSL_CTX_clear_mode(this->context, SSL_MODE_AUTO_RETRY);

        // Set location of CA certificates if the server certificate will be verified
        // -------------------------------------------------------------------------------------------------------------------------
        if (this->verifyPeer)
        {
            // If the user specified a location
            if (caFile != NULL || caPath != NULL)
            {
                cryptoError(
                    SSL_CTX_load_verify_locations(this->context, strPtr(caFile), strPtr(caPath)) != 1,
                    "unable to set user-defined CA certificate location");
            }
            // Else use the defaults
            else
                cryptoError(SSL_CTX_set_default_verify_paths(this->context) != 1, "unable to set default CA certificate location");
        }

        tlsClientStatLocal.object++;
    }
    MEM_CONTEXT_NEW_END();

    FUNCTION_LOG_RETURN(TLS_CLIENT, this);
}

/***********************************************************************************************************************************
Convert an ASN1 string used in certificates to a String
***********************************************************************************************************************************/
static String *
asn1ToStr(ASN1_STRING *nameAsn1)
{
    FUNCTION_TEST_BEGIN();
        FUNCTION_TEST_PARAM_P(VOID, nameAsn1);
    FUNCTION_TEST_END();

    // The name should not be null
    if (nameAsn1 == NULL)
        THROW(CryptoError, "TLS certificate name entry is missing");

    FUNCTION_TEST_RETURN(
        strNewN(
#if OPENSSL_VERSION_NUMBER < 0x10100000L
            (const char *)ASN1_STRING_data(nameAsn1),
#else
            (const char *)ASN1_STRING_get0_data(nameAsn1),
#endif
            (size_t)ASN1_STRING_length(nameAsn1)));
}

/***********************************************************************************************************************************
Check if a name from the server certificate matches the hostname

Matching is always case-insensitive since DNS is case insensitive.
***********************************************************************************************************************************/
static bool
tlsClientHostVerifyName(const String *host, const String *name)
{
    FUNCTION_LOG_BEGIN(logLevelTrace);
        FUNCTION_LOG_PARAM(STRING, host);
        FUNCTION_LOG_PARAM(STRING, name);
    FUNCTION_LOG_END();

    ASSERT(host != NULL);
    ASSERT(name != NULL);

    // Reject embedded nulls in certificate common or alternative name to prevent attacks like CVE-2009-4034
    if (strlen(strPtr(name)) != strSize(name))
        THROW(CryptoError, "TLS certificate name contains embedded null");

    bool result = false;

    // Try an exact match
    if (strcasecmp(strPtr(name), strPtr(host)) == 0)
    {
        result = true;
    }
    // Else check if a wildcard certificate matches the host name
    //
    // The rules are:
    // 1. Only match the '*' character as wildcard
    // 2. Only match wildcards at the start of the string
    // 3. The '*' character does *not* match '.', meaning that we match only a single pathname component.
    // 4. Don't support more than one '*' in a single pattern.
    //
    // This is roughly in line with RFC2818, but contrary to what most browsers appear to be implementing (point 3 being the
    // difference)
    else if (strPtr(name)[0] == '*' && strPtr(name)[1] == '.' && strSize(name) > 2 && strSize(name) < strSize(host) &&
             strcasecmp(strPtr(name) + 1, strPtr(host) + strSize(host) - strSize(name) + 1) == 0 &&
             strChr(host, '.') >= (int)(strSize(host) - strSize(name)))
    {
        result = true;
    }

    FUNCTION_LOG_RETURN(BOOL, result);
}

/***********************************************************************************************************************************
Verify that the server certificate matches the hostname we connected to

The certificate's Common Name and Subject Alternative Names are considered.
***********************************************************************************************************************************/
static bool
tlsClientHostVerify(const String *host, X509 *certificate)
{
    FUNCTION_LOG_BEGIN(logLevelTrace);
        FUNCTION_LOG_PARAM(STRING, host);
        FUNCTION_LOG_PARAM_P(VOID, certificate);
    FUNCTION_LOG_END();

    ASSERT(host != NULL);

    bool result = false;

    // Error if the certificate is NULL
    if (certificate == NULL)
        THROW(CryptoError, "No certificate presented by the TLS server");

    MEM_CONTEXT_TEMP_BEGIN()
    {
        // First get the subject alternative names from the certificate and compare them against the hostname
        STACK_OF(GENERAL_NAME) *altNameStack = (STACK_OF(GENERAL_NAME) *)X509_get_ext_d2i(
            certificate, NID_subject_alt_name, NULL, NULL);
        bool altNameFound = false;

        if (altNameStack)
        {
            for (int altNameIdx = 0; altNameIdx < sk_GENERAL_NAME_num(altNameStack); altNameIdx++)
            {
                const GENERAL_NAME *name = sk_GENERAL_NAME_value(altNameStack, altNameIdx);
                altNameFound = true;

                if (name->type == GEN_DNS)
                    result = tlsClientHostVerifyName(host, asn1ToStr(name->d.dNSName));

                if (result != false)
                    break;
            }

            sk_GENERAL_NAME_free(altNameStack);
        }

        // If no subject alternative name was found then check the common name. Per RFC 2818 and RFC 6125, if the subjectAltName
        // extension of type dNSName is present the CN must be ignored.
        if (!altNameFound)
        {
            X509_NAME *subjectName = X509_get_subject_name(certificate);
            CHECK(subjectName != NULL);

            int commonNameIndex = X509_NAME_get_index_by_NID(subjectName, NID_commonName, -1);
            CHECK(commonNameIndex >= 0);

            result = tlsClientHostVerifyName(
                host, asn1ToStr(X509_NAME_ENTRY_get_data(X509_NAME_get_entry(subjectName, commonNameIndex))));
        }
    }
    MEM_CONTEXT_TEMP_END();

    FUNCTION_LOG_RETURN(BOOL, result);
}

/***********************************************************************************************************************************
<<<<<<< HEAD
Read from the TLS session
***********************************************************************************************************************************/
size_t
tlsClientRead(THIS_VOID, Buffer *buffer, bool block)
{
    THIS(TlsClient);

    FUNCTION_LOG_BEGIN(logLevelTrace);
        FUNCTION_LOG_PARAM(TLS_CLIENT, this);
        FUNCTION_LOG_PARAM(BUFFER, buffer);
        FUNCTION_LOG_PARAM(BOOL, block);
    FUNCTION_LOG_END();

    ASSERT(this != NULL);
    ASSERT(this->session != NULL);
    ASSERT(buffer != NULL);
    ASSERT(!bufFull(buffer));

    ssize_t result = 0;

    // If blocking read keep reading until buffer is full
    do
    {
        // If no tls data pending then check the socket
        if (!SSL_pending(this->session))
            sckSessionReadyRead(this->socketSession);

        // Read and handle errors
        size_t expectedBytes = bufRemains(buffer);
        result = SSL_read(this->session, bufRemainsPtr(buffer), (int)expectedBytes);

        if (result <= 0)
        {
            // Break if the error indicates that we should not continue trying
            if (!tlsError(this, SSL_get_error(this->session, (int)result)))
                break;
        }
        // Update amount of buffer used
        else
            bufUsedInc(buffer, (size_t)result);
    }
    while (block && bufRemains(buffer) > 0);

    FUNCTION_LOG_RETURN(SIZE, (size_t)result);
}

/***********************************************************************************************************************************
Write to the tls session
***********************************************************************************************************************************/
static bool
tlsWriteContinue(TlsClient *this, int writeResult, int writeError, size_t writeSize)
{
    FUNCTION_LOG_BEGIN(logLevelTrace);
        FUNCTION_LOG_PARAM(TLS_CLIENT, this);
        FUNCTION_LOG_PARAM(INT, writeResult);
        FUNCTION_LOG_PARAM(INT, writeError);
        FUNCTION_LOG_PARAM(SIZE, writeSize);
    FUNCTION_LOG_END();

    ASSERT(this != NULL);
    ASSERT(writeSize > 0);

    bool result = true;

    // Handle errors
    if (writeResult <= 0)
    {
        // If error = SSL_ERROR_NONE then this is the first write attempt so continue
        if (writeError != SSL_ERROR_NONE)
        {
            // Error if the error indicates that we should not continue trying
            if (!tlsError(this, writeError))
                THROW_FMT(FileWriteError, "unable to write to tls [%d]", writeError);

            // Wait for the socket to be readable for tls renegotiation
            sckSessionReadyRead(this->socketSession);
        }
    }
    else
    {
        if ((size_t)writeResult != writeSize)
        {
            THROW_FMT(
                FileWriteError, "unable to write to tls, write size %d does not match expected size %zu", writeResult, writeSize);
        }

        result = false;
    }

    FUNCTION_LOG_RETURN(BOOL, result);
}

void
tlsClientWrite(THIS_VOID, const Buffer *buffer)
{
    THIS(TlsClient);

    FUNCTION_LOG_BEGIN(logLevelTrace);
        FUNCTION_LOG_PARAM(TLS_CLIENT, this);
        FUNCTION_LOG_PARAM(BUFFER, buffer);
    FUNCTION_LOG_END();

    ASSERT(this != NULL);
    ASSERT(this->session != NULL);
    ASSERT(buffer != NULL);

    int result = 0;
    int error = SSL_ERROR_NONE;

    while (tlsWriteContinue(this, result, error, bufUsed(buffer)))
    {
        result = SSL_write(this->session, bufPtrConst(buffer), (int)bufUsed(buffer));
        error = SSL_get_error(this->session, result);
    }

    FUNCTION_LOG_RETURN_VOID();
}

/***********************************************************************************************************************************
Close the connection
***********************************************************************************************************************************/
void
tlsClientClose(TlsClient *this)
{
    FUNCTION_LOG_BEGIN(logLevelTrace);
        FUNCTION_LOG_PARAM(TLS_CLIENT, this);
    FUNCTION_LOG_END();

    ASSERT(this != NULL);

    // Close the socket
    if (this->socketSession != NULL)
    {
        sckSessionFree(this->socketSession);
        this->socketSession = NULL;
    }

    // Free the TLS session
    if (this->session != NULL)
    {
        SSL_free(this->session);
        this->session = NULL;
    }

    FUNCTION_LOG_RETURN_VOID();
}

/***********************************************************************************************************************************
Has session been closed by the server?
***********************************************************************************************************************************/
bool
tlsClientEof(THIS_VOID)
{
    THIS(TlsClient);

    FUNCTION_LOG_BEGIN(logLevelTrace);
        FUNCTION_LOG_PARAM(TLS_CLIENT, this);
    FUNCTION_LOG_END();

    ASSERT(this != NULL);

    FUNCTION_LOG_RETURN(BOOL, this->session == NULL);
}

/***********************************************************************************************************************************
=======
>>>>>>> ca553c7d
Open connection if this is a new client or if the connection was closed by the server
***********************************************************************************************************************************/
TlsSession *
tlsClientOpen(TlsClient *this)
{
    FUNCTION_LOG_BEGIN(logLevelTrace)
        FUNCTION_LOG_PARAM(TLS_CLIENT, this);
    FUNCTION_LOG_END();

    ASSERT(this != NULL);

    TlsSession *result = NULL;
    SSL *session = NULL;

    MEM_CONTEXT_TEMP_BEGIN()
    {
        bool connected = false;
        bool retry;
        Wait *wait = waitNew(this->timeout);

        do
        {
            // Assume there will be no retry
            retry = false;

            TRY_BEGIN()
            {
                // Create internal TLS session
                cryptoError((session = SSL_new(this->context)) == NULL, "unable to create TLS session");

<<<<<<< HEAD
                TRY_BEGIN()
                {
                    // Open the socket
                    MEM_CONTEXT_BEGIN(this->memContext)
                    {
                        this->socketSession = sckClientOpen(this->socketClient);
                    }
                    MEM_CONTEXT_END();
=======
                // Set server host name used for validation
                cryptoError(
                    SSL_set_tlsext_host_name(session, strPtr(sckClientHost(this->socketClient))) != 1,
                    "unable to set TLS host name");
>>>>>>> ca553c7d

                // Create the TLS session
                result = tlsSessionNew(session, sckClientOpen(this->socketClient), this->timeout);

<<<<<<< HEAD
                    cryptoError(
                        SSL_set_tlsext_host_name(this->session, strPtr(sckSessionHost(this->socketSession))) != 1,
                        "unable to set TLS host name");
                    cryptoError(
                        SSL_set_fd(this->session, sckSessionFd(this->socketSession)) != 1, "unable to add socket to TLS context");
                    cryptoError(SSL_connect(this->session) != 1, "unable to negotiate TLS connection");
=======
                // Connection was successful
                connected = true;
            }
            CATCH_ANY()
            {
                tlsSessionFree(result);
                result = NULL;
>>>>>>> ca553c7d

                // Retry if wait time has not expired
                if (waitMore(wait))
                {
                    LOG_DEBUG_FMT("retry %s: %s", errorTypeName(errorType()), errorMessage());
                    retry = true;

                    tlsClientStatLocal.retry++;
                }
            }
            TRY_END();
        }
        while (!connected && retry);

        if (!connected)
            RETHROW();

<<<<<<< HEAD
            if (verifyResult != X509_V_OK)
            {
                THROW_FMT(
                    CryptoError, "unable to verify certificate presented by '%s:%u': [%ld] %s",
                    strPtr(sckSessionHost(this->socketSession)), sckSessionPort(this->socketSession), verifyResult,
                    X509_verify_cert_error_string(verifyResult));
            }

            // Verify that the hostname appears in the certificate
            X509 *certificate = SSL_get_peer_certificate(this->session);
            bool nameResult = tlsClientHostVerify(sckSessionHost(this->socketSession), certificate);
            X509_free(certificate);

            if (!nameResult)
            {
                THROW_FMT(
                    CryptoError,
                    "unable to find hostname '%s' in certificate common name or subject alternative names",
                    strPtr(sckSessionHost(this->socketSession)));
            }
        }
=======
        tlsSessionMove(result, memContextPrior());
    }
    MEM_CONTEXT_TEMP_END();

    tlsClientStatLocal.session++;

    // Verify that the certificate presented by the server is valid
    if (this->verifyPeer)
    {
        // Verify that the chain of trust leads to a valid CA
        long int verifyResult = SSL_get_verify_result(session);
>>>>>>> ca553c7d

        if (verifyResult != X509_V_OK)
        {
            THROW_FMT(
                CryptoError, "unable to verify certificate presented by '%s:%u': [%ld] %s",
                strPtr(sckClientHost(this->socketClient)), sckClientPort(this->socketClient), verifyResult,
                X509_verify_cert_error_string(verifyResult));
        }

        // Verify that the hostname appears in the certificate
        X509 *certificate = SSL_get_peer_certificate(session);
        bool nameResult = tlsClientHostVerify(sckClientHost(this->socketClient), certificate);
        X509_free(certificate);

        if (!nameResult)
        {
            THROW_FMT(
                CryptoError,
                "unable to find hostname '%s' in certificate common name or subject alternative names",
                strPtr(sckClientHost(this->socketClient)));
        }
    }

    FUNCTION_LOG_RETURN(TLS_SESSION, result);
}

/**********************************************************************************************************************************/
String *
tlsClientStatStr(void)
{
    FUNCTION_TEST_VOID();

    String *result = NULL;

    if (tlsClientStatLocal.object > 0)
    {
        result = strNewFmt(
            "tls statistics: objects %" PRIu64 ", sessions %" PRIu64 ", retries %" PRIu64, tlsClientStatLocal.object,
            tlsClientStatLocal.session, tlsClientStatLocal.retry);
    }

    FUNCTION_TEST_RETURN(result);
}<|MERGE_RESOLUTION|>--- conflicted
+++ resolved
@@ -36,7 +36,6 @@
     bool verifyPeer;                                                // Should the peer (server) certificate be verified?
     SocketClient *socketClient;                                     // Socket client
 
-    SocketSession *socketSession;                                   // Socket session
     SSL_CTX *context;                                               // TLS context
 };
 
@@ -259,174 +258,6 @@
 }
 
 /***********************************************************************************************************************************
-<<<<<<< HEAD
-Read from the TLS session
-***********************************************************************************************************************************/
-size_t
-tlsClientRead(THIS_VOID, Buffer *buffer, bool block)
-{
-    THIS(TlsClient);
-
-    FUNCTION_LOG_BEGIN(logLevelTrace);
-        FUNCTION_LOG_PARAM(TLS_CLIENT, this);
-        FUNCTION_LOG_PARAM(BUFFER, buffer);
-        FUNCTION_LOG_PARAM(BOOL, block);
-    FUNCTION_LOG_END();
-
-    ASSERT(this != NULL);
-    ASSERT(this->session != NULL);
-    ASSERT(buffer != NULL);
-    ASSERT(!bufFull(buffer));
-
-    ssize_t result = 0;
-
-    // If blocking read keep reading until buffer is full
-    do
-    {
-        // If no tls data pending then check the socket
-        if (!SSL_pending(this->session))
-            sckSessionReadyRead(this->socketSession);
-
-        // Read and handle errors
-        size_t expectedBytes = bufRemains(buffer);
-        result = SSL_read(this->session, bufRemainsPtr(buffer), (int)expectedBytes);
-
-        if (result <= 0)
-        {
-            // Break if the error indicates that we should not continue trying
-            if (!tlsError(this, SSL_get_error(this->session, (int)result)))
-                break;
-        }
-        // Update amount of buffer used
-        else
-            bufUsedInc(buffer, (size_t)result);
-    }
-    while (block && bufRemains(buffer) > 0);
-
-    FUNCTION_LOG_RETURN(SIZE, (size_t)result);
-}
-
-/***********************************************************************************************************************************
-Write to the tls session
-***********************************************************************************************************************************/
-static bool
-tlsWriteContinue(TlsClient *this, int writeResult, int writeError, size_t writeSize)
-{
-    FUNCTION_LOG_BEGIN(logLevelTrace);
-        FUNCTION_LOG_PARAM(TLS_CLIENT, this);
-        FUNCTION_LOG_PARAM(INT, writeResult);
-        FUNCTION_LOG_PARAM(INT, writeError);
-        FUNCTION_LOG_PARAM(SIZE, writeSize);
-    FUNCTION_LOG_END();
-
-    ASSERT(this != NULL);
-    ASSERT(writeSize > 0);
-
-    bool result = true;
-
-    // Handle errors
-    if (writeResult <= 0)
-    {
-        // If error = SSL_ERROR_NONE then this is the first write attempt so continue
-        if (writeError != SSL_ERROR_NONE)
-        {
-            // Error if the error indicates that we should not continue trying
-            if (!tlsError(this, writeError))
-                THROW_FMT(FileWriteError, "unable to write to tls [%d]", writeError);
-
-            // Wait for the socket to be readable for tls renegotiation
-            sckSessionReadyRead(this->socketSession);
-        }
-    }
-    else
-    {
-        if ((size_t)writeResult != writeSize)
-        {
-            THROW_FMT(
-                FileWriteError, "unable to write to tls, write size %d does not match expected size %zu", writeResult, writeSize);
-        }
-
-        result = false;
-    }
-
-    FUNCTION_LOG_RETURN(BOOL, result);
-}
-
-void
-tlsClientWrite(THIS_VOID, const Buffer *buffer)
-{
-    THIS(TlsClient);
-
-    FUNCTION_LOG_BEGIN(logLevelTrace);
-        FUNCTION_LOG_PARAM(TLS_CLIENT, this);
-        FUNCTION_LOG_PARAM(BUFFER, buffer);
-    FUNCTION_LOG_END();
-
-    ASSERT(this != NULL);
-    ASSERT(this->session != NULL);
-    ASSERT(buffer != NULL);
-
-    int result = 0;
-    int error = SSL_ERROR_NONE;
-
-    while (tlsWriteContinue(this, result, error, bufUsed(buffer)))
-    {
-        result = SSL_write(this->session, bufPtrConst(buffer), (int)bufUsed(buffer));
-        error = SSL_get_error(this->session, result);
-    }
-
-    FUNCTION_LOG_RETURN_VOID();
-}
-
-/***********************************************************************************************************************************
-Close the connection
-***********************************************************************************************************************************/
-void
-tlsClientClose(TlsClient *this)
-{
-    FUNCTION_LOG_BEGIN(logLevelTrace);
-        FUNCTION_LOG_PARAM(TLS_CLIENT, this);
-    FUNCTION_LOG_END();
-
-    ASSERT(this != NULL);
-
-    // Close the socket
-    if (this->socketSession != NULL)
-    {
-        sckSessionFree(this->socketSession);
-        this->socketSession = NULL;
-    }
-
-    // Free the TLS session
-    if (this->session != NULL)
-    {
-        SSL_free(this->session);
-        this->session = NULL;
-    }
-
-    FUNCTION_LOG_RETURN_VOID();
-}
-
-/***********************************************************************************************************************************
-Has session been closed by the server?
-***********************************************************************************************************************************/
-bool
-tlsClientEof(THIS_VOID)
-{
-    THIS(TlsClient);
-
-    FUNCTION_LOG_BEGIN(logLevelTrace);
-        FUNCTION_LOG_PARAM(TLS_CLIENT, this);
-    FUNCTION_LOG_END();
-
-    ASSERT(this != NULL);
-
-    FUNCTION_LOG_RETURN(BOOL, this->session == NULL);
-}
-
-/***********************************************************************************************************************************
-=======
->>>>>>> ca553c7d
 Open connection if this is a new client or if the connection was closed by the server
 ***********************************************************************************************************************************/
 TlsSession *
@@ -457,33 +288,14 @@
                 // Create internal TLS session
                 cryptoError((session = SSL_new(this->context)) == NULL, "unable to create TLS session");
 
-<<<<<<< HEAD
-                TRY_BEGIN()
-                {
-                    // Open the socket
-                    MEM_CONTEXT_BEGIN(this->memContext)
-                    {
-                        this->socketSession = sckClientOpen(this->socketClient);
-                    }
-                    MEM_CONTEXT_END();
-=======
                 // Set server host name used for validation
                 cryptoError(
                     SSL_set_tlsext_host_name(session, strPtr(sckClientHost(this->socketClient))) != 1,
                     "unable to set TLS host name");
->>>>>>> ca553c7d
 
                 // Create the TLS session
                 result = tlsSessionNew(session, sckClientOpen(this->socketClient), this->timeout);
 
-<<<<<<< HEAD
-                    cryptoError(
-                        SSL_set_tlsext_host_name(this->session, strPtr(sckSessionHost(this->socketSession))) != 1,
-                        "unable to set TLS host name");
-                    cryptoError(
-                        SSL_set_fd(this->session, sckSessionFd(this->socketSession)) != 1, "unable to add socket to TLS context");
-                    cryptoError(SSL_connect(this->session) != 1, "unable to negotiate TLS connection");
-=======
                 // Connection was successful
                 connected = true;
             }
@@ -491,7 +303,6 @@
             {
                 tlsSessionFree(result);
                 result = NULL;
->>>>>>> ca553c7d
 
                 // Retry if wait time has not expired
                 if (waitMore(wait))
@@ -509,29 +320,6 @@
         if (!connected)
             RETHROW();
 
-<<<<<<< HEAD
-            if (verifyResult != X509_V_OK)
-            {
-                THROW_FMT(
-                    CryptoError, "unable to verify certificate presented by '%s:%u': [%ld] %s",
-                    strPtr(sckSessionHost(this->socketSession)), sckSessionPort(this->socketSession), verifyResult,
-                    X509_verify_cert_error_string(verifyResult));
-            }
-
-            // Verify that the hostname appears in the certificate
-            X509 *certificate = SSL_get_peer_certificate(this->session);
-            bool nameResult = tlsClientHostVerify(sckSessionHost(this->socketSession), certificate);
-            X509_free(certificate);
-
-            if (!nameResult)
-            {
-                THROW_FMT(
-                    CryptoError,
-                    "unable to find hostname '%s' in certificate common name or subject alternative names",
-                    strPtr(sckSessionHost(this->socketSession)));
-            }
-        }
-=======
         tlsSessionMove(result, memContextPrior());
     }
     MEM_CONTEXT_TEMP_END();
@@ -543,7 +331,6 @@
     {
         // Verify that the chain of trust leads to a valid CA
         long int verifyResult = SSL_get_verify_result(session);
->>>>>>> ca553c7d
 
         if (verifyResult != X509_V_OK)
         {
