/***********************************************************************************************************************************
TLS Client
***********************************************************************************************************************************/
#include "build.auto.h"

#include <string.h>
#include <strings.h>

#include <openssl/conf.h>
#include <openssl/err.h>
#include <openssl/ssl.h>
#include <openssl/x509v3.h>

#include "common/crypto/common.h"
#include "common/debug.h"
#include "common/log.h"
#include "common/io/tls/client.h"
#include "common/io/io.h"
#include "common/io/read.intern.h"
#include "common/io/write.intern.h"
#include "common/memContext.h"
#include "common/type/object.h"
#include "common/wait.h"

/***********************************************************************************************************************************
Statistics
***********************************************************************************************************************************/
static TlsClientStat tlsClientStatLocal;

/***********************************************************************************************************************************
Object type
***********************************************************************************************************************************/
struct TlsClient
{
    MemContext *memContext;                                         // Mem context
    TimeMSec timeout;                                               // Timeout for any i/o operation (connect, read, etc.)
    bool verifyPeer;                                                // Should the peer (server) certificate be verified?
<<<<<<< HEAD
    SocketClient *socketClient;                                     // Client socket
=======
    SocketClient *socketClient;                                     // Socket client
>>>>>>> 67cfd4ec

    SocketSession *socketSession;                                   // Socket session
    SSL_CTX *context;                                               // TLS context
    SSL *session;                                                   // TLS session on the socket
    IoRead *read;                                                   // Read interface
    IoWrite *write;                                                 // Write interface
};

OBJECT_DEFINE_GET(IoRead, , TLS_CLIENT, IoRead *, read);
OBJECT_DEFINE_GET(IoWrite, , TLS_CLIENT, IoWrite *, write);

OBJECT_DEFINE_FREE(TLS_CLIENT);

/***********************************************************************************************************************************
Free connection
***********************************************************************************************************************************/
OBJECT_DEFINE_FREE_RESOURCE_BEGIN(TLS_CLIENT, LOG, logLevelTrace)
{
    SSL_free(this->session);
    SSL_CTX_free(this->context);
}
OBJECT_DEFINE_FREE_RESOURCE_END(LOG);

/***********************************************************************************************************************************
Process results and report errors. Returns true if the command should continue and false if it should exit.
***********************************************************************************************************************************/
static int
tlsResult(TlsClient *this, int result, bool closeOk)
{
    FUNCTION_LOG_BEGIN(logLevelTrace);
        FUNCTION_LOG_PARAM(TLS_CLIENT, this);
        FUNCTION_LOG_PARAM(INT, result);
        FUNCTION_LOG_PARAM(BOOL, closeOk);
    FUNCTION_LOG_END();

    ASSERT(this != NULL);
    ASSERT(this->session != NULL);

    if (result <= 0)
    {
        // Get tls error and store errno in case of syscall error
        int error = SSL_get_error(this->session, result);
        int errNo = errno;

        LOG_DEBUG_FMT("tls error %d, sys error %d", error, errNo);

        ERR_clear_error();

        switch (error)
        {
            // The connection was closed
            case SSL_ERROR_ZERO_RETURN:
            {
                tlsClientClose(this);

                if (!closeOk)
                    THROW(ProtocolError, "unexpected eof");

                result = -1;
                break;
            }

            // Try the read/write again
            case SSL_ERROR_WANT_READ:
            case SSL_ERROR_WANT_WRITE:
            {
                sckSessionReady(this->socketSession, error == SSL_ERROR_WANT_READ, error == SSL_ERROR_WANT_WRITE);

                result = 0;
                break;
            }

            // A syscall failed (this usually indicates eof)
            case SSL_ERROR_SYSCALL:
            {
                // Get the error before closing so it is not cleared
                tlsClientClose(this);

                // Throw the sys error if there is one
                THROW_SYS_ERROR_CODE(errNo, KernelError, "tls failed syscall");
                break;
            }

            // Some other tls error that cannot be handled
            default:
                THROW_FMT(ServiceError, "tls error [%d]", error);
        }
    }

    FUNCTION_LOG_RETURN(INT, result);
}

/**********************************************************************************************************************************/
TlsClient *
tlsClientNewServer(TimeMSec timeout, const String *certificateFile, const String *privateKeyFile)
{
    FUNCTION_LOG_BEGIN(logLevelDebug);
        FUNCTION_LOG_PARAM(TIME_MSEC, timeout);
        FUNCTION_LOG_PARAM(STRING, certificateFile);
        FUNCTION_LOG_PARAM(STRING, privateKeyFile);
    FUNCTION_LOG_END();

    ASSERT(certificateFile != NULL);
    ASSERT(privateKeyFile != NULL);

    TlsClient *this = NULL;

    MEM_CONTEXT_NEW_BEGIN("TlsClient")
    {
        this = memNew(sizeof(TlsClient));

        *this = (TlsClient)
        {
            .memContext = MEM_CONTEXT_NEW(),
            .timeout = timeout,
        };

        // Setup TLS context
        // -------------------------------------------------------------------------------------------------------------------------
        cryptoInit();

        // Select the TLS method to use.  To maintain compatibility with older versions of OpenSSL we need to use an SSL method,
        // but SSL versions will be excluded in SSL_CTX_set_options().
        const SSL_METHOD *method = SSLv23_method();
        cryptoError(method == NULL, "unable to load TLS method");

        // Create the TLS context
        this->context = SSL_CTX_new(method);
        cryptoError(this->context == NULL, "unable to create TLS context");

        memContextCallbackSet(this->memContext, tlsClientFreeResource, this);

        // Exclude SSL versions to only allow TLS and also disable compression
        SSL_CTX_set_options(this->context, (long)(SSL_OP_ALL | SSL_OP_NO_SSLv2 | SSL_OP_NO_SSLv3 | SSL_OP_NO_COMPRESSION));

        // Disable auto-retry to prevent SSL_read() from hanging
        SSL_CTX_clear_mode(this->context, SSL_MODE_AUTO_RETRY);

        // Set certificate and private key
        cryptoError(
            SSL_CTX_use_certificate_file(this->context, strPtr(certificateFile), SSL_FILETYPE_PEM) <= 0,
            "unable to load certificate");
        cryptoError(
            SSL_CTX_use_PrivateKey_file(this->context, strPtr(privateKeyFile), SSL_FILETYPE_PEM) <= 0,
            "unable to load private key");

        tlsClientStatLocal.object++;
    }
    MEM_CONTEXT_NEW_END();

    FUNCTION_LOG_RETURN(TLS_CLIENT, this);
}

/**********************************************************************************************************************************/
TlsClient *
tlsClientNew(SocketClient *socket, TimeMSec timeout, bool verifyPeer, const String *caFile, const String *caPath)
{
    FUNCTION_LOG_BEGIN(logLevelDebug)
        FUNCTION_LOG_PARAM(SOCKET_CLIENT, socket);
        FUNCTION_LOG_PARAM(TIME_MSEC, timeout);
        FUNCTION_LOG_PARAM(BOOL, verifyPeer);
        FUNCTION_LOG_PARAM(STRING, caFile);
        FUNCTION_LOG_PARAM(STRING, caPath);
    FUNCTION_LOG_END();

    ASSERT(socket != NULL);

    TlsClient *this = NULL;

    MEM_CONTEXT_NEW_BEGIN("TlsClient")
    {
        this = memNew(sizeof(TlsClient));

        *this = (TlsClient)
        {
            .memContext = MEM_CONTEXT_NEW(),
            .socketClient = sckClientMove(socket, MEM_CONTEXT_NEW()),
            .timeout = timeout,
            .verifyPeer = verifyPeer,
        };

        // Setup TLS context
        // -------------------------------------------------------------------------------------------------------------------------
        cryptoInit();

        // Select the TLS method to use.  To maintain compatibility with older versions of OpenSSL we need to use an SSL method,
        // but SSL versions will be excluded in SSL_CTX_set_options().
        const SSL_METHOD *method = SSLv23_method();
        cryptoError(method == NULL, "unable to load TLS method");

        // Create the TLS context
        this->context = SSL_CTX_new(method);
        cryptoError(this->context == NULL, "unable to create TLS context");

        memContextCallbackSet(this->memContext, tlsClientFreeResource, this);

        // Exclude SSL versions to only allow TLS and also disable compression
        SSL_CTX_set_options(this->context, (long)(SSL_OP_ALL | SSL_OP_NO_SSLv2 | SSL_OP_NO_SSLv3 | SSL_OP_NO_COMPRESSION));

        // Disable auto-retry to prevent SSL_read() from hanging
        SSL_CTX_clear_mode(this->context, SSL_MODE_AUTO_RETRY);

        // Set location of CA certificates if the server certificate will be verified
        // -------------------------------------------------------------------------------------------------------------------------
        if (this->verifyPeer)
        {
            // If the user specified a location
            if (caFile != NULL || caPath != NULL)
            {
                cryptoError(
                    SSL_CTX_load_verify_locations(this->context, strPtr(caFile), strPtr(caPath)) != 1,
                    "unable to set user-defined CA certificate location");
            }
            // Else use the defaults
            else
                cryptoError(SSL_CTX_set_default_verify_paths(this->context) != 1, "unable to set default CA certificate location");
        }

        tlsClientStatLocal.object++;
    }
    MEM_CONTEXT_NEW_END();

    FUNCTION_LOG_RETURN(TLS_CLIENT, this);
}

/***********************************************************************************************************************************
Convert an ASN1 string used in certificates to a String
***********************************************************************************************************************************/
static String *
asn1ToStr(ASN1_STRING *nameAsn1)
{
    FUNCTION_TEST_BEGIN();
        FUNCTION_TEST_PARAM_P(VOID, nameAsn1);
    FUNCTION_TEST_END();

    // The name should not be null
    if (nameAsn1 == NULL)
        THROW(CryptoError, "TLS certificate name entry is missing");

    FUNCTION_TEST_RETURN(
        strNewN(
#if OPENSSL_VERSION_NUMBER < 0x10100000L
            (const char *)ASN1_STRING_data(nameAsn1),
#else
            (const char *)ASN1_STRING_get0_data(nameAsn1),
#endif
            (size_t)ASN1_STRING_length(nameAsn1)));
}

/***********************************************************************************************************************************
Check if a name from the server certificate matches the hostname

Matching is always case-insensitive since DNS is case insensitive.
***********************************************************************************************************************************/
static bool
tlsClientHostVerifyName(const String *host, const String *name)
{
    FUNCTION_LOG_BEGIN(logLevelTrace);
        FUNCTION_LOG_PARAM(STRING, host);
        FUNCTION_LOG_PARAM(STRING, name);
    FUNCTION_LOG_END();

    ASSERT(host != NULL);
    ASSERT(name != NULL);

    // Reject embedded nulls in certificate common or alternative name to prevent attacks like CVE-2009-4034
    if (strlen(strPtr(name)) != strSize(name))
        THROW(CryptoError, "TLS certificate name contains embedded null");

    bool result = false;

    // Try an exact match
    if (strcasecmp(strPtr(name), strPtr(host)) == 0)
    {
        result = true;
    }
    // Else check if a wildcard certificate matches the host name
    //
    // The rules are:
    // 1. Only match the '*' character as wildcard
    // 2. Only match wildcards at the start of the string
    // 3. The '*' character does *not* match '.', meaning that we match only a single pathname component.
    // 4. Don't support more than one '*' in a single pattern.
    //
    // This is roughly in line with RFC2818, but contrary to what most browsers appear to be implementing (point 3 being the
    // difference)
    else if (strPtr(name)[0] == '*' && strPtr(name)[1] == '.' && strSize(name) > 2 && strSize(name) < strSize(host) &&
             strcasecmp(strPtr(name) + 1, strPtr(host) + strSize(host) - strSize(name) + 1) == 0 &&
             strChr(host, '.') >= (int)(strSize(host) - strSize(name)))
    {
        result = true;
    }

    FUNCTION_LOG_RETURN(BOOL, result);
}

/***********************************************************************************************************************************
Verify that the server certificate matches the hostname we connected to

The certificate's Common Name and Subject Alternative Names are considered.
***********************************************************************************************************************************/
static bool
tlsClientHostVerify(const String *host, X509 *certificate)
{
    FUNCTION_LOG_BEGIN(logLevelTrace);
        FUNCTION_LOG_PARAM(STRING, host);
        FUNCTION_LOG_PARAM_P(VOID, certificate);
    FUNCTION_LOG_END();

    ASSERT(host != NULL);

    bool result = false;

    // Error if the certificate is NULL
    if (certificate == NULL)
        THROW(CryptoError, "No certificate presented by the TLS server");

    MEM_CONTEXT_TEMP_BEGIN()
    {
        // First get the subject alternative names from the certificate and compare them against the hostname
        STACK_OF(GENERAL_NAME) *altNameStack = (STACK_OF(GENERAL_NAME) *)X509_get_ext_d2i(
            certificate, NID_subject_alt_name, NULL, NULL);
        bool altNameFound = false;

        if (altNameStack)
        {
            for (int altNameIdx = 0; altNameIdx < sk_GENERAL_NAME_num(altNameStack); altNameIdx++)
            {
                const GENERAL_NAME *name = sk_GENERAL_NAME_value(altNameStack, altNameIdx);
                altNameFound = true;

                if (name->type == GEN_DNS)
                    result = tlsClientHostVerifyName(host, asn1ToStr(name->d.dNSName));

                if (result != false)
                    break;
            }

            sk_GENERAL_NAME_free(altNameStack);
        }

        // If no subject alternative name was found then check the common name. Per RFC 2818 and RFC 6125, if the subjectAltName
        // extension of type dNSName is present the CN must be ignored.
        if (!altNameFound)
        {
            X509_NAME *subjectName = X509_get_subject_name(certificate);
            CHECK(subjectName != NULL);

            int commonNameIndex = X509_NAME_get_index_by_NID(subjectName, NID_commonName, -1);
            CHECK(commonNameIndex >= 0);

            result = tlsClientHostVerifyName(
                host, asn1ToStr(X509_NAME_ENTRY_get_data(X509_NAME_get_entry(subjectName, commonNameIndex))));
        }
    }
    MEM_CONTEXT_TEMP_END();

    FUNCTION_LOG_RETURN(BOOL, result);
}

/***********************************************************************************************************************************
Read from the TLS session
***********************************************************************************************************************************/
size_t
tlsClientRead(THIS_VOID, Buffer *buffer, bool block)
{
    THIS(TlsClient);

    FUNCTION_LOG_BEGIN(logLevelTrace);
        FUNCTION_LOG_PARAM(TLS_CLIENT, this);
        FUNCTION_LOG_PARAM(BUFFER, buffer);
        FUNCTION_LOG_PARAM(BOOL, block);
    FUNCTION_LOG_END();

    ASSERT(this != NULL);
    ASSERT(this->session != NULL);
    ASSERT(buffer != NULL);
    ASSERT(!bufFull(buffer));

    ssize_t result = 0;

    // If no tls data pending then check the socket to reduce blocking
    if (!SSL_pending(this->session))
        sckSessionReadyRead(this->socketSession);

    // If blocking read keep reading until buffer is full or eof
    do
    {
<<<<<<< HEAD
=======
        // If no tls data pending then check the socket
        if (!SSL_pending(this->session))
            sckSessionReadWait(this->socketSession);

>>>>>>> 67cfd4ec
        // Read and handle errors
        size_t expectedBytes = bufRemains(buffer);
        result = tlsResult(this, SSL_read(this->session, bufRemainsPtr(buffer), (int)expectedBytes), true);

        // Update amount of buffer used
        if (result > 0)
        {
            bufUsedInc(buffer, (size_t)result);
        }
        // If the connection was closed then we are at eof. It is up to the layer above tls to decide if this is an error.
        else if (result == -1)
            break;
    }
    while (block && bufRemains(buffer) > 0);

    FUNCTION_LOG_RETURN(SIZE, (size_t)result);
}

<<<<<<< HEAD
=======
/***********************************************************************************************************************************
Write to the tls session
***********************************************************************************************************************************/
static bool
tlsWriteContinue(TlsClient *this, int writeResult, int writeError, size_t writeSize)
{
    FUNCTION_LOG_BEGIN(logLevelTrace);
        FUNCTION_LOG_PARAM(TLS_CLIENT, this);
        FUNCTION_LOG_PARAM(INT, writeResult);
        FUNCTION_LOG_PARAM(INT, writeError);
        FUNCTION_LOG_PARAM(SIZE, writeSize);
    FUNCTION_LOG_END();

    ASSERT(this != NULL);
    ASSERT(writeSize > 0);

    bool result = true;

    // Handle errors
    if (writeResult <= 0)
    {
        // If error = SSL_ERROR_NONE then this is the first write attempt so continue
        if (writeError != SSL_ERROR_NONE)
        {
            // Error if the error indicates that we should not continue trying
            if (!tlsError(this, writeError))
                THROW_FMT(FileWriteError, "unable to write to tls [%d]", writeError);

            // Wait for the socket to be readable for tls renegotiation
            sckSessionReadWait(this->socketSession);
        }
    }
    else
    {
        if ((size_t)writeResult != writeSize)
        {
            THROW_FMT(
                FileWriteError, "unable to write to tls, write size %d does not match expected size %zu", writeResult, writeSize);
        }

        result = false;
    }

    FUNCTION_LOG_RETURN(BOOL, result);
}

>>>>>>> 67cfd4ec
void
tlsClientWrite(THIS_VOID, const Buffer *buffer)
{
    THIS(TlsClient);

    FUNCTION_LOG_BEGIN(logLevelTrace);
        FUNCTION_LOG_PARAM(TLS_CLIENT, this);
        FUNCTION_LOG_PARAM(BUFFER, buffer);
    FUNCTION_LOG_END();

    ASSERT(this != NULL);
    ASSERT(this->session != NULL);
    ASSERT(buffer != NULL);

    int result = 0;

    do
    {
        result = tlsResult(this, SSL_write(this->session, bufPtrConst(buffer), (int)bufUsed(buffer)), false);

        CHECK(result == 0 || (size_t)result == bufUsed(buffer));
    }
    while (result == 0);

    FUNCTION_LOG_RETURN_VOID();
}

/***********************************************************************************************************************************
Close the connection
***********************************************************************************************************************************/
void
tlsClientClose(TlsClient *this)
{
    FUNCTION_LOG_BEGIN(logLevelTrace);
        FUNCTION_LOG_PARAM(TLS_CLIENT, this);
    FUNCTION_LOG_END();

    ASSERT(this != NULL);

<<<<<<< HEAD
=======
    // Close the socket
    if (this->socketSession != NULL)
    {
        sckSessionFree(this->socketSession);
        this->socketSession = NULL;
    }

    // Free the TLS session
>>>>>>> 67cfd4ec
    if (this->session != NULL)
    {
        SSL_shutdown(this->session);
        SSL_free(this->session);
        this->session = NULL;

        // Free the socket
        sckSessionFree(this->socketSession);
        this->socketSession = NULL;
    }

    FUNCTION_LOG_RETURN_VOID();
}

/***********************************************************************************************************************************
Has session been closed by the server?
***********************************************************************************************************************************/
bool
tlsClientEof(THIS_VOID)
{
    THIS(TlsClient);

    FUNCTION_LOG_BEGIN(logLevelTrace);
        FUNCTION_LOG_PARAM(TLS_CLIENT, this);
    FUNCTION_LOG_END();

    ASSERT(this != NULL);

    FUNCTION_LOG_RETURN(BOOL, this->session == NULL);
}

/***********************************************************************************************************************************
Accept a connection
***********************************************************************************************************************************/
void
tlsClientAccept(TlsClient *this, SocketSession *socketSession)
{
    FUNCTION_LOG_BEGIN(logLevelTrace)
        FUNCTION_LOG_PARAM(TLS_CLIENT, this);
        FUNCTION_LOG_PARAM(SOCKET_SESSION, socketSession);
    FUNCTION_LOG_END();

    ASSERT(this != NULL);
    ASSERT(socketSession != NULL);

    this->socketSession = sckSessionMove(socketSession, this->memContext);

    // Free the read/write interfaces
    ioReadFree(this->read);
    this->read = NULL;
    ioWriteFree(this->write);
    this->write = NULL;

    // Negotiate TLS
    cryptoError((this->session = SSL_new(this->context)) == NULL, "unable to create TLS context");

    cryptoError(
        SSL_set_fd(this->session, sckSessionFd(this->socketSession)) != 1, "unable to add socket to TLS context");

    // Keep trying the accept until success or error
    while (tlsResult(this, SSL_accept(this->session), false) == 0);

    MEM_CONTEXT_BEGIN(this->memContext)
    {
        // Create read and write interfaces
        this->write = ioWriteNewP(this, .write = tlsClientWrite);
        ioWriteOpen(this->write);
        this->read = ioReadNewP(this, .block = true, .eof = tlsClientEof, .read = tlsClientRead);
        ioReadOpen(this->read);
    }
    MEM_CONTEXT_END();

    tlsClientStatLocal.session++;

    FUNCTION_LOG_RETURN_VOID();
}

/***********************************************************************************************************************************
Open connection if this is a new client or if the connection was closed by the server
***********************************************************************************************************************************/
bool
tlsClientOpen(TlsClient *this)
{
    FUNCTION_LOG_BEGIN(logLevelTrace)
        FUNCTION_LOG_PARAM(TLS_CLIENT, this);
    FUNCTION_LOG_END();

    ASSERT(this != NULL);

    bool result = false;

    if (this->session == NULL)
    {
        // Free the read/write interfaces
        ioReadFree(this->read);
        this->read = NULL;
        ioWriteFree(this->write);
        this->write = NULL;

        MEM_CONTEXT_TEMP_BEGIN()
        {
            bool connected = false;
            bool retry;
            Wait *wait = waitNew(this->timeout);

            do
            {
                // Assume there will be no retry
                retry = false;

                TRY_BEGIN()
                {
                    // Open the socket
<<<<<<< HEAD
                    this->socketSession = sckSessionMove(sckClientOpen(this->socketClient), this->memContext);
=======
                    MEM_CONTEXT_BEGIN(this->memContext)
                    {
                        this->socketSession = sckClientOpen(this->socketClient);
                    }
                    MEM_CONTEXT_END();
>>>>>>> 67cfd4ec

                    // Negotiate TLS
                    cryptoError((this->session = SSL_new(this->context)) == NULL, "unable to create TLS context");

                    cryptoError(
                        SSL_set_tlsext_host_name(this->session, strPtr(sckSessionHost(this->socketSession))) != 1,
                        "unable to set TLS host name");
                    cryptoError(
                        SSL_set_fd(this->session, sckSessionFd(this->socketSession)) != 1, "unable to add socket to TLS context");
<<<<<<< HEAD

                    // Keep trying the connection until success or error
                    while (tlsResult(this, SSL_connect(this->session), false) == 0);
=======
                    cryptoError(SSL_connect(this->session) != 1, "unable to negotiate TLS connection");
>>>>>>> 67cfd4ec

                    // Connection was successful
                    connected = true;
                }
                CATCH_ANY()
                {
                    // Retry if wait time has not expired
                    if (waitMore(wait))
                    {
                        LOG_DEBUG_FMT("retry %s: %s", errorTypeName(errorType()), errorMessage());
                        retry = true;

                        tlsClientStatLocal.retry++;
                    }

                    tlsClientClose(this);
                }
                TRY_END();
            }
            while (!connected && retry);

            if (!connected)
                RETHROW();
        }
        MEM_CONTEXT_TEMP_END();

        // Verify that the certificate presented by the server is valid
        if (this->verifyPeer)
        {
            // Verify that the chain of trust leads to a valid CA
            long int verifyResult = SSL_get_verify_result(this->session);

            if (verifyResult != X509_V_OK)
            {
                THROW_FMT(
                    CryptoError, "unable to verify certificate presented by '%s:%u': [%ld] %s",
                    strPtr(sckSessionHost(this->socketSession)), sckSessionPort(this->socketSession), verifyResult,
                    X509_verify_cert_error_string(verifyResult));
            }

            // Verify that the hostname appears in the certificate
            X509 *certificate = SSL_get_peer_certificate(this->session);
            bool nameResult = tlsClientHostVerify(sckSessionHost(this->socketSession), certificate);
            X509_free(certificate);

            if (!nameResult)
            {
                THROW_FMT(
                    CryptoError,
                    "unable to find hostname '%s' in certificate common name or subject alternative names",
                    strPtr(sckSessionHost(this->socketSession)));
            }
        }

        MEM_CONTEXT_BEGIN(this->memContext)
        {
            // Create read and write interfaces
            this->write = ioWriteNewP(this, .write = tlsClientWrite);
            ioWriteOpen(this->write);
            this->read = ioReadNewP(this, .block = true, .eof = tlsClientEof, .read = tlsClientRead);
            ioReadOpen(this->read);
        }
        MEM_CONTEXT_END();

        tlsClientStatLocal.session++;
        result = true;
    }

    FUNCTION_LOG_RETURN(BOOL, result);
}

/**********************************************************************************************************************************/
String *
tlsClientStatStr(void)
{
    FUNCTION_TEST_VOID();

    String *result = NULL;

    if (tlsClientStatLocal.object > 0)
    {
        result = strNewFmt(
            "tls statistics: objects %" PRIu64 ", sessions %" PRIu64 ", retries %" PRIu64, tlsClientStatLocal.object,
            tlsClientStatLocal.session, tlsClientStatLocal.retry);
    }

    FUNCTION_TEST_RETURN(result);
}<|MERGE_RESOLUTION|>--- conflicted
+++ resolved
@@ -35,11 +35,7 @@
     MemContext *memContext;                                         // Mem context
     TimeMSec timeout;                                               // Timeout for any i/o operation (connect, read, etc.)
     bool verifyPeer;                                                // Should the peer (server) certificate be verified?
-<<<<<<< HEAD
-    SocketClient *socketClient;                                     // Client socket
-=======
     SocketClient *socketClient;                                     // Socket client
->>>>>>> 67cfd4ec
 
     SocketSession *socketSession;                                   // Socket session
     SSL_CTX *context;                                               // TLS context
@@ -428,13 +424,6 @@
     // If blocking read keep reading until buffer is full or eof
     do
     {
-<<<<<<< HEAD
-=======
-        // If no tls data pending then check the socket
-        if (!SSL_pending(this->session))
-            sckSessionReadWait(this->socketSession);
-
->>>>>>> 67cfd4ec
         // Read and handle errors
         size_t expectedBytes = bufRemains(buffer);
         result = tlsResult(this, SSL_read(this->session, bufRemainsPtr(buffer), (int)expectedBytes), true);
@@ -453,55 +442,6 @@
     FUNCTION_LOG_RETURN(SIZE, (size_t)result);
 }
 
-<<<<<<< HEAD
-=======
-/***********************************************************************************************************************************
-Write to the tls session
-***********************************************************************************************************************************/
-static bool
-tlsWriteContinue(TlsClient *this, int writeResult, int writeError, size_t writeSize)
-{
-    FUNCTION_LOG_BEGIN(logLevelTrace);
-        FUNCTION_LOG_PARAM(TLS_CLIENT, this);
-        FUNCTION_LOG_PARAM(INT, writeResult);
-        FUNCTION_LOG_PARAM(INT, writeError);
-        FUNCTION_LOG_PARAM(SIZE, writeSize);
-    FUNCTION_LOG_END();
-
-    ASSERT(this != NULL);
-    ASSERT(writeSize > 0);
-
-    bool result = true;
-
-    // Handle errors
-    if (writeResult <= 0)
-    {
-        // If error = SSL_ERROR_NONE then this is the first write attempt so continue
-        if (writeError != SSL_ERROR_NONE)
-        {
-            // Error if the error indicates that we should not continue trying
-            if (!tlsError(this, writeError))
-                THROW_FMT(FileWriteError, "unable to write to tls [%d]", writeError);
-
-            // Wait for the socket to be readable for tls renegotiation
-            sckSessionReadWait(this->socketSession);
-        }
-    }
-    else
-    {
-        if ((size_t)writeResult != writeSize)
-        {
-            THROW_FMT(
-                FileWriteError, "unable to write to tls, write size %d does not match expected size %zu", writeResult, writeSize);
-        }
-
-        result = false;
-    }
-
-    FUNCTION_LOG_RETURN(BOOL, result);
-}
-
->>>>>>> 67cfd4ec
 void
 tlsClientWrite(THIS_VOID, const Buffer *buffer)
 {
@@ -541,17 +481,7 @@
 
     ASSERT(this != NULL);
 
-<<<<<<< HEAD
-=======
-    // Close the socket
-    if (this->socketSession != NULL)
-    {
-        sckSessionFree(this->socketSession);
-        this->socketSession = NULL;
-    }
-
     // Free the TLS session
->>>>>>> 67cfd4ec
     if (this->session != NULL)
     {
         SSL_shutdown(this->session);
@@ -597,7 +527,8 @@
     ASSERT(this != NULL);
     ASSERT(socketSession != NULL);
 
-    this->socketSession = sckSessionMove(socketSession, this->memContext);
+    // !!! THIS SHOULD BE A MOVE, BUT THIS IS TEMP CODE
+    this->socketSession = socketSession;
 
     // Free the read/write interfaces
     ioReadFree(this->read);
@@ -665,15 +596,11 @@
                 TRY_BEGIN()
                 {
                     // Open the socket
-<<<<<<< HEAD
-                    this->socketSession = sckSessionMove(sckClientOpen(this->socketClient), this->memContext);
-=======
                     MEM_CONTEXT_BEGIN(this->memContext)
                     {
                         this->socketSession = sckClientOpen(this->socketClient);
                     }
                     MEM_CONTEXT_END();
->>>>>>> 67cfd4ec
 
                     // Negotiate TLS
                     cryptoError((this->session = SSL_new(this->context)) == NULL, "unable to create TLS context");
@@ -683,13 +610,9 @@
                         "unable to set TLS host name");
                     cryptoError(
                         SSL_set_fd(this->session, sckSessionFd(this->socketSession)) != 1, "unable to add socket to TLS context");
-<<<<<<< HEAD
 
                     // Keep trying the connection until success or error
                     while (tlsResult(this, SSL_connect(this->session), false) == 0);
-=======
-                    cryptoError(SSL_connect(this->session) != 1, "unable to negotiate TLS connection");
->>>>>>> 67cfd4ec
 
                     // Connection was successful
                     connected = true;
