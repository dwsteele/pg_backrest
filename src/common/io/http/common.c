--- conflicted
+++ resolved
@@ -89,14 +89,6 @@
             {
                 char uriChar = strPtr(uri)[uriIdx];
 
-<<<<<<< HEAD
-                if (uriChar == '%')
-                {
-                    if (strSize(uri) - uriIdx - 1 < 2)
-                        THROW_FMT(FormatError, "invalid escape sequence in '%s'", strPtr(uri));
-
-                    uriChar = (char)cvtZToUIntBase(strPtr(strSubN(uri, uriIdx + 1, 2)), 16);
-=======
                 // Convert escaped characters
                 if (uriChar == '%')
                 {
@@ -108,7 +100,6 @@
                     uriChar = (char)cvtZToUIntBase(strPtr(strSubN(uri, uriIdx + 1, 2)), 16);
 
                     // Skip to next character or escape
->>>>>>> cf284fbe
                     uriIdx += 2;
                 }
 
