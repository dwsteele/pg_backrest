/***********************************************************************************************************************************
HTTP Client
***********************************************************************************************************************************/
#include "build.auto.h"

#include "common/debug.h"
#include "common/io/client.h"
#include "common/io/http/client.h"
#include "common/log.h"
#include "common/type/object.h"

/***********************************************************************************************************************************
Statistics
***********************************************************************************************************************************/
HttpClientStat httpClientStat;

/***********************************************************************************************************************************
Object type
***********************************************************************************************************************************/
struct HttpClient
{
    MemContext *memContext;                                         // Mem context
    TimeMSec timeout;                                               // Request timeout
    IoClient *ioClient;                                             // Io client (e.g. TLS or socket client)

    List *sessionReuseList;                                         // List of HTTP sessions that can be reused
};

OBJECT_DEFINE_GET(Timeout, const, HTTP_CLIENT, TimeMSec, timeout);

/**********************************************************************************************************************************/
HttpClient *
httpClientNew(IoClient *ioClient, TimeMSec timeout)
{
    FUNCTION_LOG_BEGIN(logLevelDebug)
        FUNCTION_LOG_PARAM(IO_CLIENT, ioClient);
        FUNCTION_LOG_PARAM(TIME_MSEC, timeout);
    FUNCTION_LOG_END();

    ASSERT(ioClient != NULL);

    HttpClient *this = NULL;

    MEM_CONTEXT_NEW_BEGIN("HttpClient")
    {
        this = memNew(sizeof(HttpClient));

        *this = (HttpClient)
        {
            .memContext = MEM_CONTEXT_NEW(),
            .timeout = timeout,
            .ioClient = ioClient,
            .sessionReuseList = lstNewP(sizeof(HttpSession *)),
        };

        httpClientStat.object++;
    }
    MEM_CONTEXT_NEW_END();

    FUNCTION_LOG_RETURN(HTTP_CLIENT, this);
}

/**********************************************************************************************************************************/
HttpSession *
httpClientOpen(HttpClient *this)
{
    FUNCTION_LOG_BEGIN(logLevelTrace);
        FUNCTION_LOG_PARAM(HTTP_CLIENT, this);
    FUNCTION_LOG_END();

    ASSERT(this != NULL);

    HttpSession *result = NULL;

    // Check if there is a resuable session
    if (lstSize(this->sessionReuseList) > 0)
    {
        // Remove session from reusable list
        result = *(HttpSession **)lstGet(this->sessionReuseList, 0);
        lstRemoveIdx(this->sessionReuseList, 0);

        // Move session to the calling context
        httpSessionMove(result, memContextCurrent());
    }
    // Else create a new session
    else
    {
        result = httpSessionNew(this, ioClientOpen(this->ioClient));
        httpClientStat.session++;
    }

    FUNCTION_LOG_RETURN(HTTP_SESSION, result);
}

/**********************************************************************************************************************************/
void
httpClientReuse(HttpClient *this, HttpSession *session)
{
    FUNCTION_LOG_BEGIN(logLevelTrace);
        FUNCTION_LOG_PARAM(HTTP_CLIENT, this);
        FUNCTION_LOG_PARAM(HTTP_SESSION, session);
    FUNCTION_LOG_END();

    ASSERT(this != NULL);
    ASSERT(session != NULL);

    httpSessionMove(session, lstMemContext(this->sessionReuseList));
    lstAdd(this->sessionReuseList, &session);

    FUNCTION_LOG_RETURN_VOID();
}

/**********************************************************************************************************************************/
String *
httpClientToLog(const HttpClient *this)
{
    return strNewFmt(
<<<<<<< HEAD
        "{ioClient: %s, reusable: %u, timeout: %" PRIu64"}",
        memContextFreeing(this->memContext) ? NULL_Z : strZ(ioClientToLog(this->ioClient)), lstSize(this->sessionReuseList),
=======
        "{ioClient: %s, reusable: %u, timeout: %" PRIu64"}", strZ(ioClientToLog(this->ioClient)), lstSize(this->sessionReuseList),
>>>>>>> 38f66d4b
        this->timeout);
}

/**********************************************************************************************************************************/
String *
httpClientStatStr(void)
{
    FUNCTION_TEST_VOID();

    String *result = NULL;

    if (httpClientStat.object > 0)
    {
        result = strNewFmt(
            "http statistics: objects %" PRIu64 ", sessions %" PRIu64 ", requests %" PRIu64 ", retries %" PRIu64
                ", closes %" PRIu64,
            httpClientStat.object, httpClientStat.session, httpClientStat.request, httpClientStat.retry, httpClientStat.close);
    }

    FUNCTION_TEST_RETURN(result);
}<|MERGE_RESOLUTION|>--- conflicted
+++ resolved
@@ -115,12 +115,7 @@
 httpClientToLog(const HttpClient *this)
 {
     return strNewFmt(
-<<<<<<< HEAD
-        "{ioClient: %s, reusable: %u, timeout: %" PRIu64"}",
-        memContextFreeing(this->memContext) ? NULL_Z : strZ(ioClientToLog(this->ioClient)), lstSize(this->sessionReuseList),
-=======
         "{ioClient: %s, reusable: %u, timeout: %" PRIu64"}", strZ(ioClientToLog(this->ioClient)), lstSize(this->sessionReuseList),
->>>>>>> 38f66d4b
         this->timeout);
 }
 
