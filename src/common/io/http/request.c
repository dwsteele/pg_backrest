--- conflicted
+++ resolved
@@ -109,11 +109,7 @@
                         String *requestStr =
                             strNewFmt(
                                 "%s %s%s%s " HTTP_VERSION CRLF_Z HTTP_HEADER_USER_AGENT ":" PROJECT_NAME "/" PROJECT_VERSION CRLF_Z,
-<<<<<<< HEAD
-                                strZ(this->verb), strZ(this->uri), this->query == NULL ? "" : "?",
-=======
                                 strZ(this->verb), strZ(this->path), this->query == NULL ? "" : "?",
->>>>>>> 66a4ff49
                                 this->query == NULL ? "" : strZ(httpQueryRenderP(this->query)));
 
                         // Add headers
@@ -262,11 +258,7 @@
     // Output path/query
     strCatZ(error, ":\n*** Path/Query ***:");
 
-<<<<<<< HEAD
-    strCatFmt(error, "\n%s", strZ(this->uri));
-=======
     strCatFmt(error, "\n%s", strZ(this->path));
->>>>>>> 66a4ff49
 
     if (this->query != NULL)
         strCatFmt(error, "?%s", strZ(httpQueryRenderP(this->query, .redact = true)));
