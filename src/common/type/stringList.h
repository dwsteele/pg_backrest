/***********************************************************************************************************************************
String List Handler
***********************************************************************************************************************************/
#ifndef COMMON_TYPE_STRINGLIST_H
#define COMMON_TYPE_STRINGLIST_H

/***********************************************************************************************************************************
StringList object
***********************************************************************************************************************************/
typedef struct StringList StringList;

#include "common/memContext.h"
#include "common/type/list.h"
#include "common/type/string.h"
#include "common/type/variantList.h"

/***********************************************************************************************************************************
Constructors
***********************************************************************************************************************************/
StringList *strLstNew(void);
StringList *strLstNewParam(ListComparator *comparator);
StringList *strLstNewSplit(const String *string, const String *delimiter);
StringList *strLstNewSplitZ(const String *string, const char *delimiter);
StringList *strLstNewSplitSize(const String *string, const String *delimiter, size_t size);
StringList *strLstNewSplitSizeZ(const String *string, const char *delimiter, size_t size);
StringList *strLstNewVarLst(const VariantList *sourceList);
StringList *strLstDup(const StringList *sourceList);

/***********************************************************************************************************************************
Functions
***********************************************************************************************************************************/
String *strLstAdd(StringList *this, const String *string);
String *strLstAddZ(StringList *this, const char *string);
String *strLstAddIfMissing(StringList *this, const String *string);
bool strLstExists(const StringList *this, const String *string);
bool strLstExistsZ(const StringList *this, const char *cstring);
<<<<<<< HEAD
String *strLstFind(const StringList *this, const String *item);
=======
>>>>>>> 506c10f7
String *strLstInsert(StringList *this, unsigned int listIdx, const String *string);
String *strLstInsertZ(StringList *this, unsigned int listIdx, const char *string);
String *strLstGet(const StringList *this, unsigned int listIdx);
String *strLstJoin(const StringList *this, const char *separator);
String *strLstJoinQuote(const StringList *this, const char *separator, const char *quote);
StringList *strLstMergeAnti(const StringList *this, const StringList *anti);
StringList *strLstMove(StringList *this, MemContext *parentNew);
const char **strLstPtr(const StringList *this);
unsigned int strLstSize(const StringList *this);
StringList *strLstSort(StringList *this, SortOrder sortOrder);

/***********************************************************************************************************************************
Setters
***********************************************************************************************************************************/
StringList *strLstComparatorSet(StringList *this, ListComparator *comparator);

/***********************************************************************************************************************************
Destructor
***********************************************************************************************************************************/
void strLstFree(StringList *this);

/***********************************************************************************************************************************
Macros for function logging
***********************************************************************************************************************************/
String *strLstToLog(const StringList *this);

#define FUNCTION_LOG_STRING_LIST_TYPE                                                                                              \
    StringList *
#define FUNCTION_LOG_STRING_LIST_FORMAT(value, buffer, bufferSize)                                                                 \
    FUNCTION_LOG_STRING_OBJECT_FORMAT(value, strLstToLog, buffer, bufferSize)

#endif<|MERGE_RESOLUTION|>--- conflicted
+++ resolved
@@ -34,10 +34,6 @@
 String *strLstAddIfMissing(StringList *this, const String *string);
 bool strLstExists(const StringList *this, const String *string);
 bool strLstExistsZ(const StringList *this, const char *cstring);
-<<<<<<< HEAD
-String *strLstFind(const StringList *this, const String *item);
-=======
->>>>>>> 506c10f7
 String *strLstInsert(StringList *this, unsigned int listIdx, const String *string);
 String *strLstInsertZ(StringList *this, unsigned int listIdx, const char *string);
 String *strLstGet(const StringList *this, unsigned int listIdx);
