/***********************************************************************************************************************************
Pack Type

The pack type encodes binary data compactly while still maintaining structure and strict typing. The idea is based on Thrift,
ProtocolBuffers, and Avro, compared here: https://medium.com/better-programming/use-binary-encoding-instead-of-json-dec745ec09b6.
The pack type has been further optimized to balance between purely in-memory structures and those intended to be passed via a
protocol or saved in a file.

Integers are stored with base-128 varint encoding which is equivalent to network byte order, i.e., the endianness of the sending and
receiving host don't matter.

The overall idea is similar to JSON but IDs are used instead of names, typing is more granular, and the representation is far more
compact. A pack can readily be converted to JSON but the reverse is not as precise due to loose typing in JSON. A pack is a stream
format, i.e. it is intended to be read in order from beginning to end.

Fields in a pack are identified by IDs. A field ID is stored as a delta from the previous ID, which is very efficient, but means
that reading from the middle is generally not practical. The size of the gap between field IDs is important -- a gap of 1 never
incurs extra cost, but depending on the field type larger gaps may require additional bytes to store the field ID delta.

NULLs are not stored in a pack and are therefore not typed. A NULL is essentially just a gap in the field IDs. Fields that are
frequently NULL are best stored at the end of an object. When using .defaultWrite = false in write functions a NULL will be written
(by making a gap in the IDs) if the value matches the default. When using read functions the default will always be returned
when the field is NULL (i.e. missing). The standard default is the C default for that type (e.g. bool = false, int = 0) but can be
changed with the .defaultValue parameter. For example, pckWriteBoolP(write, false, .defaultWrite = true) will write a 0 with an ID
into the pack, but pckWriteBoolP(write, false) will not write to the pack, it will simply skip the ID. Note that
pckWriteStrP(packWrite, NULL, .defaultWrite = true) is not valid since there is no way to explcitly write a NULL.

A pack is an object by default. Objects can store fields, objects, or arrays. Objects and arrays will be referred to collectively as
containers. Fields contain data to be stored, e.g. integers, strings, etc.

Here is a simple example of a pack:

PackWrite *write = pckWriteNew(buffer);
pckWriteU64P(write, 77);
pckWriteBoolP(write, false, .defaultWrite = true);
pckWriteI32P(write, -1, .defaultValue = -1);
pckWriteStringP(write, STRDEF("sample"));
pckWriteEndP();

A string representation of this pack is `1:uint64:77,2:bool:false,4:str:sample`. The boolean was stored even though it was the
default because a write was explcitly requested. The int32 field was not stored because the value matched the expicitly set default.
Note that there is a gap in the ID stream, which represents the NULL/default value.

This pack can be read with:

PackRead *read = pckReadNew(buffer);
pckReadU64P(read);
pckReadBoolP(read);
pckReadI32P(read, .defaultValue = -1);
pckReadStringP(read);
pckReadEndP();

Note that defaults are not stored in the pack so any defaults that were applied when writing (by setting .defaulWrite and
optionally .defaultValue) must be applied again when reading (by optionally setting .defaultValue).

If we don't care about the NULL/default, another way to read is:

PackRead *read = pckReadNew(buffer);
pckReadU64P(read);
pckReadBoolP(read);
pckReadStringP(read, .id = 4);
pckReadEndP();

By default each read/write advances the field ID by one. If an ID is specified it must be unique and increasing, because it will
advance the field ID beyond the value specified. An error will occur if an ID is attempted to be read/written but the field ID has
advanced beyond it.

An array can be read with:

pckReadArrayBeginP(read);

while (pckReadNext(read))
{
    // Read array element
}

pckReadArrayEndP(read);

Note that any container (i.e. array or object) resets the field ID to one so there is no need for the caller to maintain a
cumulative field ID. At the end of a container the numbering will continue from wherever the outer container left off.
***********************************************************************************************************************************/
#ifndef COMMON_TYPE_PACK_H
#define COMMON_TYPE_PACK_H

#include <time.h>

/***********************************************************************************************************************************
Minimum number of extra bytes to allocate for packs that are growing or are likely to grow
***********************************************************************************************************************************/
#ifndef PACK_EXTRA_MIN
    #define PACK_EXTRA_MIN                                          128
#endif

/***********************************************************************************************************************************
Object types
***********************************************************************************************************************************/
typedef struct PackRead PackRead;
typedef struct PackWrite PackWrite;

#include "common/io/read.h"
#include "common/io/write.h"
#include "common/type/object.h"
#include "common/type/stringId.h"

/***********************************************************************************************************************************
Pack data type
***********************************************************************************************************************************/
typedef enum
{
<<<<<<< HEAD
    pckTypeUnknown = 0,
    pckTypeArray,
    pckTypeBin,
    pckTypeBool,
    pckTypeI32,
    pckTypeI64,
    pckTypeObj,
    pckTypePtr,
    pckTypeStr,
    pckTypeTime,
    pckTypeU32,
    pckTypeU64,
    pckTypePack,
=======
    pckTypeArray = STRID5("array", 0x190ca410),
    pckTypeBin = STRID5("bin", 0x39220),
    pckTypeBool = STRID5("bool", 0x63de20),
    pckTypeI32 = STRID6("i32", 0x1e7c91),
    pckTypeI64 = STRID6("i64", 0x208891),
    pckTypeObj = STRID5("obj", 0x284f0),
    pckTypePtr = STRID5("ptr", 0x4a900),
    pckTypeStr = STRID5("str", 0x4a930),
    pckTypeTime = STRID5("time", 0x2b5340),
    pckTypeU32 = STRID6("u32", 0x1e7d51),
    pckTypeU64 = STRID6("u64", 0x208951),
>>>>>>> c9bfdbf5
} PackType;

/***********************************************************************************************************************************
Read Constructors
***********************************************************************************************************************************/
PackRead *pckReadNew(IoRead *read);
PackRead *pckReadNewBuf(const Buffer *buffer);

/***********************************************************************************************************************************
Read Functions
***********************************************************************************************************************************/
typedef struct PackIdParam
{
    VAR_PARAM_HEADER;
    unsigned int id;
} PackIdParam;

// Read next field. This is useful when the type of the next field is unknown, i.e. a completely dynamic data structure, or for
// debugging. If you just need to know if the field exists or not, then use pckReadNullP().
bool pckReadNext(PackRead *this);

// Current field id. Set after a call to pckReadNext().
unsigned int pckReadId(PackRead *this);

// Current field type. Set after a call to pckReadNext().
PackType pckReadType(PackRead *this);

// Is the field NULL? If the field is NULL the id will be advanced so the field does not need to be read explictly. If the field is
// not NULL then the id is not advanced since a subsequent read is expected.
#define pckReadNullP(this, ...)                                                                                                    \
    pckReadNull(this, (PackIdParam){VAR_PARAM_INIT, __VA_ARGS__})

bool pckReadNull(PackRead *this, PackIdParam param);

// Read array begin/end
#define pckReadArrayBeginP(this, ...)                                                                                              \
    pckReadArrayBegin(this, (PackIdParam){VAR_PARAM_INIT, __VA_ARGS__})

void pckReadArrayBegin(PackRead *this, PackIdParam param);

#define pckReadArrayEndP(this)                                                                                                     \
    pckReadArrayEnd(this)

void pckReadArrayEnd(PackRead *this);

// Read binary
typedef struct PckReadBinParam
{
    VAR_PARAM_HEADER;
    unsigned int id;
} PckReadBinParam;

#define pckReadBinP(this, ...)                                                                                                     \
    pckReadBin(this, (PckReadBinParam){VAR_PARAM_INIT, __VA_ARGS__})

Buffer *pckReadBin(PackRead *this, PckReadBinParam param);

// Read boolean
typedef struct PckReadBoolParam
{
    VAR_PARAM_HEADER;
    unsigned int id;
    uint32_t defaultValue;
} PckReadBoolParam;

#define pckReadBoolP(this, ...)                                                                                                    \
    pckReadBool(this, (PckReadBoolParam){VAR_PARAM_INIT, __VA_ARGS__})

bool pckReadBool(PackRead *this, PckReadBoolParam param);

// Read 32-bit signed integer
typedef struct PckReadInt32Param
{
    VAR_PARAM_HEADER;
    unsigned int id;
    int32_t defaultValue;
} PckReadInt32Param;

#define pckReadI32P(this, ...)                                                                                                     \
    pckReadI32(this, (PckReadInt32Param){VAR_PARAM_INIT, __VA_ARGS__})

int32_t pckReadI32(PackRead *this, PckReadInt32Param param);

// Read 64-bit signed integer
typedef struct PckReadInt64Param
{
    VAR_PARAM_HEADER;
    unsigned int id;
    int64_t defaultValue;
} PckReadInt64Param;

#define pckReadI64P(this, ...)                                                                                                     \
    pckReadI64(this, (PckReadInt64Param){VAR_PARAM_INIT, __VA_ARGS__})

int64_t pckReadI64(PackRead *this, PckReadInt64Param param);

// Read object begin/end
#define pckReadObjBeginP(this, ...)                                                                                                \
    pckReadObjBegin(this, (PackIdParam){VAR_PARAM_INIT, __VA_ARGS__})

void pckReadObjBegin(PackRead *this, PackIdParam param);

#define pckReadObjEndP(this)                                                                                                       \
    pckReadObjEnd(this)

void pckReadObjEnd(PackRead *this);

// Read pack
typedef struct PckReadPackParam
{
    VAR_PARAM_HEADER;
    unsigned int id;
} PckReadPackParam;

#define pckReadPackP(this, ...)                                                                                                    \
    pckReadPack(this, (PckReadPackParam){VAR_PARAM_INIT, __VA_ARGS__})

PackRead *pckReadPack(PackRead *this, PckReadPackParam param);

// Read pack buffer
#define pckReadPackBufP(this, ...)                                                                                                 \
    pckReadPackBuf(this, (PckReadPackParam){VAR_PARAM_INIT, __VA_ARGS__})

Buffer *pckReadPackBuf(PackRead *this, PckReadPackParam param);

// Read pointer. Use with extreme caution. Pointers cannot be sent to another host -- they must only be used locally.
typedef struct PckReadPtrParam
{
    VAR_PARAM_HEADER;
    unsigned int id;
} PckReadPtrParam;

#define pckReadPtrP(this, ...)                                                                                                     \
    pckReadPtr(this, (PckReadPtrParam){VAR_PARAM_INIT, __VA_ARGS__})

void *pckReadPtr(PackRead *this, PckReadPtrParam param);

// Read string
typedef struct PckReadStrParam
{
    VAR_PARAM_HEADER;
    unsigned int id;
    const String *defaultValue;
} PckReadStrParam;

#define pckReadStrP(this, ...)                                                                                                     \
    pckReadStr(this, (PckReadStrParam){VAR_PARAM_INIT, __VA_ARGS__})

String *pckReadStr(PackRead *this, PckReadStrParam param);

// Read string list
typedef struct PckReadStrLstParam
{
    VAR_PARAM_HEADER;
    unsigned int id;
} PckReadStrLstParam;

#define pckReadStrLstP(this, ...)                                                                                                  \
    pckReadStrLst(this, (PckReadStrLstParam){VAR_PARAM_INIT, __VA_ARGS__})

StringList *pckReadStrLst(PackRead *const this, PckReadStrLstParam param);

// Read time
typedef struct PckReadTimeParam
{
    VAR_PARAM_HEADER;
    unsigned int id;
    time_t defaultValue;
} PckReadTimeParam;

#define pckReadTimeP(this, ...)                                                                                                    \
    pckReadTime(this, (PckReadTimeParam){VAR_PARAM_INIT, __VA_ARGS__})

time_t pckReadTime(PackRead *this, PckReadTimeParam param);

// Read 32-bit unsigned integer
typedef struct PckReadUInt32Param
{
    VAR_PARAM_HEADER;
    unsigned int id;
    uint32_t defaultValue;
} PckReadUInt32Param;

#define pckReadU32P(this, ...)                                                                                                     \
    pckReadU32(this, (PckReadUInt32Param){VAR_PARAM_INIT, __VA_ARGS__})

uint32_t pckReadU32(PackRead *this, PckReadUInt32Param param);

// Read 64-bit unsigned integer
typedef struct PckReadUInt64Param
{
    VAR_PARAM_HEADER;
    unsigned int id;
    uint64_t defaultValue;
} PckReadUInt64Param;

#define pckReadU64P(this, ...)                                                                                                     \
    pckReadU64(this, (PckReadUInt64Param){VAR_PARAM_INIT, __VA_ARGS__})

uint64_t pckReadU64(PackRead *this, PckReadUInt64Param param);

// Read end
#define pckReadEndP(this)                                                                                                          \
    pckReadEnd(this)

void pckReadEnd(PackRead *this);

// Convert the pack to a string (only used for debugging)
// String *pckReadToStr(PackRead *read);

/***********************************************************************************************************************************
Read Destructor
***********************************************************************************************************************************/
__attribute__((always_inline)) static inline void
pckReadFree(PackRead *const this)
{
    objFree(this);
}

/***********************************************************************************************************************************
Write Constructors
***********************************************************************************************************************************/
PackWrite *pckWriteNew(IoWrite *write);
PackWrite *pckWriteNewBuf(Buffer *buffer);

/***********************************************************************************************************************************
Write Functions
***********************************************************************************************************************************/
// Write array begin/end
#define pckWriteArrayBeginP(this, ...)                                                                                             \
    pckWriteArrayBegin(this, (PackIdParam){VAR_PARAM_INIT, __VA_ARGS__})

PackWrite *pckWriteArrayBegin(PackWrite *this, PackIdParam param);

#define pckWriteArrayEndP(this)                                                                                                    \
    pckWriteArrayEnd(this)

PackWrite *pckWriteArrayEnd(PackWrite *this);

// Write binary
typedef struct PckWriteBinParam
{
    VAR_PARAM_HEADER;
    unsigned int id;
} PckWriteBinParam;

#define pckWriteBinP(this, value, ...)                                                                                             \
    pckWriteBin(this, value, (PckWriteBinParam){VAR_PARAM_INIT, __VA_ARGS__})

PackWrite *pckWriteBin(PackWrite *this, const Buffer *value, PckWriteBinParam param);

// Write boolean
typedef struct PckWriteBoolParam
{
    VAR_PARAM_HEADER;
    bool defaultWrite;
    unsigned int id;
    uint32_t defaultValue;
} PckWriteBoolParam;

#define pckWriteBoolP(this, value, ...)                                                                                            \
    pckWriteBool(this, value, (PckWriteBoolParam){VAR_PARAM_INIT, __VA_ARGS__})

PackWrite *pckWriteBool(PackWrite *this, bool value, PckWriteBoolParam param);

// Write 32-bit signed integer
typedef struct PckWriteInt32Param
{
    VAR_PARAM_HEADER;
    bool defaultWrite;
    unsigned int id;
    int32_t defaultValue;
} PckWriteInt32Param;

#define pckWriteI32P(this, value, ...)                                                                                             \
    pckWriteI32(this, value, (PckWriteInt32Param){VAR_PARAM_INIT, __VA_ARGS__})

PackWrite *pckWriteI32(PackWrite *this, int32_t value, PckWriteInt32Param param);

// Write 64-bit signed integer
typedef struct PckWriteInt64Param
{
    VAR_PARAM_HEADER;
    bool defaultWrite;
    unsigned int id;
    int64_t defaultValue;
} PckWriteInt64Param;

#define pckWriteI64P(this, value, ...)                                                                                             \
    pckWriteI64(this, value, (PckWriteInt64Param){VAR_PARAM_INIT, __VA_ARGS__})

PackWrite *pckWriteI64(PackWrite *this, int64_t value, PckWriteInt64Param param);

// Write null
#define pckWriteNullP(this)                                                                                                        \
    pckWriteNull(this)

PackWrite *pckWriteNull(PackWrite *this);

// Write object begin/end
#define pckWriteObjBeginP(this, ...)                                                                                               \
    pckWriteObjBegin(this, (PackIdParam){VAR_PARAM_INIT, __VA_ARGS__})

PackWrite *pckWriteObjBegin(PackWrite *this, PackIdParam param);

#define pckWriteObjEndP(this)                                                                                                      \
    pckWriteObjEnd(this)

PackWrite *pckWriteObjEnd(PackWrite *this);

// Write pack
typedef struct PckWritePackParam
{
    VAR_PARAM_HEADER;
    bool defaultWrite;
    unsigned int id;
} PckWritePackParam;

#define pckWritePackP(this, value, ...)                                                                                            \
    pckWritePack(this, value, (PckWritePackParam){VAR_PARAM_INIT, __VA_ARGS__})

PackWrite *pckWritePack(PackWrite *this, const PackWrite *value, PckWritePackParam param);

// Write pointer. Use with extreme caution. Pointers cannot be sent to another host -- they must only be used locally.
typedef struct PckWritePtrParam
{
    VAR_PARAM_HEADER;
    bool defaultWrite;
    unsigned int id;
} PckWritePtrParam;

#define pckWritePtrP(this, value, ...)                                                                                             \
    pckWritePtr(this, value, (PckWritePtrParam){VAR_PARAM_INIT, __VA_ARGS__})

PackWrite *pckWritePtr(PackWrite *this, const void *value, PckWritePtrParam param);

// Write string
typedef struct PckWriteStrParam
{
    VAR_PARAM_HEADER;
    bool defaultWrite;
    unsigned int id;
    const String *defaultValue;
} PckWriteStrParam;

#define pckWriteStrP(this, value, ...)                                                                                             \
    pckWriteStr(this, value, (PckWriteStrParam){VAR_PARAM_INIT, __VA_ARGS__})

PackWrite *pckWriteStr(PackWrite *this, const String *value, PckWriteStrParam param);

// Write string list
typedef struct PckWriteStrLstParam
{
    VAR_PARAM_HEADER;
    unsigned int id;
} PckWriteStrLstParam;

#define pckWriteStrLstP(this, value, ...)                                                                                          \
    pckWriteStrLst(this, value, (PckWriteStrLstParam){VAR_PARAM_INIT, __VA_ARGS__})

PackWrite *pckWriteStrLst(PackWrite *const this, const StringList *const value, const PckWriteStrLstParam param);

// Write time
typedef struct PckWriteTimeParam
{
    VAR_PARAM_HEADER;
    bool defaultWrite;
    unsigned int id;
    time_t defaultValue;
} PckWriteTimeParam;

#define pckWriteTimeP(this, value, ...)                                                                                            \
    pckWriteTime(this, value, (PckWriteTimeParam){VAR_PARAM_INIT, __VA_ARGS__})

PackWrite *pckWriteTime(PackWrite *this, time_t value, PckWriteTimeParam param);

// Write 32-bit unsigned integer
typedef struct PckWriteUInt32Param
{
    VAR_PARAM_HEADER;
    bool defaultWrite;
    unsigned int id;
    uint32_t defaultValue;
} PckWriteUInt32Param;

#define pckWriteU32P(this, value, ...)                                                                                             \
    pckWriteU32(this, value, (PckWriteUInt32Param){VAR_PARAM_INIT, __VA_ARGS__})

PackWrite *pckWriteU32(PackWrite *this, uint32_t value, PckWriteUInt32Param param);

// Write 64-bit unsigned integer
typedef struct PckWriteUInt64Param
{
    VAR_PARAM_HEADER;
    bool defaultWrite;
    unsigned int id;
    uint64_t defaultValue;
} PckWriteUInt64Param;

#define pckWriteU64P(this, value, ...)                                                                                             \
    pckWriteU64(this, value, (PckWriteUInt64Param){VAR_PARAM_INIT, __VA_ARGS__})

PackWrite *pckWriteU64(PackWrite *this, uint64_t value, PckWriteUInt64Param param);

// Write end
#define pckWriteEndP(this)                                                                                                         \
    pckWriteEnd(this)

PackWrite *pckWriteEnd(PackWrite *this);

/***********************************************************************************************************************************
Write Getters/Setters
***********************************************************************************************************************************/
// Is the pack empty? This function is only valid after pckWriteEndP() has been called.
bool pckWriteEmpty(const PackWrite *this);

// Get buffer the pack is writing to (returns NULL if pckWriteNewBuf() was not used to construct the object). This function is only
// valid after pckWriteEndP() has been called.
const Buffer *pckWriteBuf(const PackWrite *this);

/***********************************************************************************************************************************
Write Destructor
***********************************************************************************************************************************/
__attribute__((always_inline)) static inline void
pckWriteFree(PackWrite *const this)
{
    objFree(this);
}

/***********************************************************************************************************************************
Macros for function logging
***********************************************************************************************************************************/
String *pckReadToLog(const PackRead *this);

#define FUNCTION_LOG_PACK_READ_TYPE                                                                                                \
    PackRead *
#define FUNCTION_LOG_PACK_READ_FORMAT(value, buffer, bufferSize)                                                                   \
    FUNCTION_LOG_STRING_OBJECT_FORMAT(value, pckReadToLog, buffer, bufferSize)

String *pckWriteToLog(const PackWrite *this);

#define FUNCTION_LOG_PACK_WRITE_TYPE                                                                                               \
    PackWrite *
#define FUNCTION_LOG_PACK_WRITE_FORMAT(value, buffer, bufferSize)                                                                  \
    FUNCTION_LOG_STRING_OBJECT_FORMAT(value, pckWriteToLog, buffer, bufferSize)

#endif<|MERGE_RESOLUTION|>--- conflicted
+++ resolved
@@ -107,33 +107,18 @@
 ***********************************************************************************************************************************/
 typedef enum
 {
-<<<<<<< HEAD
-    pckTypeUnknown = 0,
-    pckTypeArray,
-    pckTypeBin,
-    pckTypeBool,
-    pckTypeI32,
-    pckTypeI64,
-    pckTypeObj,
-    pckTypePtr,
-    pckTypeStr,
-    pckTypeTime,
-    pckTypeU32,
-    pckTypeU64,
-    pckTypePack,
-=======
     pckTypeArray = STRID5("array", 0x190ca410),
     pckTypeBin = STRID5("bin", 0x39220),
     pckTypeBool = STRID5("bool", 0x63de20),
     pckTypeI32 = STRID6("i32", 0x1e7c91),
     pckTypeI64 = STRID6("i64", 0x208891),
     pckTypeObj = STRID5("obj", 0x284f0),
+    pckTypePack = STRID5("pack", 0x58c300),
     pckTypePtr = STRID5("ptr", 0x4a900),
     pckTypeStr = STRID5("str", 0x4a930),
     pckTypeTime = STRID5("time", 0x2b5340),
     pckTypeU32 = STRID6("u32", 0x1e7d51),
     pckTypeU64 = STRID6("u64", 0x208951),
->>>>>>> c9bfdbf5
 } PackType;
 
 /***********************************************************************************************************************************
