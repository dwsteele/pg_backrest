/***********************************************************************************************************************************
List Handler
***********************************************************************************************************************************/
#ifndef COMMON_TYPE_LIST_H
#define COMMON_TYPE_LIST_H

#include <limits.h>

/***********************************************************************************************************************************
List object
***********************************************************************************************************************************/
#define LIST_TYPE                                                   List
#define LIST_PREFIX                                                 lst

typedef struct List List;

#include "common/memContext.h"
#include "common/type/string.h"

/***********************************************************************************************************************************
Sort orders
***********************************************************************************************************************************/
typedef enum
{
    sortOrderNone,
    sortOrderAsc,
    sortOrderDesc,
} SortOrder;

/***********************************************************************************************************************************
Define initial size of a list
***********************************************************************************************************************************/
#define LIST_INITIAL_SIZE                                           8

/***********************************************************************************************************************************
Item was not found in the list
***********************************************************************************************************************************/
#define LIST_NOT_FOUND                                              UINT_MAX

/***********************************************************************************************************************************
Function type for comparing items in the list

The return value should be -1 when item1 < item2, 0 when item1 == item2, and 1 when item2 > item1.
***********************************************************************************************************************************/
typedef int ListComparator(const void *item1, const void *item2);

// General purpose list comparator for Strings or structs with a String as the first member
int lstComparatorStr(const void *item1, const void *item2);

/***********************************************************************************************************************************
Constructors
***********************************************************************************************************************************/
List *lstNew(size_t itemSize);

typedef struct ListParam
{
    ListComparator *comparator;
} ListParam;

#define lstNewP(itemSize, ...)                                                                                                     \
    lstNewParam(itemSize, (ListParam){__VA_ARGS__})
<<<<<<< HEAD
/* #define storageExistsNP(this, pathExp)                                                                                          \
     storageExists(this, pathExp, (StorageExistsParam){0})*/
=======
>>>>>>> 506c10f7

List *lstNewParam(size_t itemSize, ListParam param);

/***********************************************************************************************************************************
Functions
***********************************************************************************************************************************/
void *lstAdd(List *this, const void *item);
List *lstClear(List *this);
void *lstGet(const List *this, unsigned int listIdx);
void *lstFind(const List *this, const void *item);
void *lstFindDefault(const List *this, const void *item, void *itemDefault);
unsigned int lstFindIdx(const List *this, const void *item);
void *lstInsert(List *this, unsigned int listIdx, const void *item);
bool lstRemove(List *this, const void *item);
List *lstRemoveIdx(List *this, unsigned int listIdx);
MemContext *lstMemContext(const List *this);
List *lstMove(List *this, MemContext *parentNew);
unsigned int lstSize(const List *this);
List *lstSort(List *this, SortOrder sortOrder);

/***********************************************************************************************************************************
Setters
***********************************************************************************************************************************/
List *lstComparatorSet(List *this, ListComparator *comparator);

/***********************************************************************************************************************************
Destructor
***********************************************************************************************************************************/
void lstFree(List *this);

/***********************************************************************************************************************************
Macros for function logging
***********************************************************************************************************************************/
String *lstToLog(const List *this);

#define FUNCTION_LOG_LIST_TYPE                                                                                                     \
    List *
#define FUNCTION_LOG_LIST_FORMAT(value, buffer, bufferSize)                                                                        \
    FUNCTION_LOG_STRING_OBJECT_FORMAT(value, lstToLog, buffer, bufferSize)

#endif<|MERGE_RESOLUTION|>--- conflicted
+++ resolved
@@ -59,11 +59,6 @@
 
 #define lstNewP(itemSize, ...)                                                                                                     \
     lstNewParam(itemSize, (ListParam){__VA_ARGS__})
-<<<<<<< HEAD
-/* #define storageExistsNP(this, pathExp)                                                                                          \
-     storageExists(this, pathExp, (StorageExistsParam){0})*/
-=======
->>>>>>> 506c10f7
 
 List *lstNewParam(size_t itemSize, ListParam param);
 
