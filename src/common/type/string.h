--- conflicted
+++ resolved
@@ -78,11 +78,7 @@
 Functions
 ***********************************************************************************************************************************/
 // Return the file part of a string (i.e. everything after the last / or the entire string if there is no /). strBaseZ() does not
-<<<<<<< HEAD
-// make a copy of the string so may be more appropriate for large loops where saving memory is important.
-=======
 // make a copy of the string so it may be more appropriate for large loops where saving memory is important.
->>>>>>> aa37a210
 String *strBase(const String *this);
 const char *strBaseZ(const String *this);
 
