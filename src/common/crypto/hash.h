/***********************************************************************************************************************************
Cryptographic Hash

Generate a hash (sha1, md5, etc.) from a string, Buffer, or using an IoFilter.
***********************************************************************************************************************************/
#ifndef COMMON_CRYPTO_HASH_H
#define COMMON_CRYPTO_HASH_H

#include "common/io/filter/filter.h"
#include "common/type/string.h"

/***********************************************************************************************************************************
Filter type constant
***********************************************************************************************************************************/
#define CRYPTO_HASH_FILTER_TYPE                                     "hash"
    STRING_DECLARE(CRYPTO_HASH_FILTER_TYPE_STR);

/***********************************************************************************************************************************
Hash types
***********************************************************************************************************************************/
#define HASH_TYPE_MD5                                               "md5"
    STRING_DECLARE(HASH_TYPE_MD5_STR);
#define HASH_TYPE_SHA1                                              "sha1"
    STRING_DECLARE(HASH_TYPE_SHA1_STR);
#define HASH_TYPE_SHA256                                            "sha256"
    STRING_DECLARE(HASH_TYPE_SHA256_STR);

/***********************************************************************************************************************************
Hashes for zero-length files (i.e., starting hash)
***********************************************************************************************************************************/
<<<<<<< HEAD
=======
#define HASH_TYPE_MD5_ZERO                                          "d41d8cd98f00b204e9800998ecf8427e"
>>>>>>> 0e7134d1
#define HASH_TYPE_SHA1_ZERO                                         "da39a3ee5e6b4b0d3255bfef95601890afd80709"
    STRING_DECLARE(HASH_TYPE_SHA1_ZERO_STR);
#define HASH_TYPE_SHA256_ZERO                                                                                                      \
    "e3b0c44298fc1c149afbf4c8996fb92427ae41e4649b934ca495991b7852b855"
    STRING_DECLARE(HASH_TYPE_SHA256_ZERO_STR);

/***********************************************************************************************************************************
Hash type sizes
***********************************************************************************************************************************/
#define HASH_TYPE_M5_SIZE                                           16
#define HASH_TYPE_MD5_SIZE_HEX                                      (HASH_TYPE_M5_SIZE * 2)

#define HASH_TYPE_SHA1_SIZE                                         20
#define HASH_TYPE_SHA1_SIZE_HEX                                     (HASH_TYPE_SHA1_SIZE * 2)

#define HASH_TYPE_SHA256_SIZE                                       32
#define HASH_TYPE_SHA256_SIZE_HEX                                   (HASH_TYPE_SHA256_SIZE * 2)

/***********************************************************************************************************************************
Constructor
***********************************************************************************************************************************/
IoFilter *cryptoHashNew(const String *type);
IoFilter *cryptoHashNewVar(const VariantList *paramList);

/***********************************************************************************************************************************
Helper functions
***********************************************************************************************************************************/
Buffer *cryptoHashOne(const String *type, const Buffer *message);
Buffer *cryptoHmacOne(const String *type, const Buffer *key, const Buffer *message);

#endif<|MERGE_RESOLUTION|>--- conflicted
+++ resolved
@@ -28,10 +28,7 @@
 /***********************************************************************************************************************************
 Hashes for zero-length files (i.e., starting hash)
 ***********************************************************************************************************************************/
-<<<<<<< HEAD
-=======
 #define HASH_TYPE_MD5_ZERO                                          "d41d8cd98f00b204e9800998ecf8427e"
->>>>>>> 0e7134d1
 #define HASH_TYPE_SHA1_ZERO                                         "da39a3ee5e6b4b0d3255bfef95601890afd80709"
     STRING_DECLARE(HASH_TYPE_SHA1_ZERO_STR);
 #define HASH_TYPE_SHA256_ZERO                                                                                                      \
