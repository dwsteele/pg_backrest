--- conflicted
+++ resolved
@@ -393,11 +393,7 @@
 {
     FUNCTION_LOG_BEGIN(logLevelTrace);
         FUNCTION_LOG_PARAM(STRING_ID, mode);
-<<<<<<< HEAD
-        FUNCTION_LOG_PARAM(ENUM, cipherType);
-=======
         FUNCTION_LOG_PARAM(STRING_ID, cipherType);
->>>>>>> 8394577c
         FUNCTION_TEST_PARAM(BUFFER, pass);                          // Use FUNCTION_TEST so passphrase is not logged
         FUNCTION_LOG_PARAM(STRING, digestName);
     FUNCTION_LOG_END();
@@ -479,11 +475,7 @@
 {
     FUNCTION_LOG_BEGIN(logLevelTrace);
         FUNCTION_LOG_PARAM(IO_FILTER_GROUP, filterGroup);
-<<<<<<< HEAD
-        FUNCTION_LOG_PARAM(ENUM, type);
-=======
         FUNCTION_LOG_PARAM(STRING_ID, type);
->>>>>>> 8394577c
         FUNCTION_LOG_PARAM(STRING_ID, mode);
         FUNCTION_TEST_PARAM(STRING, pass);                          // Use FUNCTION_TEST so passphrase is not logged
     FUNCTION_LOG_END();
