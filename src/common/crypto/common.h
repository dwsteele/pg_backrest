/***********************************************************************************************************************************
Crypto Common
***********************************************************************************************************************************/
#ifndef COMMON_CRYPTO_COMMON_H
#define COMMON_CRYPTO_COMMON_H

<<<<<<< HEAD
#include "common/type/stringId.h"
=======
#include <common/type/stringId.h>
>>>>>>> 8394577c

/***********************************************************************************************************************************
Cipher modes
***********************************************************************************************************************************/
typedef enum
{
<<<<<<< HEAD
    cipherModeEncrypt = STRID5("enc", 0xdc50),
    cipherModeDecrypt = STRID5("dec", 0xca40),
=======
    cipherModeEncrypt = STRID5("encrypt", 0x521990dc50),
    cipherModeDecrypt = STRID5("decrypt", 0x521990ca40),
>>>>>>> 8394577c
} CipherMode;

/***********************************************************************************************************************************
Cipher types
***********************************************************************************************************************************/
typedef enum
{
    cipherTypeNone = STRID5("none", 0x2b9ee0),
    cipherTypeAes256Cbc = STRID5("aes-256-cbc", 0xc43dfbbcdcca10),
} CipherType;

<<<<<<< HEAD
#define CIPHER_TYPE_NONE                                            "none"
    STRING_DECLARE(CIPHER_TYPE_NONE_STR);
#define CIPHER_TYPE_AES_256_CBC                                     "aes-256-cbc"
    STRING_DECLARE(CIPHER_TYPE_AES_256_CBC_STR);

=======
>>>>>>> 8394577c
/***********************************************************************************************************************************
Functions
***********************************************************************************************************************************/
// Initialize crypto
void cryptoInit(void);

// Has crypto been initialized?
bool cryptoIsInit(void);

// Throw crypto errors
void cryptoError(bool error, const char *description);
void cryptoErrorCode(unsigned long code, const char *description) __attribute__((__noreturn__));

// Generate random bytes
void cryptoRandomBytes(unsigned char *buffer, size_t size);

#endif<|MERGE_RESOLUTION|>--- conflicted
+++ resolved
@@ -4,24 +4,15 @@
 #ifndef COMMON_CRYPTO_COMMON_H
 #define COMMON_CRYPTO_COMMON_H
 
-<<<<<<< HEAD
-#include "common/type/stringId.h"
-=======
 #include <common/type/stringId.h>
->>>>>>> 8394577c
 
 /***********************************************************************************************************************************
 Cipher modes
 ***********************************************************************************************************************************/
 typedef enum
 {
-<<<<<<< HEAD
-    cipherModeEncrypt = STRID5("enc", 0xdc50),
-    cipherModeDecrypt = STRID5("dec", 0xca40),
-=======
     cipherModeEncrypt = STRID5("encrypt", 0x521990dc50),
     cipherModeDecrypt = STRID5("decrypt", 0x521990ca40),
->>>>>>> 8394577c
 } CipherMode;
 
 /***********************************************************************************************************************************
@@ -33,14 +24,6 @@
     cipherTypeAes256Cbc = STRID5("aes-256-cbc", 0xc43dfbbcdcca10),
 } CipherType;
 
-<<<<<<< HEAD
-#define CIPHER_TYPE_NONE                                            "none"
-    STRING_DECLARE(CIPHER_TYPE_NONE_STR);
-#define CIPHER_TYPE_AES_256_CBC                                     "aes-256-cbc"
-    STRING_DECLARE(CIPHER_TYPE_AES_256_CBC_STR);
-
-=======
->>>>>>> 8394577c
 /***********************************************************************************************************************************
 Functions
 ***********************************************************************************************************************************/
