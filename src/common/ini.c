/***********************************************************************************************************************************
Ini Handler
***********************************************************************************************************************************/
#include <stdarg.h>
#include <stdlib.h>
#include <string.h>

#include "common/memContext.h"
#include "common/ini.h"
#include "common/type/keyValue.h"
#include "storage/helper.h"

/***********************************************************************************************************************************
Contains information about the ini
***********************************************************************************************************************************/
struct Ini
{
    MemContext *memContext;                                         // Context that contains the ini
    KeyValue *store;                                                // Key value store that contains the ini data
    String *fileName;                                               // File name (if one has been set)
    bool exists;                                                    // Does the file exist?
};

/***********************************************************************************************************************************
Create a new Ini object
***********************************************************************************************************************************/
Ini *
iniNew()
{
    Ini *this = NULL;

    MEM_CONTEXT_NEW_BEGIN("ini")
    {
        // Create object
        this = memNew(sizeof(Ini));
        this->memContext = MEM_CONTEXT_NEW();

        // Allocate key value store
        this->store = kvNew();
    }
    MEM_CONTEXT_NEW_END();

    // Return buffer
    return this;
}

/***********************************************************************************************************************************
Internal function to get an ini value
***********************************************************************************************************************************/
static const Variant *
iniGetInternal(const Ini *this, const String *section, const String *key)
{
    const Variant *result = NULL;

    MEM_CONTEXT_TEMP_BEGIN()
    {
        // Get the section
        KeyValue *sectionKv = varKv(kvGet(this->store, varNewStr(section)));

        // Section must exist to get the value
        if (sectionKv != NULL)
            result = kvGet(sectionKv, varNewStr(key));
    }
    MEM_CONTEXT_TEMP_END();

    return result;
}

/***********************************************************************************************************************************
Get an ini value -- error if it does not exist
***********************************************************************************************************************************/
const Variant *
iniGet(const Ini *this, const String *section, const String *key)
{
    // Get the value
    const Variant *result = iniGetInternal(this, section, key);

    // If value is null replace it with default
    if (result == NULL)
        THROW(FormatError, "section '%s', key '%s' does not exist", strPtr(section), strPtr(key));

    return result;
}

/***********************************************************************************************************************************
Get an ini value -- if it does not exist then return specified default
***********************************************************************************************************************************/
const Variant *
iniGetDefault(const Ini *this, const String *section, const String *key, Variant *defaultValue)
{
    // Get the value
    const Variant *result = iniGetInternal(this, section, key);

    // If value is null replace it with default
    if (result == NULL)
        result = defaultValue;

    return result;
}

/***********************************************************************************************************************************
Get a list of keys for a section
***********************************************************************************************************************************/
StringList *
iniSectionKeyList(const Ini *this, const String *section)
{
    StringList *result = NULL;

    MEM_CONTEXT_TEMP_BEGIN()
    {
        // Get the section
        KeyValue *sectionKv = varKv(kvGet(this->store, varNewStr(section)));

        // Return key list of the section exists
        if (sectionKv != NULL)
            result = strLstNewVarLst(kvKeyList(sectionKv));
        // Otherwise return an empty list
        else
            result = strLstNew();

        strLstMove(result, MEM_CONTEXT_OLD());
    }
    MEM_CONTEXT_TEMP_END();

    return result;
}

/***********************************************************************************************************************************
Parse ini from a string
***********************************************************************************************************************************/
void
iniParse(Ini *this, const String *content)
{
    MEM_CONTEXT_BEGIN(this->memContext)
    {
        if (this->store != NULL)
            kvFree(this->store);

        this->store = kvNew();

        if (content != NULL)
        {
            MEM_CONTEXT_TEMP_BEGIN()
            {
                // Track the current section
                String *section = NULL;

                // Split the content into lines and loop
                StringList *lines = strLstNewSplitZ(content, "\n");

                for (unsigned int lineIdx = 0; lineIdx < strLstSize(lines); lineIdx++)
                {
                    // Get next line
                    const String *line = strTrim(strLstGet(lines, lineIdx));
                    const char *linePtr = strPtr(line);

                    // Only interested in lines that are not blank or comments
                    if (strSize(line) > 0 && linePtr[0] != '#')
                    {
                        // Looks like this line is a section
                        if (linePtr[0] == '[')
                        {
                            // Make sure the section ends with ]
                            if (linePtr[strSize(line) - 1] != ']')
                                THROW(FormatError, "ini section should end with ] at line %d: %s", lineIdx + 1, linePtr);

                            // Assign section
                            section = strNewN(linePtr + 1, strSize(line) - 2);
                        }
                        // Else it should be a key/value
                        else
                        {
                            if (section == NULL)
                                THROW(FormatError, "key/value found outside of section at line %d: %s", lineIdx + 1, linePtr);

                            // Find the =
                            const char *lineEqual = strstr(linePtr, "=");

                            if (lineEqual == NULL)
                                THROW(FormatError, "missing '=' in key/value at line %d: %s", lineIdx + 1, linePtr);

                            // Extract the key
                            String *key = strTrim(strNewN(linePtr, (size_t)(lineEqual - linePtr)));

                            if (strSize(key) == 0)
                                THROW(FormatError, "key is zero-length at line %d: %s", lineIdx++, linePtr);

                            // Extract the value
                            Variant *value = varNewStr(strTrim(strNew(lineEqual + 1)));

                            // Store the section/key/value
                            iniSet(this, section, key, value);
                        }
                    }
                }
            }
            MEM_CONTEXT_TEMP_END();
        }
    }
    MEM_CONTEXT_END()
}

/***********************************************************************************************************************************
Load ini from a file
***********************************************************************************************************************************/
void
iniLoad(Ini *this, const String *fileName)
{
    MEM_CONTEXT_BEGIN(this->memContext)
    {
        // Set the filename
        this->fileName = strDup(fileName);

        MEM_CONTEXT_TEMP_BEGIN()
        {
<<<<<<< HEAD
            iniParse(this, strNewBuf(storageGetNP(storageOpenReadNP(storageLocal(), this->fileName))));
            this->exists = true;
=======
            iniParse(this, strNewBuf(storageGetNP(storageNewReadNP(storageLocal(), this->fileName))));
>>>>>>> 721432f6
        }
        MEM_CONTEXT_TEMP_END();
    }
    MEM_CONTEXT_END()
}

/***********************************************************************************************************************************
Set an ini value
***********************************************************************************************************************************/
void
iniSet(Ini *this, const String *section, const String *key, const Variant *value)
{
    MEM_CONTEXT_TEMP_BEGIN()
    {
        Variant *sectionKey = varNewStr(section);
        KeyValue *sectionKv = varKv(kvGet(this->store, sectionKey));

        if (sectionKv == NULL)
            sectionKv = kvPutKv(this->store, sectionKey);

        kvAdd(sectionKv, varNewStr(key), value);
    }
    MEM_CONTEXT_TEMP_END();
}

/***********************************************************************************************************************************
Free the ini
***********************************************************************************************************************************/
void
iniFree(Ini *this)
{
    memContextFree(this->memContext);
}

/***********************************************************************************************************************************
Accessor functions
***********************************************************************************************************************************/
String *
iniFileName(const Ini *this)
{
    return this->filename;
}

bool
iniFileExists(const Ini *this)
{
    return this->exists;
}<|MERGE_RESOLUTION|>--- conflicted
+++ resolved
@@ -213,12 +213,8 @@
 
         MEM_CONTEXT_TEMP_BEGIN()
         {
-<<<<<<< HEAD
-            iniParse(this, strNewBuf(storageGetNP(storageOpenReadNP(storageLocal(), this->fileName))));
+            iniParse(this, strNewBuf(storageGetNP(storageNewReadNP(storageLocal(), this->fileName))));
             this->exists = true;
-=======
-            iniParse(this, strNewBuf(storageGetNP(storageNewReadNP(storageLocal(), this->fileName))));
->>>>>>> 721432f6
         }
         MEM_CONTEXT_TEMP_END();
     }
