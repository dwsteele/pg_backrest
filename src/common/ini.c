--- conflicted
+++ resolved
@@ -366,17 +366,12 @@
         // Track the current section
         String *section = NULL;
 
-<<<<<<< HEAD
-        // Keep track of the line numnber for error reporting
-=======
         // Keep track of the line number for error reporting
->>>>>>> 4d848200
         unsigned int lineIdx = 0;
 
         MEM_CONTEXT_TEMP_RESET_BEGIN()
         {
             ioReadOpen(read);
-<<<<<<< HEAD
 
             do
             {
@@ -421,52 +416,6 @@
                     }
                 }
 
-=======
-
-            do
-            {
-                const String *line = strTrim(ioReadLineParam(read, true));
-                const char *linePtr = strPtr(line);
-
-                // Only interested in lines that are not blank or comments
-                if (strSize(line) > 0 && linePtr[0] != '#')
-                {
-                    // Looks like this line is a section
-                    if (linePtr[0] == '[')
-                    {
-                        // Make sure the section ends with ]
-                        if (linePtr[strSize(line) - 1] != ']')
-                            THROW_FMT(FormatError, "ini section should end with ] at line %u: %s", lineIdx + 1, linePtr);
-
-                        // Assign section
-                        memContextSwitch(MEM_CONTEXT_OLD());
-                        section = strNewN(linePtr + 1, strSize(line) - 2);
-                        memContextSwitch(MEM_CONTEXT_TEMP());
-                    }
-                    // Else it should be a key/value
-                    else
-                    {
-                        if (section == NULL)
-                            THROW_FMT(FormatError, "key/value found outside of section at line %u: %s", lineIdx + 1, linePtr);
-
-                        // Find the =
-                        const char *lineEqual = strstr(linePtr, "=");
-
-                        if (lineEqual == NULL)
-                            THROW_FMT(FormatError, "missing '=' in key/value at line %u: %s", lineIdx + 1, linePtr);
-
-                        // Extract the key
-                        String *key = strTrim(strNewN(linePtr, (size_t)(lineEqual - linePtr)));
-
-                        if (strSize(key) == 0)
-                            THROW_FMT(FormatError, "key is zero-length at line %u: %s", lineIdx++, linePtr);
-
-                        // Callback with the section/key/value
-                        callbackFunction(callbackData, section, key, strTrim(strNew(lineEqual + 1)));
-                    }
-                }
-
->>>>>>> 4d848200
                 lineIdx++;
                 MEM_CONTEXT_TEMP_RESET(1000);
             }
