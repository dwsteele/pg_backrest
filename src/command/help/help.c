--- conflicted
+++ resolved
@@ -501,17 +501,13 @@
                     }
                 }
 
-<<<<<<< HEAD
-                // Output option summary and description. Add a warning for internal options.
-                CHECK(optionData[option.id].summary != NULL && optionData[option.id].description != NULL);
-
-=======
                 // Error when option is not found or is invalid for the current command
                 if (!option.found || !cfgParseOptionValid(cfgCommand(), cfgCmdRoleDefault, option.id))
                     THROW_FMT(OptionInvalidError, "option '%s' is not valid for command '%s'", strZ(optionName), commandName);
 
-                // Output option summary and description
->>>>>>> 6a39c51f
+                // Output option summary and description. Add a warning for internal options.
+                CHECK(optionData[option.id].summary != NULL && optionData[option.id].description != NULL);
+
                 strCatFmt(
                     result,
                     " - '%s' option help\n"
