--- conflicted
+++ resolved
@@ -5,26 +5,21 @@
 #define COMMAND_RESTORE_PROTOCOL_H
 
 #include "common/type/pack.h"
-#include "common/type/string.h"
+#include "common/type/stringId.h"
 #include "protocol/server.h"
 
 /***********************************************************************************************************************************
 Functions
 ***********************************************************************************************************************************/
 // Process protocol requests
-void restoreFileProtocol(const VariantList *paramList, ProtocolServer *server);
+void restoreFileProtocol(PackRead *const param, ProtocolServer *const server);
 
 /***********************************************************************************************************************************
 Protocol commands for ProtocolServerHandler arrays passed to protocolServerProcess()
 ***********************************************************************************************************************************/
-<<<<<<< HEAD
-// Process protocol requests
-bool restoreProtocol(const String *command, PackRead *param, ProtocolServer *server);
-=======
 #define PROTOCOL_COMMAND_RESTORE_FILE                               STRID5("rs-f", 0x36e720)
 
 #define PROTOCOL_SERVER_HANDLER_RESTORE_LIST                                                                                       \
     {.command = PROTOCOL_COMMAND_RESTORE_FILE, .handler = restoreFileProtocol},
->>>>>>> 5b332b22
 
 #endif