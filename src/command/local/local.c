/***********************************************************************************************************************************
Local Command
***********************************************************************************************************************************/
#include "build.auto.h"

#include "command/archive/get/protocol.h"
#include "command/archive/push/protocol.h"
#include "command/backup/protocol.h"
#include "command/restore/protocol.h"
#include "common/debug.h"
#include "common/io/handleRead.h"
#include "common/io/handleWrite.h"
#include "common/log.h"
#include "config/config.h"
#include "config/protocol.h"
#include "protocol/helper.h"
#include "protocol/server.h"

/**********************************************************************************************************************************/
void
cmdLocal(int handleRead, int handleWrite)
{
    FUNCTION_LOG_VOID(logLevelDebug);

    MEM_CONTEXT_TEMP_BEGIN()
    {
        // Configure two retries for local commands
        VariantList *retryInterval = varLstNew();
        varLstAdd(retryInterval, varNewUInt64(0));
        varLstAdd(retryInterval, varNewUInt64(15000));

        String *name = strNewFmt(PROTOCOL_SERVICE_LOCAL "-%u", cfgOptionUInt(cfgOptProcess));
        IoRead *read = ioHandleReadNew(name, handleRead, (TimeMSec)(cfgOptionDbl(cfgOptProtocolTimeout) * 1000));
        ioReadOpen(read);
        IoWrite *write = ioHandleWriteNew(name, handleWrite);
        ioWriteOpen(write);

        ProtocolServer *server = protocolServerNew(name, PROTOCOL_SERVICE_LOCAL_STR, read, write);
        protocolServerHandlerAdd(server, archiveGetProtocol);
        protocolServerHandlerAdd(server, archivePushProtocol);
        protocolServerHandlerAdd(server, backupProtocol);
        protocolServerHandlerAdd(server, restoreProtocol);
<<<<<<< HEAD
// CSHANG I am guessing verify will need to go here? What are the rules for adding to this? Any code that uses the parrallel executor
        protocolServerProcess(server);
=======
        protocolServerProcess(server, retryInterval);
>>>>>>> 3f0b41eb
    }
    MEM_CONTEXT_TEMP_END();

    FUNCTION_LOG_RETURN_VOID();
}<|MERGE_RESOLUTION|>--- conflicted
+++ resolved
@@ -40,12 +40,7 @@
         protocolServerHandlerAdd(server, archivePushProtocol);
         protocolServerHandlerAdd(server, backupProtocol);
         protocolServerHandlerAdd(server, restoreProtocol);
-<<<<<<< HEAD
-// CSHANG I am guessing verify will need to go here? What are the rules for adding to this? Any code that uses the parrallel executor
-        protocolServerProcess(server);
-=======
         protocolServerProcess(server, retryInterval);
->>>>>>> 3f0b41eb
     }
     MEM_CONTEXT_TEMP_END();
 
