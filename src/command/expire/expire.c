/***********************************************************************************************************************************
Expire Command
***********************************************************************************************************************************/
#include "build.auto.h"

#include "command/archive/common.h"
#include "command/backup/common.h"
#include "common/type/list.h"
#include "common/debug.h"
#include "common/regExp.h"
#include "config/config.h"
#include "info/info.h"
#include "info/infoArchive.h"
#include "info/infoBackup.h"
#include "info/infoManifest.h"
#include "storage/helper.h"

#include <stdlib.h>

/***********************************************************************************************************************************
Helper functions and structures
***********************************************************************************************************************************/
typedef struct ArchiveExpired
{
    uint64_t total;
    String *start;
    String *stop;
} ArchiveExpired;

static int
archiveIdAscComparator(const void *item1, const void *item2)
{
    StringList *archiveSort1 = strLstNewSplitZ(*(String **)item1, "-");
    StringList *archiveSort2 = strLstNewSplitZ(*(String **)item2, "-");
    int int1 = atoi(strPtr(strLstGet(archiveSort1, 1)));
    int int2 = atoi(strPtr(strLstGet(archiveSort2, 1)));

    return (int1 - int2);
}

static int
archiveIdDescComparator(const void *item1, const void *item2)
{
    StringList *archiveSort1 = strLstNewSplitZ(*(String **)item1, "-");
    StringList *archiveSort2 = strLstNewSplitZ(*(String **)item2, "-");
    int int1 = atoi(strPtr(strLstGet(archiveSort1, 1)));
    int int2 = atoi(strPtr(strLstGet(archiveSort2, 1)));

    return (int2 - int1);
}

static StringList *
sortArchiveId(StringList *sortString, SortOrder sortOrder)
{
    FUNCTION_LOG_BEGIN(logLevelDebug);
        FUNCTION_LOG_PARAM(STRING_LIST, sortString);
        FUNCTION_LOG_PARAM(ENUM, sortOrder);
    FUNCTION_LOG_END();

    ASSERT(sortString != NULL);

    switch (sortOrder)
    {
        case sortOrderAsc:
        {
            lstSort((List *)sortString, archiveIdAscComparator);
            break;
        }

        case sortOrderDesc:
        {
            lstSort((List *)sortString, archiveIdDescComparator);
            break;
        }
    }

    FUNCTION_LOG_RETURN(STRING_LIST, sortString);
}

typedef struct ArchiveRange
{
    const String *start;
    const String *stop;
} ArchiveRange;

/***********************************************************************************************************************************
Common function for expiring any backup
***********************************************************************************************************************************/
static void
expireBackup(InfoBackup *infoBackup, String *removeBackupLabel, String *backupExpired)
{
    FUNCTION_LOG_BEGIN(logLevelDebug);
        FUNCTION_LOG_PARAM(INFO_BACKUP, infoBackup);
        FUNCTION_LOG_PARAM(STRING, removeBackupLabel);
        FUNCTION_LOG_PARAM(STRING, backupExpired);
    FUNCTION_LOG_END();

    ASSERT(infoBackup != NULL);
    ASSERT(removeBackupLabel != NULL);
    ASSERT(backupExpired != NULL);

    storageRemoveNP(
        storageRepoWrite(), strNewFmt(STORAGE_REPO_BACKUP "/%s/" INFO_MANIFEST_FILE, strPtr(removeBackupLabel)));

    storageRemoveNP(
        storageRepoWrite(), strNewFmt(STORAGE_REPO_BACKUP "/%s/" INFO_MANIFEST_FILE INFO_COPY_EXT, strPtr(removeBackupLabel)));

    // Remove the backup from the info file
    infoBackupDataDelete(infoBackup, removeBackupLabel);

    if (strSize(backupExpired) == 0)
        strCat(backupExpired, strPtr(removeBackupLabel));
    else
        strCatFmt(backupExpired, ", %s", strPtr(removeBackupLabel));

    FUNCTION_LOG_RETURN_VOID();
}

/***********************************************************************************************************************************
Expire differential backups
***********************************************************************************************************************************/
static unsigned int
expireDiffBackup(InfoBackup *infoBackup)
{
    FUNCTION_LOG_BEGIN(logLevelDebug);
        FUNCTION_LOG_PARAM(INFO_BACKUP, infoBackup);
    FUNCTION_LOG_END();

    ASSERT(infoBackup != NULL);

    unsigned int result = 0;

    MEM_CONTEXT_TEMP_BEGIN()
    {
        unsigned int differentialRetention = cfgOptionTest(cfgOptRepoRetentionDiff) ? cfgOptionUInt(cfgOptRepoRetentionDiff) : 0;

        // Find all the expired differential backups
        if (differentialRetention > 0)
        {
            // Get a list of full and differential backups. Full are considered differential for the purpose of retention.
            // Example: F1, D1, D2, F2, repo-retention-diff=2, then F1,D2,F2 will be retained, not D2 and D1 as might be expected.
            StringList *currentBackupList = infoBackupDataLabelList(infoBackup, backupRegExpP(.full = true, .differential = true));

            // If there are more backups than the number to retain, then expire the oldest ones
            if (strLstSize(currentBackupList) > differentialRetention)
            {
                for (unsigned int diffIdx = 0; diffIdx < strLstSize(currentBackupList) - differentialRetention; diffIdx++)
                {
                    // Skip if this is a full backup.  Full backups only count as differential when deciding which differential
                    // backups to expire.
                    if (regExpMatchOne(backupRegExpP(.full = true), strLstGet(currentBackupList, diffIdx)))
                        continue;

                    // Get a list of all differential and incremental backups
                    StringList *removeList = infoBackupDataLabelList(
                        infoBackup, backupRegExpP(.differential = true, .incremental = true));

                    // Initialize the log message
                    String *backupExpired = strNew("");

                    // Remove the manifest files in each directory and remove the backup from the current section of backup.info
                    for (unsigned int rmvIdx = 0; rmvIdx < strLstSize(removeList); rmvIdx++)
                    {
                        // Remove all differential and incremental backups before the oldest valid differential
                        // (removeBackupLabel < oldest valid differential)
                        String *removeBackupLabel = strLstGet(removeList, rmvIdx);

                        if (strCmp(removeBackupLabel, strLstGet(currentBackupList, diffIdx + 1)) < 0)
                        {
                            expireBackup(infoBackup, removeBackupLabel, backupExpired);
                            result++;
                        }
                    }

                    // If the message contains a comma, then prepend "set:"
                    LOG_INFO("expire diff backup %s%s", (strChr(backupExpired, ',') != -1 ? "set: " : ""), strPtr(backupExpired));
                }
            }
        }
    }
    MEM_CONTEXT_TEMP_END();

    FUNCTION_LOG_RETURN(UINT, result);
}

/***********************************************************************************************************************************
Expire full backups
***********************************************************************************************************************************/
static unsigned int
expireFullBackup(InfoBackup *infoBackup)
{
    FUNCTION_LOG_BEGIN(logLevelDebug);
        FUNCTION_LOG_PARAM(INFO_BACKUP, infoBackup);
    FUNCTION_LOG_END();

    ASSERT(infoBackup != NULL);

    unsigned int result = 0;

    MEM_CONTEXT_TEMP_BEGIN()
    {
        unsigned int fullRetention = cfgOptionTest(cfgOptRepoRetentionFull) ? cfgOptionUInt(cfgOptRepoRetentionFull) : 0;

        // Find all the expired full backups
        if (fullRetention > 0)
        {
            // Get list of current full backups (default order is oldest to newest)
            StringList *currentBackupList = infoBackupDataLabelList(infoBackup, backupRegExpP(.full = true));

            // If there are more full backups then the number to retain, then expire the oldest ones
            if (strLstSize(currentBackupList) > fullRetention)
            {
                // Expire all backups that depend on the full backup
                for (unsigned int fullIdx = 0; fullIdx < strLstSize(currentBackupList) - fullRetention; fullIdx++)
                {
                    // The list of backups to remove includes the full backup and the default sort order will put it first
                    StringList *removeList = infoBackupDataLabelList(
                        infoBackup, strNewFmt("^%s.*", strPtr(strLstGet(currentBackupList, fullIdx))));

                    // Initialize the log message
                    String *backupExpired = strNew("");

                    // Remove the manifest files in each directory and remove the backup from the current section of backup.info
                    for (unsigned int rmvIdx = 0; rmvIdx < strLstSize(removeList); rmvIdx++)
                    {
                        String *removeBackupLabel = strLstGet(removeList, rmvIdx);
                        expireBackup(infoBackup, removeBackupLabel, backupExpired);
                        result++;
                    }

                    // If the message contains a comma, then prepend "set:"
                    LOG_INFO("expire full backup %s%s", (strChr(backupExpired, ',') != -1 ? "set: " : ""), strPtr(backupExpired));
                }
            }
        }
    }
    MEM_CONTEXT_TEMP_END();

    FUNCTION_LOG_RETURN(UINT, result);
}

/***********************************************************************************************************************************
Log detailed information about archive logs removed
***********************************************************************************************************************************/
static void
logExpire(ArchiveExpired *archiveExpire, String *archiveId)
{
    if (archiveExpire->start != NULL)
    {
        // Force out any remaining message
        LOG_DETAIL(
            "remove archive: archiveId = %s, start = %s, stop = %s", strPtr(archiveId), strPtr(archiveExpire->start),
            strPtr(archiveExpire->stop));

        archiveExpire->start = NULL;
    }
}

/***********************************************************************************************************************************
Process archive retention
***********************************************************************************************************************************/
static void
removeExpiredArchive(InfoBackup *infoBackup)
{
    FUNCTION_LOG_BEGIN(logLevelDebug);
        FUNCTION_LOG_PARAM(INFO_BACKUP, infoBackup);
    FUNCTION_LOG_END();

    ASSERT(infoBackup != NULL);

    MEM_CONTEXT_TEMP_BEGIN()
    {
        // Get the retention options. repo-archive-retention-type always has a value as it defaults to "full"
        const String *archiveRetentionType = cfgOptionStr(cfgOptRepoRetentionArchiveType);
        unsigned int archiveRetention = cfgOptionTest(cfgOptRepoRetentionArchive) ? cfgOptionUInt(cfgOptRepoRetentionArchive) : 0;

        // If archive retention is undefined, then ignore archiving. The user does not have to set this - it will be defaulted in
        // cfgLoadUpdateOption based on certain rules.
        if (archiveRetention == 0)
        {
             LOG_INFO("option '%s' is not set - archive logs will not be expired", cfgOptionName(cfgOptRepoRetentionArchive));
        }
        else
        {
            // Determine which backup type to use for archive retention (full, differential, incremental) and get a list of the
            // remaining non-expired backups, from newest to oldest, based on the type.
            StringList *globalBackupRetentionList = NULL;

            if (strCmp(archiveRetentionType, STRDEF(CFGOPTVAL_TMP_REPO_RETENTION_ARCHIVE_TYPE_FULL)) == 0)
            {
                globalBackupRetentionList = strLstSort(
                    infoBackupDataLabelList(infoBackup, backupRegExpP(.full = true)), sortOrderDesc);
            }
            else if (strCmp(archiveRetentionType, STRDEF(CFGOPTVAL_TMP_REPO_RETENTION_ARCHIVE_TYPE_DIFF)) == 0)
            {
                globalBackupRetentionList = strLstSort(
                    infoBackupDataLabelList(infoBackup, backupRegExpP(.full = true, .differential = true)), sortOrderDesc);
            }
            else
            {   // Incrementals can depend on Full or Diff so get a list of all incrementals
                globalBackupRetentionList = strLstSort(
                    infoBackupDataLabelList(infoBackup, backupRegExpP(.full = true, .differential = true, .incremental = true)),
                    sortOrderDesc);
            }

            // Expire archives. If no backups were found then preserve current archive logs - too soon to expire them.
            if (strLstSize(globalBackupRetentionList) > 0)
            {
                // Attempt to load the archive info file
                InfoArchive *infoArchive = infoArchiveNewLoad(
<<<<<<< HEAD
                    storageRepo(), INFO_ARCHIVE_PATH_FILE_STR,
                    cipherType(cfgOptionStr(cfgOptRepoCipherType)), cfgOptionStr(cfgOptRepoCipherPass));
=======
                    storageRepo(), INFO_ARCHIVE_PATH_FILE_STR, cipherType(cfgOptionStr(cfgOptRepoCipherType)),
                    cfgOptionStr(cfgOptRepoCipherPass));
>>>>>>> cdb75ac8

                InfoPg *infoArchivePgData = infoArchivePg(infoArchive);

                // Get a list of archive directories (e.g. 9.4-1, 10-2, etc) sorted by the db-id (number after the dash).
                StringList *listArchiveDisk = sortArchiveId(
                    storageListP(storageRepo(), STRDEF(STORAGE_REPO_ARCHIVE), .expression = STRDEF(REGEX_ARCHIVE_DIR_DB_VERSION)),
                    sortOrderAsc);

                StringList *globalBackupArchiveRetentionList = strLstNew();

                // globalBackupRetentionList is ordered newest to oldest backup, so create globalBackupArchiveRetentionList of the
                // newest backups whose archives will be retained
                for (unsigned int idx = 0;
                     idx < (archiveRetention < strLstSize(globalBackupRetentionList) ?
                        archiveRetention : strLstSize(globalBackupRetentionList));
                     idx++)
                {
                    strLstAdd(globalBackupArchiveRetentionList, strLstGet(globalBackupRetentionList, idx));
                }

                // From newest to oldest, confirm the pgVersion and pgSystemId from the archive.info history id match that of the
                // same history id of the backup.info and if not, there is a mismatch between the info files so do not continue.
                // NOTE: If the archive.info file was reconstructed and contains history 4: version 10, sys-id 456 and history 3:
                // version 9.6, sys-id 123, but backup.info contains history 4 and 3 (identical to archive.info) but also 2 and 1
                // then an error will not be thrown since only archive 4 and 3 would have existed and the others expired so
                // nothing really to do.
                for (unsigned int infoPgIdx = 0; infoPgIdx < infoPgDataTotal(infoArchivePgData); infoPgIdx++)
                {
                    InfoPgData archiveInfoPgHistory = infoPgData(infoArchivePgData, infoPgIdx);
                    InfoPgData backupInfoPgHistory = infoPgData(infoBackupPg(infoBackup), infoPgIdx);

                    if (archiveInfoPgHistory.id != backupInfoPgHistory.id ||
                        archiveInfoPgHistory.systemId != backupInfoPgHistory.systemId ||
                        archiveInfoPgHistory.version != backupInfoPgHistory.version)
                    {
                        THROW(FormatError, "archive expiration cannot continue - archive and backup history lists do not match");
                    }
                }

                // Loop through the archive.info history from oldest to newest and if there is a corresponding directory on disk
                // then remove WAL that are not part of retention as long as the db:history id verion/system-id matches backup.info
                for (unsigned int pgIdx = infoPgDataTotal(infoArchivePgData) - 1; (int)pgIdx >= 0; pgIdx--)
                {
                    String *archiveId = infoPgArchiveId(infoArchivePgData, pgIdx);
                    StringList *localBackupRetentionList = strLstNew();

                    // Initialize the expired archive information for this archive ID
                    ArchiveExpired archiveExpire = {.total = 0, .start = NULL, .stop = NULL};

                    for (unsigned int archiveIdx = 0; archiveIdx < strLstSize(listArchiveDisk); archiveIdx++)
                    {
                        // Is there an archive directory for this archvieId? If not, move on to the next.
                        if (strCmp(archiveId, strLstGet(listArchiveDisk, archiveIdx)) != 0)
                            continue;

                        StringList *archiveSplit = strLstNewSplitZ(archiveId, "-");
                        unsigned int archivePgId = cvtZToUInt(strPtr(strLstGet(archiveSplit, 1)));

                        // From the global list of backups to retain, create a list of backups, oldest to newest, associated with
                        // this archiveId (e.g. 9.4-1), e.g. If globalBackupRetention has 4F, 3F, 2F, 1F then
                        // localBackupRetentionList will have 1F, 2F, 3F, 4F (assuming they all have same history id)
                        for (unsigned int retentionIdx = strLstSize(globalBackupRetentionList) - 1;
                             (int)retentionIdx >=0; retentionIdx--)
                        {
                            for (unsigned int backupIdx = 0; backupIdx < infoBackupDataTotal(infoBackup); backupIdx++)
                            {
                                InfoBackupData backupData = infoBackupData(infoBackup, backupIdx);

                                if (strCmp(backupData.backupLabel, strLstGet(globalBackupRetentionList, retentionIdx)) == 0 &&
                                    backupData.backupPgId == archivePgId)
                                {
                                    strLstAdd(localBackupRetentionList, backupData.backupLabel);
                                }
                            }
                        }

                        // If no backup to retain was found
                        if (strLstSize(localBackupRetentionList) == 0)
                        {
                            // If this is not the current database, then delete the archive directory else do nothing since the
                            // current DB archive directory must not be deleted
                            InfoPgData currentPg = infoPgDataCurrent(infoArchivePgData);

                            if (currentPg.id != archivePgId)
                            {
                                String *fullPath = storagePath(
                                    storageRepo(), strNewFmt(STORAGE_REPO_ARCHIVE "/%s", strPtr(archiveId)));
                                storagePathRemoveP(storageRepoWrite(), fullPath, .recurse = true);
                                LOG_INFO("remove archive path: %s", strPtr(fullPath));
                            }

                            // Continue to next directory
                            break;
                        }

                        // If we get here, then a local backup was found for retention
                        StringList *localBackupArchiveRententionList = strLstNew();

                        // If the archive retention is less than or equal to the number of all backups, then perform selective
                        // expiration
                        if (archiveRetention <= strLstSize(globalBackupRetentionList))
                        {
                            // From the full list of backups in archive retention, find the intersection of local backups to retain
                            // from oldest to newest
                            for (unsigned int globalIdx = strLstSize(globalBackupArchiveRetentionList) - 1;
                                 (int)globalIdx >= 0; globalIdx--)
                            {
                                for (unsigned int localIdx = 0; localIdx < strLstSize(localBackupRetentionList); localIdx++)
                                {
                                    if (strCmp(
                                            strLstGet(globalBackupArchiveRetentionList, globalIdx),
                                            strLstGet(localBackupRetentionList, localIdx)) == 0)
                                    {
                                        strLstAdd(localBackupArchiveRententionList, strLstGet(localBackupRetentionList, localIdx));
                                    }
                                }
                            }
                        }
                        // Else if there are not enough backups yet globally to start archive expiration then set the archive
                        // retention to the oldest backup so anything prior to that will be removed as it is not needed but
                        // everything else is. This is incase there are old archives left around so that they don't stay around
                        // forever.
                        else
                        {
                            LOG_INFO(
                                "full backup total < %u - using oldest full backup for %s archive retention", archiveRetention,
                                strPtr(archiveId));
                            strLstAdd(localBackupArchiveRententionList, strLstGet(localBackupRetentionList, 0));
                        }

                        // If no local backups were found as part of retention then set the backup archive retention to the newest
                        // backup so that the database is fully recoverable (can be recovered from the last backup through pitr)
                        if (strLstSize(localBackupArchiveRententionList) == 0)
                        {
                            strLstAdd(
                                localBackupArchiveRententionList,
                                strLstGet(localBackupRetentionList, strLstSize(localBackupRetentionList) - 1));
                        }

                        // Get the data for the backup selected for retention and all backups associated with this archive id
                        List *archiveIdBackupList = lstNew(sizeof(InfoBackupData));
                        InfoBackupData archiveRetentionBackup = {0};

                        for (unsigned int infoBackupIdx = 0; infoBackupIdx < infoBackupDataTotal(infoBackup); infoBackupIdx++)
                        {
                            InfoBackupData archiveIdBackup = infoBackupData(infoBackup, infoBackupIdx);

                            // If this is the backup selected for retention, store its data
                            if (strCmp(archiveIdBackup.backupLabel, strLstGet(localBackupArchiveRententionList, 0)) == 0)
                                archiveRetentionBackup = infoBackupData(infoBackup, infoBackupIdx);

                            // If this is a backup associated with this archive Id, then add it to the list to check
                            if (archiveIdBackup.backupPgId == archivePgId)
                                lstAdd(archiveIdBackupList, &archiveIdBackup);
                        }

                        // Only expire if the selected backup has archive data - backups performed with --no-online will
                        // not have archive data and cannot be used for expiration.
                        bool removeArchive = false;

                        if (archiveRetentionBackup.backupArchiveStart != NULL)
                        {
                            // Get archive ranges to preserve.  Because archive retention can be less than total retention it is
                            // important to preserve archive that is required to make the older backups consistent even though they
                            // cannot be played any further forward with PITR.
                            String *archiveExpireMax = NULL;
                            List *archiveRangeList = lstNew(sizeof(ArchiveRange));

                            // From the full list of backups, loop through those associated with this archiveId
                            for (unsigned int backupListIdx = 0; backupListIdx < lstSize(archiveIdBackupList); backupListIdx++)
                            {
                                InfoBackupData *backupData = lstGet(archiveIdBackupList, backupListIdx);

                                // If the backup is earlier than or the same as the retention backup and the backup has an
                                // archive start
                                if (strCmp(backupData->backupLabel, archiveRetentionBackup.backupLabel) <= 0 &&
                                    backupData->backupArchiveStart != NULL)
                                {
                                    ArchiveRange archiveRange =
                                    {
                                        .start = strDup(backupData->backupArchiveStart),
                                        .stop = NULL,
                                    };

                                    // If this is not the retention backup, then set the stop, otherwise set the expire max to
                                    // the archive start of the archive to retain
                                    if (strCmp(backupData->backupLabel, archiveRetentionBackup.backupLabel) != 0)
                                        archiveRange.stop = strDup(backupData->backupArchiveStop);
                                    else
                                        archiveExpireMax = strDup(archiveRange.start);

                                    LOG_DETAIL(
                                        "archive retention on backup %s, archiveId = %s, start = %s%s",
                                        strPtr(backupData->backupLabel),  strPtr(archiveId), strPtr(archiveRange.start),
                                        archiveRange.stop != NULL ?
                                            strPtr(strNewFmt(", stop = %s", strPtr(archiveRange.stop))) : "");

                                    // Add the archive range to the list
                                    lstAdd(archiveRangeList, &archiveRange);
                                }
                            }

                            // Get all major archive paths (timeline and first 32 bits of LSN)
                            StringList *walPathList =
                                strLstSort(
                                    storageListP(
                                        storageRepo(), strNewFmt(STORAGE_REPO_ARCHIVE "/%s", strPtr(archiveId)),
                                        .expression = STRDEF(WAL_SEGMENT_DIR_REGEXP)),
                                    sortOrderAsc);

                            for (unsigned int walIdx = 0; walIdx < strLstSize(walPathList); walIdx++)
                            {
                                String *walPath = strLstGet(walPathList, walIdx);
                                removeArchive = true;

                                // Keep the path if it falls in the range of any backup in retention
                                for (unsigned int rangeIdx = 0; rangeIdx < lstSize(archiveRangeList); rangeIdx++)
                                {
                                    ArchiveRange *archiveRange = lstGet(archiveRangeList, rangeIdx);

                                    if (strCmp(walPath, strSubN(archiveRange->start, 0, 16)) >= 0 &&
                                        (archiveRange->stop == NULL || strCmp(walPath, strSubN(archiveRange->stop, 0, 16)) <= 0))
                                    {
                                        removeArchive = false;
                                        break;
                                    }
                                }

                                // Remove the entire directory if all archive is expired
                                if (removeArchive)
                                {
                                    storagePathRemoveP(
                                        storageRepoWrite(), strNewFmt(STORAGE_REPO_ARCHIVE "/%s/%s", strPtr(archiveId),
                                        strPtr(walPath)), .recurse = true);

                                    archiveExpire.total++;
                                    archiveExpire.start = strDup(walPath);
                                    archiveExpire.stop = strDup(walPath);
                                }
                                // Else delete individual files instead if the major path is less than or equal to the most recent
                                // retention backup.  This optimization prevents scanning though major paths that could not possibly
                                // have anything to expire.
                                else if (strCmp(walPath, strSubN(archiveExpireMax, 0, 16)) <= 0)
                                {
                                    // Look for files in the archive directory
                                    StringList *walSubPathList =
                                        strLstSort(
                                            storageListP(
                                                storageRepo(),
                                                strNewFmt(STORAGE_REPO_ARCHIVE "/%s/%s", strPtr(archiveId), strPtr(walPath)),
                                                .expression = STRDEF("^[0-F]{24}.*$")),
                                            sortOrderAsc);

                                    for (unsigned int subIdx = 0; subIdx < strLstSize(walSubPathList); subIdx++)
                                    {
                                        removeArchive = true;
                                        String *walSubPath = strLstGet(walSubPathList, subIdx);

                                        // Determine if the individual archive log is used in a backup
                                        for (unsigned int rangeIdx = 0; rangeIdx < lstSize(archiveRangeList); rangeIdx++)
                                        {
                                            ArchiveRange *archiveRange = lstGet(archiveRangeList, rangeIdx);

                                            if (strCmp(strSubN(walSubPath, 0, 24), archiveRange->start) >= 0 &&
                                                (archiveRange->stop == NULL ||
                                                    strCmp(strSubN(walSubPath, 0, 24), archiveRange->stop) <= 0))
                                            {
                                                removeArchive = false;
                                                break;
                                            }
                                        }

                                        // Remove archive log if it is not used in a backup
                                        if (removeArchive)
                                        {
                                            storageRemoveNP(
                                                storageRepoWrite(),
                                                strNewFmt(STORAGE_REPO_ARCHIVE "/%s/%s/%s",
                                                    strPtr(archiveId), strPtr(walPath), strPtr(walSubPath)));

                                            // Track that this archive was removed
                                            archiveExpire.total++;
                                            archiveExpire.stop = strDup(strSubN(walSubPath, 0, 24));
                                            if (archiveExpire.start == NULL)
                                                archiveExpire.start = strDup(strSubN(walSubPath, 0, 24));
                                        }
                                        else
                                            logExpire(&archiveExpire, archiveId);
                                    }
                                }
                            }

                            // Log if no archive was expired
                            if (archiveExpire.total == 0)
                            {
                                LOG_DETAIL("no archive to remove, archiveId = %s", strPtr(archiveId));
                            }
                            // Log if there is more to log
                            else
                                logExpire(&archiveExpire, archiveId);
                        }
                    }
                }
            }
        }
    }
    MEM_CONTEXT_TEMP_END();

    FUNCTION_LOG_RETURN_VOID();
}

/***********************************************************************************************************************************
Remove expired backups from repo
***********************************************************************************************************************************/
static void
removeExpiredBackup(InfoBackup *infoBackup)
{
    FUNCTION_LOG_BEGIN(logLevelDebug);
        FUNCTION_LOG_PARAM(INFO_BACKUP, infoBackup);
    FUNCTION_LOG_END();

    ASSERT(infoBackup != NULL);

    // Get all the current backups in backup.info
    StringList *currentBackupList = strLstSort(infoBackupDataLabelList(infoBackup, NULL), sortOrderDesc);
    StringList *backupList = strLstSort(
        storageListP(
            storageRepo(), STRDEF(STORAGE_REPO_BACKUP), .expression = backupRegExpP(.full = true, .differential = true,
            .incremental = true)),
        sortOrderDesc);

    // Remove non-current backups from disk
    for (unsigned int backupIdx = 0; backupIdx < strLstSize(backupList); backupIdx++)
    {
        if (!strLstExists(currentBackupList, strLstGet(backupList, backupIdx)))
        {
            LOG_INFO("remove expired backup %s", strPtr(strLstGet(backupList, backupIdx)));

            storagePathRemoveP(
                storageRepoWrite(), strNewFmt(STORAGE_REPO_BACKUP "/%s", strPtr(strLstGet(backupList, backupIdx))),
                .recurse = true);
        }
    }

    FUNCTION_LOG_RETURN_VOID();
}

/***********************************************************************************************************************************
Expire backups and archives
***********************************************************************************************************************************/
void
cmdExpire(void)
{
    FUNCTION_LOG_VOID(logLevelDebug);

    MEM_CONTEXT_TEMP_BEGIN()
    {
        // Get the repo storage in case it is remote and encryption settings need to be pulled down
        storageRepo();

        // Load the backup.info
        InfoBackup *infoBackup = infoBackupNewLoad(
            storageRepo(), INFO_BACKUP_PATH_FILE_STR, cipherType(cfgOptionStr(cfgOptRepoCipherType)),
            cfgOptionStr(cfgOptRepoCipherPass));

        expireFullBackup(infoBackup);
        expireDiffBackup(infoBackup);

<<<<<<< HEAD
        infoBackupSave(infoBackup, storageRepoWrite(), INFO_BACKUP_PATH_FILE_STR,
            cipherType(cfgOptionStr(cfgOptRepoCipherType)), cfgOptionStr(cfgOptRepoCipherPass));
=======
        infoBackupSave(
            infoBackup, storageRepoWrite(), INFO_BACKUP_PATH_FILE_STR, cipherType(cfgOptionStr(cfgOptRepoCipherType)),
            cfgOptionStr(cfgOptRepoCipherPass));
>>>>>>> cdb75ac8

        removeExpiredBackup(infoBackup);
        removeExpiredArchive(infoBackup);
    }
    MEM_CONTEXT_TEMP_END();

    FUNCTION_LOG_RETURN_VOID();
}<|MERGE_RESOLUTION|>--- conflicted
+++ resolved
@@ -308,13 +308,8 @@
             {
                 // Attempt to load the archive info file
                 InfoArchive *infoArchive = infoArchiveNewLoad(
-<<<<<<< HEAD
-                    storageRepo(), INFO_ARCHIVE_PATH_FILE_STR,
-                    cipherType(cfgOptionStr(cfgOptRepoCipherType)), cfgOptionStr(cfgOptRepoCipherPass));
-=======
                     storageRepo(), INFO_ARCHIVE_PATH_FILE_STR, cipherType(cfgOptionStr(cfgOptRepoCipherType)),
                     cfgOptionStr(cfgOptRepoCipherPass));
->>>>>>> cdb75ac8
 
                 InfoPg *infoArchivePgData = infoArchivePg(infoArchive);
 
@@ -683,14 +678,9 @@
         expireFullBackup(infoBackup);
         expireDiffBackup(infoBackup);
 
-<<<<<<< HEAD
-        infoBackupSave(infoBackup, storageRepoWrite(), INFO_BACKUP_PATH_FILE_STR,
-            cipherType(cfgOptionStr(cfgOptRepoCipherType)), cfgOptionStr(cfgOptRepoCipherPass));
-=======
         infoBackupSave(
             infoBackup, storageRepoWrite(), INFO_BACKUP_PATH_FILE_STR, cipherType(cfgOptionStr(cfgOptRepoCipherType)),
             cfgOptionStr(cfgOptRepoCipherPass));
->>>>>>> cdb75ac8
 
         removeExpiredBackup(infoBackup);
         removeExpiredArchive(infoBackup);
