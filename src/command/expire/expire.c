--- conflicted
+++ resolved
@@ -50,28 +50,24 @@
 expireBackup(InfoBackup *infoBackup, String *removeBackupLabel, String *backupExpired)
 {
     FUNCTION_LOG_BEGIN(logLevelDebug);
-    FUNCTION_LOG_PARAM(INFO_BACKUP, infoBackup);
-    FUNCTION_LOG_PARAM(STRING, removeBackupLabel);
-    FUNCTION_LOG_PARAM(STRING, backupExpired);
+        FUNCTION_LOG_PARAM(INFO_BACKUP, infoBackup);
+        FUNCTION_LOG_PARAM(STRING, removeBackupLabel);
+        FUNCTION_LOG_PARAM(STRING, backupExpired);
     FUNCTION_LOG_END();
 
     ASSERT(infoBackup != NULL);
     ASSERT(removeBackupLabel != NULL);
     ASSERT(backupExpired != NULL);
 
-<<<<<<< HEAD
-    storageRemoveP(storageRepoWrite(), strNewFmt(STORAGE_REPO_BACKUP "/%s/" BACKUP_MANIFEST_FILE, strPtr(removeBackupLabel)));
-    storageRemoveP(
-        storageRepoWrite(), strNewFmt(STORAGE_REPO_BACKUP "/%s/" BACKUP_MANIFEST_FILE INFO_COPY_EXT, strPtr(removeBackupLabel)));
-=======
     // execute the real expiration and deletion
     // only if the dry-run mode is disabled
-    if ( ! cfgOptionBool(cfgOptDryRun) ){
-        storageRemoveNP(storageRepoWrite(), strNewFmt(STORAGE_REPO_BACKUP "/%s/" BACKUP_MANIFEST_FILE, strPtr(removeBackupLabel)));
-        storageRemoveNP(
-            storageRepoWrite(), strNewFmt(STORAGE_REPO_BACKUP "/%s/" BACKUP_MANIFEST_FILE INFO_COPY_EXT, strPtr(removeBackupLabel)));
+    if (!cfgOptionBool(cfgOptDryRun))
+    {
+        storageRemoveP(storageRepoWrite(), strNewFmt(STORAGE_REPO_BACKUP "/%s/" BACKUP_MANIFEST_FILE, strPtr(removeBackupLabel)));
+        storageRemoveP(
+            storageRepoWrite(),
+            strNewFmt(STORAGE_REPO_BACKUP "/%s/" BACKUP_MANIFEST_FILE INFO_COPY_EXT, strPtr(removeBackupLabel)));
     }
->>>>>>> 9878ca54
 
     // Remove the backup from the info object
     infoBackupDataDelete(infoBackup, removeBackupLabel);
@@ -81,7 +77,6 @@
     else
         strCatFmt(backupExpired, ", %s", strPtr(removeBackupLabel));
 
-
     FUNCTION_LOG_RETURN_VOID();
 }
 
@@ -92,7 +87,7 @@
 expireDiffBackup(InfoBackup *infoBackup)
 {
     FUNCTION_LOG_BEGIN(logLevelDebug);
-    FUNCTION_LOG_PARAM(INFO_BACKUP, infoBackup);
+        FUNCTION_LOG_PARAM(INFO_BACKUP, infoBackup);
     FUNCTION_LOG_END();
 
     ASSERT(infoBackup != NULL);
@@ -160,7 +155,7 @@
 expireFullBackup(InfoBackup *infoBackup)
 {
     FUNCTION_LOG_BEGIN(logLevelDebug);
-    FUNCTION_LOG_PARAM(INFO_BACKUP, infoBackup);
+        FUNCTION_LOG_PARAM(INFO_BACKUP, infoBackup);
     FUNCTION_LOG_END();
 
     ASSERT(infoBackup != NULL);
@@ -234,7 +229,7 @@
 removeExpiredArchive(InfoBackup *infoBackup)
 {
     FUNCTION_LOG_BEGIN(logLevelDebug);
-    FUNCTION_LOG_PARAM(INFO_BACKUP, infoBackup);
+        FUNCTION_LOG_PARAM(INFO_BACKUP, infoBackup);
     FUNCTION_LOG_END();
 
     ASSERT(infoBackup != NULL);
@@ -249,11 +244,7 @@
         // cfgLoadUpdateOption based on certain rules.
         if (archiveRetention == 0)
         {
-<<<<<<< HEAD
              LOG_INFO_FMT("option '%s' is not set - archive logs will not be expired", cfgOptionName(cfgOptRepoRetentionArchive));
-=======
-            LOG_INFO("option '%s' is not set - archive logs will not be expired", cfgOptionName(cfgOptRepoRetentionArchive));
->>>>>>> 9878ca54
         }
         else
         {
@@ -301,7 +292,7 @@
                 // newest backups whose archives will be retained
                 for (unsigned int idx = 0;
                      idx < (archiveRetention < strLstSize(globalBackupRetentionList) ?
-                            archiveRetention : strLstSize(globalBackupRetentionList));
+                        archiveRetention : strLstSize(globalBackupRetentionList));
                      idx++)
                 {
                     strLstAdd(globalBackupArchiveRetentionList, strLstGet(globalBackupRetentionList, idx));
@@ -374,20 +365,13 @@
                             {
                                 String *fullPath = storagePathP(
                                     storageRepo(), strNewFmt(STORAGE_REPO_ARCHIVE "/%s", strPtr(archiveId)));
-<<<<<<< HEAD
-                                storagePathRemoveP(storageRepoWrite(), fullPath, .recurse = true);
+
                                 LOG_INFO_FMT("remove archive path: %s", strPtr(fullPath));
-=======
-
-                                LOG_INFO("remove archive path: %s", strPtr(fullPath));
 
                                 // execute the real expiration and deletion
                                 // only if the dry-run mode is disabled
                                 if ( ! cfgOptionBool(cfgOptDryRun) )
                                     storagePathRemoveP(storageRepoWrite(), fullPath, .recurse = true);
-
-
->>>>>>> 9878ca54
                             }
 
                             // Continue to next directory
@@ -478,10 +462,10 @@
                                     backupData->backupArchiveStart != NULL)
                                 {
                                     ArchiveRange archiveRange =
-                                        {
-                                            .start = strDup(backupData->backupArchiveStart),
-                                            .stop = NULL,
-                                        };
+                                    {
+                                        .start = strDup(backupData->backupArchiveStart),
+                                        .stop = NULL,
+                                    };
 
                                     // If this is not the retention backup, then set the stop, otherwise set the expire max to
                                     // the archive start of the archive to retain
@@ -578,28 +562,21 @@
                                         // Remove archive log if it is not used in a backup
                                         if (removeArchive)
                                         {
-<<<<<<< HEAD
-                                            storageRemoveP(
-                                                storageRepoWrite(),
-                                                strNewFmt(STORAGE_REPO_ARCHIVE "/%s/%s/%s",
-                                                    strPtr(archiveId), strPtr(walPath), strPtr(walSubPath)));
-
-=======
                                             // // execute the real expiration and deletion only if the dry-run mode is disabled
                                             if (!cfgOptionBool(cfgOptDryRun))
                                             {
-                                                storageRemoveNP(
+                                                storageRemoveP(
                                                     storageRepoWrite(),
-                                                    strNewFmt(STORAGE_REPO_ARCHIVE "/%s/%s/%s",
+                                                    strNewFmt(
+                                                        STORAGE_REPO_ARCHIVE "/%s/%s/%s",
                                                               strPtr(archiveId), strPtr(walPath), strPtr(walSubPath)));
                                             }
->>>>>>> 9878ca54
+
                                             // Track that this archive was removed
                                             archiveExpire.total++;
                                             archiveExpire.stop = strDup(strSubN(walSubPath, 0, 24));
                                             if (archiveExpire.start == NULL)
                                                 archiveExpire.start = strDup(strSubN(walSubPath, 0, 24));
-
                                         }
                                         else
                                             logExpire(&archiveExpire, archiveId);
@@ -633,7 +610,7 @@
 removeExpiredBackup(InfoBackup *infoBackup)
 {
     FUNCTION_LOG_BEGIN(logLevelDebug);
-    FUNCTION_LOG_PARAM(INFO_BACKUP, infoBackup);
+        FUNCTION_LOG_PARAM(INFO_BACKUP, infoBackup);
     FUNCTION_LOG_END();
 
     ASSERT(infoBackup != NULL);
@@ -642,13 +619,8 @@
     StringList *currentBackupList = strLstSort(infoBackupDataLabelList(infoBackup, NULL), sortOrderDesc);
     StringList *backupList = strLstSort(
         storageListP(
-<<<<<<< HEAD
             storageRepo(), STORAGE_REPO_BACKUP_STR,
             .expression = backupRegExpP(.full = true, .differential = true, .incremental = true)),
-=======
-            storageRepo(), STRDEF(STORAGE_REPO_BACKUP), .expression = backupRegExpP(.full = true, .differential = true,
-                                                                                    .incremental = true)),
->>>>>>> 9878ca54
         sortOrderDesc);
 
     // Remove non-current backups from disk
