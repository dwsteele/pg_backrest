/***********************************************************************************************************************************
Expire Command
***********************************************************************************************************************************/
#include "build.auto.h"

#include "command/archive/common.h"
#include "command/backup/common.h"
#include "command/control/common.h"
#include "common/type/list.h"
#include "common/debug.h"
#include "common/regExp.h"
#include "config/config.h"
#include "info/infoArchive.h"
#include "info/infoBackup.h"
#include "info/manifest.h"
#include "protocol/helper.h"
#include "storage/helper.h"

#include <stdlib.h>
#include <stdio.h>

/***********************************************************************************************************************************
Helper functions and structures
***********************************************************************************************************************************/
typedef struct ArchiveExpired
{
    uint64_t total;
    String *start;
    String *stop;
} ArchiveExpired;

static int
archiveIdComparator(const void *item1, const void *item2)
{
    StringList *archiveSort1 = strLstNewSplitZ(*(String **)item1, "-");
    StringList *archiveSort2 = strLstNewSplitZ(*(String **)item2, "-");
    int int1 = atoi(strPtr(strLstGet(archiveSort1, 1)));
    int int2 = atoi(strPtr(strLstGet(archiveSort2, 1)));

    return (int1 - int2);
}

typedef struct ArchiveRange
{
    const String *start;
    const String *stop;
} ArchiveRange;

/***********************************************************************************************************************************
Given a backup label, expire a backup and all its dependents (if any).
***********************************************************************************************************************************/
static StringList *
expireBackup(InfoBackup *infoBackup, const String *backupLabel)
{
    FUNCTION_LOG_BEGIN(logLevelDebug);
        FUNCTION_LOG_PARAM(INFO_BACKUP, infoBackup);
        FUNCTION_LOG_PARAM(STRING, backupLabel);
    FUNCTION_LOG_END();

    ASSERT(infoBackup != NULL);
    ASSERT(backupLabel != NULL);

    // Return a list of all backups being expired
    StringList *result = strLstNew();

    MEM_CONTEXT_TEMP_BEGIN()
    {
        // Get the backup and all its dependents sorted from newest to oldest - that way if the process is aborted before all
        // dependencies have been dealt with, the backups remaining should still be usable.
        StringList *backupList = strLstSort(infoBackupDataDependentList(infoBackup, backupLabel), sortOrderDesc);

        // Expire each backup in the list
        for (unsigned int backupIdx = 0; backupIdx < strLstSize(backupList); backupIdx++)
        {
            String *removeBackupLabel = strLstGet(backupList, backupIdx);

            // Execute the real expiration and deletion only if the dry-run option is disabled
            if (!cfgOptionValid(cfgOptDryRun) || !cfgOptionBool(cfgOptDryRun))
            {
                // Remove the manifest files to invalidate the backup
                storageRemoveP(
                    storageRepoWrite(), strNewFmt(STORAGE_REPO_BACKUP "/%s/" BACKUP_MANIFEST_FILE, strPtr(removeBackupLabel)));
                storageRemoveP(
                    storageRepoWrite(),
                    strNewFmt(STORAGE_REPO_BACKUP "/%s/" BACKUP_MANIFEST_FILE INFO_COPY_EXT, strPtr(removeBackupLabel)));
            }

            // Remove the backup from the info object
            infoBackupDataDelete(infoBackup, removeBackupLabel);
            strLstAdd(result, removeBackupLabel);
        }

        // Sort from oldest to newest and return the list of expired backups
        strLstSort(result, sortOrderAsc);
    }
    MEM_CONTEXT_TEMP_END();

    FUNCTION_LOG_RETURN(STRING_LIST, result);
}

/***********************************************************************************************************************************
<<<<<<< HEAD
Expire backups based on dates
***********************************************************************************************************************************/
static unsigned int
expireTimeBasedBackup(InfoBackup *infoBackup, const unsigned int backupRetentionDays)
{
    FUNCTION_LOG_BEGIN(logLevelDebug);
        FUNCTION_LOG_PARAM(INFO_BACKUP, infoBackup);
        FUNCTION_LOG_PARAM(UINT, backupRetentionDays);
    FUNCTION_LOG_END();

    ASSERT(infoBackup != NULL);
    ASSERT(backupRetentionDays > 0);
=======
Function to expire a selected backup (and all its dependents) regardless of retention rules.
***********************************************************************************************************************************/
static unsigned int
expireAdhocBackup(InfoBackup *infoBackup, const String *backupLabel)
{
    FUNCTION_LOG_BEGIN(logLevelDebug);
        FUNCTION_LOG_PARAM(INFO_BACKUP, infoBackup);
        FUNCTION_LOG_PARAM(STRING, backupLabel);
    FUNCTION_LOG_END();

    ASSERT(infoBackup != NULL);
    ASSERT(backupLabel != NULL);
>>>>>>> 1158e7d6

    unsigned int result = 0;

    MEM_CONTEXT_TEMP_BEGIN()
    {
<<<<<<< HEAD
        // Get the min date to keep and the list of full backups
        time_t minDateToKeepSec = time(NULL) - (backupRetentionDays * 24 * 3600);
        const String *lastBackupLabelToKeep = NULL;
        StringList *currentBackupList = strLstSort(infoBackupDataLabelList(infoBackup, backupRegExpP(.full = true)), sortOrderAsc);
        unsigned int i = strLstSize(currentBackupList);

        /*
         * Find out the point where we will have to stop purging backups. Starting with the newest backup (the end of the list),
         * find the first backup that is older than the expire time period.
         * This way, if the backups are F1 D1a D1b D1c F2 D2a D2b F3 D3a D3b and the expiration time period is at D2b,
         * then purge only F1, D1a, D1b and D1c, and keep the next full backups (F2 and F3) and all intermediate non-full backups.
         */
        if (i > 0)
        {
            do
            {
                i--;
                InfoBackupData *info = infoBackupDataByLabel(infoBackup, strLstGet(currentBackupList, i));
                lastBackupLabelToKeep = info->backupLabel;
                if (info->backupTimestampStart < minDateToKeepSec)
                {
                    // We can start deleting after this backup. This way, we keep one full backup and its dependents
                    break;
                }
            } while (i != 0);

            // Since expireBackup will remove the requested entry from the backup list, we keep checking the first entry
            while (strCmp(infoBackupData(infoBackup, 0).backupLabel, lastBackupLabelToKeep) != 0)
            {
                StringList *backupExpired = expireBackup(infoBackup, infoBackupData(infoBackup, 0).backupLabel);
                result += strLstSize(backupExpired);

                // Log the expired backups. If there is more than one backup, then prepend "set:"
                LOG_INFO_FMT(
                    "expire time-based backup %s%s", (strLstSize(backupExpired) > 1 ? "set: " : ""),
                    strPtr(strLstJoin(backupExpired, ", ")));
            }
=======
        // If the label format is invalid, then error
        if (!regExpMatchOne(backupRegExpP(.full = true, .differential = true, .incremental = true), backupLabel))
        {
            THROW_FMT(OptionInvalidValueError, "'%s' is not a valid backup label format", strPtr(backupLabel));
        }

        // If the label is not a current backup then notify user and exit
        if (infoBackupDataByLabel(infoBackup, backupLabel) == NULL)
        {
            LOG_WARN_FMT(
                "backup %s does not exist\nHINT: run the info command and confirm the backup is listed", strPtr(backupLabel));
        }
        else
        {
            // Get a list of all full backups with most recent in position 0
            StringList *fullList = strLstSort(infoBackupDataLabelList(infoBackup, backupRegExpP(.full = true)), sortOrderDesc);

            // If the requested backup to expire is the latest full backup
            if (strCmp(strLstGet(fullList, 0), backupLabel) == 0)
            {
                // If the latest full backup requested is the only backup or the prior full backup is not for the same db-id
                // then the backup requested cannot be expired
                if (strLstSize(fullList) == 1 || infoBackupDataByLabel(infoBackup, backupLabel)->backupPgId !=
                    infoBackupDataByLabel(infoBackup, strLstGet(fullList, 1))->backupPgId)
                {
                    THROW_FMT(
                        BackupSetInvalidError, "full backup %s cannot be expired until another full backup has been created",
                        strPtr(backupLabel));
                }
            }

            // Save off what is currently the latest backup (it may be removed if it is the adhoc backup or is a dependent of the
            // adhoc backup
            const String *latestBackup = infoBackupData(infoBackup, infoBackupDataTotal(infoBackup) - 1).backupLabel;

            // Expire the requested backup and any dependents
            StringList *backupExpired = expireBackup(infoBackup, backupLabel);

            // If the latest backup was removed, then update the latest link if not a dry-run
            if (infoBackupDataByLabel(infoBackup, latestBackup) == NULL)
            {
                // If retention settings have been configured, then there may be holes in the archives. For example, if the archive
                // for db-id=1 has 01,02,03,04,05 and F1 backup has archive start-stop 02-03 and rentention-full=1
                // (hence retention-archive=1 and retention-archive-type=full), then when F2 backup is created and assuming its
                // archive start-stop=05-06 then archives 01 and 04 will be removed resulting in F1 not being able to play through
                // PITR, which is expected. Now adhoc expire is attempted on F2 - it will be allowed but now there will be no
                // backups that can be recovered through PITR until the next full backup is created. Same problem for differential
                // backups with retention-diff.
                LOG_WARN_FMT(
                    "expiring latest backup %s - the ability to perform point-in-time-recovery (PITR) may be affected\n"
                    "HINT: non-default settings for '%s'/'%s' (even in prior expires) can cause gaps in the WAL.",
                    strPtr(latestBackup), cfgOptionName(cfgOptRepoRetentionArchive), cfgOptionName(cfgOptRepoRetentionArchiveType));

                // Adhoc expire is never performed through backup command so only check to determine if dry-run has been set or not
                if (!cfgOptionBool(cfgOptDryRun))
                    backupLinkLatest(infoBackupData(infoBackup, infoBackupDataTotal(infoBackup) - 1).backupLabel);
            }

            result = strLstSize(backupExpired);

            // Log the expired backup list (prepend "set:" if there were any dependents that were also expired)
            LOG_INFO_FMT("expire adhoc backup %s%s", (result > 1 ? "set: " : ""), strPtr(strLstJoin(backupExpired, ", ")));
>>>>>>> 1158e7d6
        }
    }
    MEM_CONTEXT_TEMP_END();

    FUNCTION_LOG_RETURN(UINT, result);
}

<<<<<<< HEAD

=======
>>>>>>> 1158e7d6
/***********************************************************************************************************************************
Expire differential backups
***********************************************************************************************************************************/
static unsigned int
expireDiffBackup(InfoBackup *infoBackup)
{
    FUNCTION_LOG_BEGIN(logLevelDebug);
        FUNCTION_LOG_PARAM(INFO_BACKUP, infoBackup);
    FUNCTION_LOG_END();

    ASSERT(infoBackup != NULL);

    // Total of all backups being expired
    unsigned int result = 0;

    MEM_CONTEXT_TEMP_BEGIN()
    {
        unsigned int differentialRetention = cfgOptionTest(cfgOptRepoRetentionDiff) ? cfgOptionUInt(cfgOptRepoRetentionDiff) : 0;

        // Find all the expired differential backups
        if (differentialRetention > 0)
        {
            // Get a list of full and differential backups. Full are considered differential for the purpose of retention.
            // Example: F1, D1, D2, F2, repo-retention-diff=2, then F1,D2,F2 will be retained, not D2 and D1 as might be expected.
            StringList *currentBackupList = infoBackupDataLabelList(infoBackup, backupRegExpP(.full = true, .differential = true));

            // If there are more backups than the number to retain, then expire the oldest ones
            if (strLstSize(currentBackupList) > differentialRetention)
            {
                for (unsigned int diffIdx = 0; diffIdx < strLstSize(currentBackupList) - differentialRetention; diffIdx++)
                {
                    // Skip if this is a full backup.  Full backups only count as differential when deciding which differential
                    // backups to expire.
                    if (regExpMatchOne(backupRegExpP(.full = true), strLstGet(currentBackupList, diffIdx)))
                        continue;

                    // Expire the differential and any dependent backups
                    StringList *backupExpired = expireBackup(infoBackup, strLstGet(currentBackupList, diffIdx));
                    result += strLstSize(backupExpired);

                    // Log the expired backups. If there is more than one backup, then prepend "set:"
                    LOG_INFO_FMT(
                        "expire diff backup %s%s", (strLstSize(backupExpired) > 1 ? "set: " : ""),
                        strPtr(strLstJoin(backupExpired, ", ")));
                }
            }
        }
    }
    MEM_CONTEXT_TEMP_END();

    FUNCTION_LOG_RETURN(UINT, result);
}

/***********************************************************************************************************************************
Expire full backups
***********************************************************************************************************************************/
static unsigned int
expireFullBackup(InfoBackup *infoBackup)
{
    FUNCTION_LOG_BEGIN(logLevelDebug);
        FUNCTION_LOG_PARAM(INFO_BACKUP, infoBackup);
    FUNCTION_LOG_END();

    ASSERT(infoBackup != NULL);

    // Total of all backups being expired
    unsigned int result = 0;

    MEM_CONTEXT_TEMP_BEGIN()
    {
        unsigned int fullRetention = cfgOptionTest(cfgOptRepoRetentionFull) ? cfgOptionUInt(cfgOptRepoRetentionFull) : 0;

        // Find all the expired full backups
        if (fullRetention > 0)
        {
            // Get list of current full backups (default order is oldest to newest)
            StringList *currentBackupList = infoBackupDataLabelList(infoBackup, backupRegExpP(.full = true));

            // If there are more full backups then the number to retain, then expire the oldest ones
            if (strLstSize(currentBackupList) > fullRetention)
            {
                // Expire all backups that depend on the full backup
                for (unsigned int fullIdx = 0; fullIdx < strLstSize(currentBackupList) - fullRetention; fullIdx++)
                {
                    // Expire the full backup and all its dependents
                    StringList *backupExpired = expireBackup(infoBackup, strLstGet(currentBackupList, fullIdx));
                    result += strLstSize(backupExpired);

                    // Log the expired backups. If there is more than one backup, then prepend "set:"
                    LOG_INFO_FMT(
                        "expire full backup %s%s", (strLstSize(backupExpired) > 1 ? "set: " : ""),
                        strPtr(strLstJoin(backupExpired, ", ")));
                }
            }
        }
    }
    MEM_CONTEXT_TEMP_END();

    FUNCTION_LOG_RETURN(UINT, result);
}

/***********************************************************************************************************************************
Log detailed information about archive logs removed
***********************************************************************************************************************************/
static void
logExpire(ArchiveExpired *archiveExpire, String *archiveId)
{
    if (archiveExpire->start != NULL)
    {
        // Force out any remaining message
        LOG_DETAIL_FMT(
            "remove archive: archiveId = %s, start = %s, stop = %s", strPtr(archiveId), strPtr(archiveExpire->start),
            strPtr(archiveExpire->stop));

        archiveExpire->start = NULL;
    }
}

/***********************************************************************************************************************************
Process archive retention
***********************************************************************************************************************************/
static void
removeExpiredArchive(InfoBackup *infoBackup)
{
    FUNCTION_LOG_BEGIN(logLevelDebug);
        FUNCTION_LOG_PARAM(INFO_BACKUP, infoBackup);
    FUNCTION_LOG_END();

    ASSERT(infoBackup != NULL);

    MEM_CONTEXT_TEMP_BEGIN()
    {
        // Get the retention options. repo-archive-retention-type always has a value as it defaults to "full"
        const String *archiveRetentionType = cfgOptionStr(cfgOptRepoRetentionArchiveType);
        unsigned int archiveRetention = cfgOptionTest(cfgOptRepoRetentionArchive) ? cfgOptionUInt(cfgOptRepoRetentionArchive) : 0;

        // If retention period is valid and set and archive retention was not explicitly set then set it to the number of
        // full backups remaining so that all archive prior to the oldest full backup is expired
        if (cfgOptionTest(cfgOptRepoRetentionFullPeriod) && archiveRetention == 0)
            archiveRetention = strLstSize(infoBackupDataLabelList(infoBackup, backupRegExpP(.full = true)));

        // If archive retention is undefined, then ignore archiving. The user does not have to set this - it will be defaulted in
        // cfgLoadUpdateOption based on certain rules.
        if (archiveRetention == 0)
        {
            LOG_INFO_FMT("option '%s' is not set - archive logs will not be expired", cfgOptionName(cfgOptRepoRetentionArchive));
        }
        else
        {
            // Determine which backup type to use for archive retention (full, differential, incremental) and get a list of the
            // remaining non-expired backups, from newest to oldest, based on the type.
            StringList *globalBackupRetentionList = NULL;

            if (strCmp(archiveRetentionType, STRDEF(CFGOPTVAL_TMP_REPO_RETENTION_ARCHIVE_TYPE_FULL)) == 0)
            {
                globalBackupRetentionList = strLstSort(
                    infoBackupDataLabelList(infoBackup, backupRegExpP(.full = true)), sortOrderDesc);
            }
            else if (strCmp(archiveRetentionType, STRDEF(CFGOPTVAL_TMP_REPO_RETENTION_ARCHIVE_TYPE_DIFF)) == 0)
            {
                globalBackupRetentionList = strLstSort(
                    infoBackupDataLabelList(infoBackup, backupRegExpP(.full = true, .differential = true)), sortOrderDesc);
            }
            else
            {   // Incrementals can depend on Full or Diff so get a list of all incrementals
                globalBackupRetentionList = strLstSort(
                    infoBackupDataLabelList(infoBackup, backupRegExpP(.full = true, .differential = true, .incremental = true)),
                    sortOrderDesc);
            }

            // Expire archives. If no backups were found or the number of backups found is not enough to satify archive retention
            // then preserve current archive logs - too soon to expire them.
            if (strLstSize(globalBackupRetentionList) > 0 && archiveRetention <= strLstSize(globalBackupRetentionList))
            {
                // Attempt to load the archive info file
                InfoArchive *infoArchive = infoArchiveLoadFile(
                    storageRepo(), INFO_ARCHIVE_PATH_FILE_STR, cipherType(cfgOptionStr(cfgOptRepoCipherType)),
                    cfgOptionStr(cfgOptRepoCipherPass));

                InfoPg *infoArchivePgData = infoArchivePg(infoArchive);

                // Get a list of archive directories (e.g. 9.4-1, 10-2, etc) sorted by the db-id (number after the dash).
                StringList *listArchiveDisk = strLstSort(
                    strLstComparatorSet(
                        storageListP(storageRepo(), STORAGE_REPO_ARCHIVE_STR, .expression = STRDEF(REGEX_ARCHIVE_DIR_DB_VERSION)),
                        archiveIdComparator),
                    sortOrderAsc);

                StringList *globalBackupArchiveRetentionList = strLstNew();

                // globalBackupRetentionList is ordered newest to oldest backup, so create globalBackupArchiveRetentionList of the
                // newest backups whose archives will be retained
                for (unsigned int idx = 0;
                     idx < (archiveRetention < strLstSize(globalBackupRetentionList) ?
                        archiveRetention : strLstSize(globalBackupRetentionList));
                     idx++)
                {
                    strLstAdd(globalBackupArchiveRetentionList, strLstGet(globalBackupRetentionList, idx));
                }

                // From newest to oldest, confirm the pgVersion and pgSystemId from the archive.info history id match that of the
                // same history id of the backup.info and if not, there is a mismatch between the info files so do not continue.
                // NOTE: If the archive.info file was reconstructed and contains history 4: version 10, sys-id 456 and history 3:
                // version 9.6, sys-id 123, but backup.info contains history 4 and 3 (identical to archive.info) but also 2 and 1
                // then an error will not be thrown since only archive 4 and 3 would have existed and the others expired so
                // nothing really to do.
                for (unsigned int infoPgIdx = 0; infoPgIdx < infoPgDataTotal(infoArchivePgData); infoPgIdx++)
                {
                    InfoPgData archiveInfoPgHistory = infoPgData(infoArchivePgData, infoPgIdx);
                    InfoPgData backupInfoPgHistory = infoPgData(infoBackupPg(infoBackup), infoPgIdx);

                    if (archiveInfoPgHistory.id != backupInfoPgHistory.id ||
                        archiveInfoPgHistory.systemId != backupInfoPgHistory.systemId ||
                        archiveInfoPgHistory.version != backupInfoPgHistory.version)
                    {
                        THROW(FormatError, "archive expiration cannot continue - archive and backup history lists do not match");
                    }
                }

                // Loop through the archive.info history from oldest to newest and if there is a corresponding directory on disk
                // then remove WAL that are not part of retention as long as the db:history id verion/system-id matches backup.info
                for (unsigned int pgIdx = infoPgDataTotal(infoArchivePgData) - 1; (int)pgIdx >= 0; pgIdx--)
                {
                    String *archiveId = infoPgArchiveId(infoArchivePgData, pgIdx);
                    StringList *localBackupRetentionList = strLstNew();

                    // Initialize the expired archive information for this archive ID
                    ArchiveExpired archiveExpire = {.total = 0, .start = NULL, .stop = NULL};

                    for (unsigned int archiveIdx = 0; archiveIdx < strLstSize(listArchiveDisk); archiveIdx++)
                    {
                        // Is there an archive directory for this archiveId? If not, move on to the next.
                        if (strCmp(archiveId, strLstGet(listArchiveDisk, archiveIdx)) != 0)
                            continue;

                        StringList *archiveSplit = strLstNewSplitZ(archiveId, "-");
                        unsigned int archivePgId = cvtZToUInt(strPtr(strLstGet(archiveSplit, 1)));

                        // From the global list of backups to retain, create a list of backups, oldest to newest, associated with
                        // this archiveId (e.g. 9.4-1), e.g. If globalBackupRetention has 4F, 3F, 2F, 1F then
                        // localBackupRetentionList will have 1F, 2F, 3F, 4F (assuming they all have same history id)
                        for (unsigned int retentionIdx = strLstSize(globalBackupRetentionList) - 1;
                             (int)retentionIdx >=0; retentionIdx--)
                        {
                            for (unsigned int backupIdx = 0; backupIdx < infoBackupDataTotal(infoBackup); backupIdx++)
                            {
                                InfoBackupData backupData = infoBackupData(infoBackup, backupIdx);

                                if (strCmp(backupData.backupLabel, strLstGet(globalBackupRetentionList, retentionIdx)) == 0 &&
                                    backupData.backupPgId == archivePgId)
                                {
                                    strLstAdd(localBackupRetentionList, backupData.backupLabel);
                                }
                            }
                        }

                        // If no backup to retain was found
                        if (strLstSize(localBackupRetentionList) == 0)
                        {
                            // If this is not the current database, then delete the archive directory else do nothing since the
                            // current DB archive directory must not be deleted
                            InfoPgData currentPg = infoPgDataCurrent(infoArchivePgData);

                            if (currentPg.id != archivePgId)
                            {
                                String *fullPath = storagePathP(
                                    storageRepo(), strNewFmt(STORAGE_REPO_ARCHIVE "/%s", strPtr(archiveId)));

                                LOG_INFO_FMT("remove archive path: %s", strPtr(fullPath));

                                // Execute the real expiration and deletion only if the dry-run option is disabled
                                if (!cfgOptionValid(cfgOptDryRun) || !cfgOptionBool(cfgOptDryRun))
                                    storagePathRemoveP(storageRepoWrite(), fullPath, .recurse = true);
                            }

                            // Continue to next directory
                            break;
                        }

                        // If we get here, then a local backup was found for retention
                        StringList *localBackupArchiveRetentionList = strLstNew();

                        // From the full list of backups in archive retention, find the intersection of local backups to retain
                        // from oldest to newest
                        for (unsigned int globalIdx = strLstSize(globalBackupArchiveRetentionList) - 1;
                             (int)globalIdx >= 0; globalIdx--)
                        {
                            for (unsigned int localIdx = 0; localIdx < strLstSize(localBackupRetentionList); localIdx++)
                            {
                                if (strCmp(
                                        strLstGet(globalBackupArchiveRetentionList, globalIdx),
                                        strLstGet(localBackupRetentionList, localIdx)) == 0)
                                {
                                    strLstAdd(localBackupArchiveRetentionList, strLstGet(localBackupRetentionList, localIdx));
                                }
                            }
                        }

                        // If no local backups were found as part of retention then set the backup archive retention to the newest
                        // backup so that the database is fully recoverable (can be recovered from the last backup through pitr)
                        if (strLstSize(localBackupArchiveRetentionList) == 0)
                        {
                            strLstAdd(
                                localBackupArchiveRetentionList,
                                strLstGet(localBackupRetentionList, strLstSize(localBackupRetentionList) - 1));
                        }

                        // Get the data for the backup selected for retention and all backups associated with this archive id
                        List *archiveIdBackupList = lstNew(sizeof(InfoBackupData));
                        InfoBackupData archiveRetentionBackup = {0};

                        for (unsigned int infoBackupIdx = 0; infoBackupIdx < infoBackupDataTotal(infoBackup); infoBackupIdx++)
                        {
                            InfoBackupData archiveIdBackup = infoBackupData(infoBackup, infoBackupIdx);

                            // If this is the backup selected for retention, store its data
                            if (strCmp(archiveIdBackup.backupLabel, strLstGet(localBackupArchiveRetentionList, 0)) == 0)
                                archiveRetentionBackup = infoBackupData(infoBackup, infoBackupIdx);

                            // If this is a backup associated with this archive Id, then add it to the list to check
                            if (archiveIdBackup.backupPgId == archivePgId)
                                lstAdd(archiveIdBackupList, &archiveIdBackup);
                        }

                        // Only expire if the selected backup has archive data - backups performed with --no-online will
                        // not have archive data and cannot be used for expiration.
                        bool removeArchive = false;

                        if (archiveRetentionBackup.backupArchiveStart != NULL)
                        {
                            // Get archive ranges to preserve.  Because archive retention can be less than total retention it is
                            // important to preserve archive that is required to make the older backups consistent even though they
                            // cannot be played any further forward with PITR.
                            String *archiveExpireMax = NULL;
                            List *archiveRangeList = lstNew(sizeof(ArchiveRange));

                            // From the full list of backups, loop through those associated with this archiveId
                            for (unsigned int backupListIdx = 0; backupListIdx < lstSize(archiveIdBackupList); backupListIdx++)
                            {
                                InfoBackupData *backupData = lstGet(archiveIdBackupList, backupListIdx);

                                // If the backup is earlier than or the same as the retention backup and the backup has an
                                // archive start
                                if (strCmp(backupData->backupLabel, archiveRetentionBackup.backupLabel) <= 0 &&
                                    backupData->backupArchiveStart != NULL)
                                {
                                    ArchiveRange archiveRange =
                                    {
                                        .start = strDup(backupData->backupArchiveStart),
                                        .stop = NULL,
                                    };

                                    // If this is not the retention backup, then set the stop, otherwise set the expire max to
                                    // the archive start of the archive to retain
                                    if (strCmp(backupData->backupLabel, archiveRetentionBackup.backupLabel) != 0)
                                        archiveRange.stop = strDup(backupData->backupArchiveStop);
                                    else
                                        archiveExpireMax = strDup(archiveRange.start);

                                    LOG_DETAIL_FMT(
                                        "archive retention on backup %s, archiveId = %s, start = %s%s",
                                        strPtr(backupData->backupLabel),  strPtr(archiveId), strPtr(archiveRange.start),
                                        archiveRange.stop != NULL ?
                                            strPtr(strNewFmt(", stop = %s", strPtr(archiveRange.stop))) : "");

                                    // Add the archive range to the list
                                    lstAdd(archiveRangeList, &archiveRange);
                                }
                            }

                            // Get all major archive paths (timeline and first 32 bits of LSN)
                            StringList *walPathList =
                                strLstSort(
                                    storageListP(
                                        storageRepo(), strNewFmt(STORAGE_REPO_ARCHIVE "/%s", strPtr(archiveId)),
                                        .expression = STRDEF(WAL_SEGMENT_DIR_REGEXP)),
                                    sortOrderAsc);

                            for (unsigned int walIdx = 0; walIdx < strLstSize(walPathList); walIdx++)
                            {
                                String *walPath = strLstGet(walPathList, walIdx);
                                removeArchive = true;

                                // Keep the path if it falls in the range of any backup in retention
                                for (unsigned int rangeIdx = 0; rangeIdx < lstSize(archiveRangeList); rangeIdx++)
                                {
                                    ArchiveRange *archiveRange = lstGet(archiveRangeList, rangeIdx);

                                    if (strCmp(walPath, strSubN(archiveRange->start, 0, 16)) >= 0 &&
                                        (archiveRange->stop == NULL || strCmp(walPath, strSubN(archiveRange->stop, 0, 16)) <= 0))
                                    {
                                        removeArchive = false;
                                        break;
                                    }
                                }

                                // Remove the entire directory if all archive is expired
                                if (removeArchive)
                                {
                                    // Execute the real expiration and deletion only if the dry-run mode is disabled
                                    if (!cfgOptionValid(cfgOptDryRun) || !cfgOptionBool(cfgOptDryRun))
                                    {
                                        storagePathRemoveP(
                                            storageRepoWrite(),
                                            strNewFmt(STORAGE_REPO_ARCHIVE "/%s/%s", strPtr(archiveId), strPtr(walPath)),
                                            .recurse = true);
                                    }

                                    archiveExpire.total++;
                                    archiveExpire.start = strDup(walPath);
                                    archiveExpire.stop = strDup(walPath);
                                }
                                // Else delete individual files instead if the major path is less than or equal to the most recent
                                // retention backup.  This optimization prevents scanning though major paths that could not possibly
                                // have anything to expire.
                                else if (strCmp(walPath, strSubN(archiveExpireMax, 0, 16)) <= 0)
                                {
                                    // Look for files in the archive directory
                                    StringList *walSubPathList =
                                        strLstSort(
                                            storageListP(
                                                storageRepo(),
                                                strNewFmt(STORAGE_REPO_ARCHIVE "/%s/%s", strPtr(archiveId), strPtr(walPath)),
                                                .expression = STRDEF("^[0-F]{24}.*$")),
                                            sortOrderAsc);

                                    for (unsigned int subIdx = 0; subIdx < strLstSize(walSubPathList); subIdx++)
                                    {
                                        removeArchive = true;
                                        String *walSubPath = strLstGet(walSubPathList, subIdx);

                                        // Determine if the individual archive log is used in a backup
                                        for (unsigned int rangeIdx = 0; rangeIdx < lstSize(archiveRangeList); rangeIdx++)
                                        {
                                            ArchiveRange *archiveRange = lstGet(archiveRangeList, rangeIdx);

                                            if (strCmp(strSubN(walSubPath, 0, 24), archiveRange->start) >= 0 &&
                                                (archiveRange->stop == NULL ||
                                                 strCmp(strSubN(walSubPath, 0, 24), archiveRange->stop) <= 0))
                                            {
                                                removeArchive = false;
                                                break;
                                            }
                                        }

                                        // Remove archive log if it is not used in a backup
                                        if (removeArchive)
                                        {
                                            // Execute the real expiration and deletion only if the dry-run mode is disabled
                                            if (!cfgOptionValid(cfgOptDryRun) || !cfgOptionBool(cfgOptDryRun))
                                            {
                                                storageRemoveP(
                                                    storageRepoWrite(),
                                                    strNewFmt(
                                                        STORAGE_REPO_ARCHIVE "/%s/%s/%s", strPtr(archiveId), strPtr(walPath),
                                                        strPtr(walSubPath)));
                                            }

                                            // Track that this archive was removed
                                            archiveExpire.total++;
                                            archiveExpire.stop = strDup(strSubN(walSubPath, 0, 24));
                                            if (archiveExpire.start == NULL)
                                                archiveExpire.start = strDup(strSubN(walSubPath, 0, 24));
                                        }
                                        else
                                            logExpire(&archiveExpire, archiveId);
                                    }
                                }
                            }

                            // Log if no archive was expired
                            if (archiveExpire.total == 0)
                            {
                                LOG_DETAIL_FMT("no archive to remove, archiveId = %s", strPtr(archiveId));
                            }
                            // Log if there is more to log
                            else
                                logExpire(&archiveExpire, archiveId);
                        }
                    }
                }
            }
        }
    }
    MEM_CONTEXT_TEMP_END();

    FUNCTION_LOG_RETURN_VOID();
}

/***********************************************************************************************************************************
Remove expired backups from repo
***********************************************************************************************************************************/
static void
removeExpiredBackup(InfoBackup *infoBackup, const String *adhocBackupLabel)
{
    FUNCTION_LOG_BEGIN(logLevelDebug);
        FUNCTION_LOG_PARAM(INFO_BACKUP, infoBackup);
        FUNCTION_LOG_PARAM(STRING, adhocBackupLabel);
    FUNCTION_LOG_END();

    ASSERT(infoBackup != NULL);

    // Get all the current backups in backup.info - these will not be expired
    StringList *currentBackupList = strLstSort(infoBackupDataLabelList(infoBackup, NULL), sortOrderDesc);

    // Get all the backups on disk
    StringList *backupList = strLstSort(
        storageListP(
            storageRepo(), STORAGE_REPO_BACKUP_STR,
            .expression = backupRegExpP(.full = true, .differential = true, .incremental = true)),
        sortOrderDesc);

    // Initialize the index to the lastest backup on disk
    unsigned int backupIdx = 0;

    // Only remove the resumable backup if there is a possibility it is a dependent of the adhoc label being expired
    if (adhocBackupLabel != NULL)
    {
        String *manifestFileName = strNewFmt(
            STORAGE_REPO_BACKUP "/%s/" BACKUP_MANIFEST_FILE, strPtr(strLstGet(backupList, backupIdx)));
        String *manifestCopyFileName = strNewFmt("%s" INFO_COPY_EXT, strPtr(manifestFileName));

        // If the latest backup is resumable (has a backup.manifest.copy but no backup.manifest)
        if (!storageExistsP(storageRepo(), manifestFileName) && storageExistsP(storageRepo(), manifestCopyFileName))
        {
            // If the resumable backup is not related to the expired adhoc backup then don't remove it
            if (!strBeginsWith(strLstGet(backupList, backupIdx), strSubN(adhocBackupLabel, 0, 16)))
            {
                backupIdx = 1;
            }
            // Else it may be related to the adhoc backup so check if its ancestor still exists
            else
            {
                Manifest *manifestResume = manifestLoadFile(
                    storageRepo(), manifestFileName, cipherType(cfgOptionStr(cfgOptRepoCipherType)),
                    infoPgCipherPass(infoBackupPg(infoBackup)));

                // If the ancestor of the resumable backup still exists in backup.info then do not remove the resumable backup
                if (infoBackupDataByLabel(infoBackup, manifestData(manifestResume)->backupLabelPrior) != NULL)
                    backupIdx = 1;
            }
        }
    }

    // Remove non-current backups from disk
    for (; backupIdx < strLstSize(backupList); backupIdx++)
    {
        if (!strLstExists(currentBackupList, strLstGet(backupList, backupIdx)))
        {
            LOG_INFO_FMT("remove expired backup %s", strPtr(strLstGet(backupList, backupIdx)));

            // Execute the real expiration and deletion only if the dry-run mode is disabled
            if (!cfgOptionValid(cfgOptDryRun) || !cfgOptionBool(cfgOptDryRun))
            {
                storagePathRemoveP(
                    storageRepoWrite(), strNewFmt(STORAGE_REPO_BACKUP "/%s", strPtr(strLstGet(backupList, backupIdx))),
                    .recurse = true);
            }
        }
    }

    FUNCTION_LOG_RETURN_VOID();
}

/**********************************************************************************************************************************/
void
cmdExpire(void)
{
    FUNCTION_LOG_VOID(logLevelDebug);

    // Verify the repo is local
    repoIsLocalVerify();

    // Test for stop file
    lockStopTest();

    MEM_CONTEXT_TEMP_BEGIN()
    {
        // Load the backup.info
        InfoBackup *infoBackup = infoBackupLoadFileReconstruct(
            storageRepo(), INFO_BACKUP_PATH_FILE_STR, cipherType(cfgOptionStr(cfgOptRepoCipherType)),
            cfgOptionStr(cfgOptRepoCipherPass));

<<<<<<< HEAD
        if (cfgOptionTest(cfgOptRepoRetentionFullPeriod))
            expireTimeBasedBackup(infoBackup, cfgOptionUInt(cfgOptRepoRetentionFullPeriod));
        else
            expireFullBackup(infoBackup);

        expireDiffBackup(infoBackup);
=======
        const String *adhocBackupLabel = NULL;

        // If the --set option is valid (i.e. expire is called on its own) and is set then attempt to expire the requested backup
        if (cfgOptionValid(cfgOptSet) && cfgOptionTest(cfgOptSet))
        {
            adhocBackupLabel = cfgOptionStr(cfgOptSet);
            expireAdhocBackup(infoBackup, adhocBackupLabel);
        }
        else
        {
            expireFullBackup(infoBackup);
            expireDiffBackup(infoBackup);
        }
>>>>>>> 1158e7d6

        // Store the new backup info only if the dry-run mode is disabled
        if (!cfgOptionValid(cfgOptDryRun) || !cfgOptionBool(cfgOptDryRun))
        {
            infoBackupSaveFile(
                infoBackup, storageRepoWrite(), INFO_BACKUP_PATH_FILE_STR, cipherType(cfgOptionStr(cfgOptRepoCipherType)),
                cfgOptionStr(cfgOptRepoCipherPass));
        }

        // Remove all files on disk that are now expired
        removeExpiredBackup(infoBackup, adhocBackupLabel);
        removeExpiredArchive(infoBackup);
    }
    MEM_CONTEXT_TEMP_END();

    FUNCTION_LOG_RETURN_VOID();
}<|MERGE_RESOLUTION|>--- conflicted
+++ resolved
@@ -17,7 +17,6 @@
 #include "storage/helper.h"
 
 #include <stdlib.h>
-#include <stdio.h>
 
 /***********************************************************************************************************************************
 Helper functions and structures
@@ -99,20 +98,6 @@
 }
 
 /***********************************************************************************************************************************
-<<<<<<< HEAD
-Expire backups based on dates
-***********************************************************************************************************************************/
-static unsigned int
-expireTimeBasedBackup(InfoBackup *infoBackup, const unsigned int backupRetentionDays)
-{
-    FUNCTION_LOG_BEGIN(logLevelDebug);
-        FUNCTION_LOG_PARAM(INFO_BACKUP, infoBackup);
-        FUNCTION_LOG_PARAM(UINT, backupRetentionDays);
-    FUNCTION_LOG_END();
-
-    ASSERT(infoBackup != NULL);
-    ASSERT(backupRetentionDays > 0);
-=======
 Function to expire a selected backup (and all its dependents) regardless of retention rules.
 ***********************************************************************************************************************************/
 static unsigned int
@@ -125,51 +110,11 @@
 
     ASSERT(infoBackup != NULL);
     ASSERT(backupLabel != NULL);
->>>>>>> 1158e7d6
 
     unsigned int result = 0;
 
     MEM_CONTEXT_TEMP_BEGIN()
     {
-<<<<<<< HEAD
-        // Get the min date to keep and the list of full backups
-        time_t minDateToKeepSec = time(NULL) - (backupRetentionDays * 24 * 3600);
-        const String *lastBackupLabelToKeep = NULL;
-        StringList *currentBackupList = strLstSort(infoBackupDataLabelList(infoBackup, backupRegExpP(.full = true)), sortOrderAsc);
-        unsigned int i = strLstSize(currentBackupList);
-
-        /*
-         * Find out the point where we will have to stop purging backups. Starting with the newest backup (the end of the list),
-         * find the first backup that is older than the expire time period.
-         * This way, if the backups are F1 D1a D1b D1c F2 D2a D2b F3 D3a D3b and the expiration time period is at D2b,
-         * then purge only F1, D1a, D1b and D1c, and keep the next full backups (F2 and F3) and all intermediate non-full backups.
-         */
-        if (i > 0)
-        {
-            do
-            {
-                i--;
-                InfoBackupData *info = infoBackupDataByLabel(infoBackup, strLstGet(currentBackupList, i));
-                lastBackupLabelToKeep = info->backupLabel;
-                if (info->backupTimestampStart < minDateToKeepSec)
-                {
-                    // We can start deleting after this backup. This way, we keep one full backup and its dependents
-                    break;
-                }
-            } while (i != 0);
-
-            // Since expireBackup will remove the requested entry from the backup list, we keep checking the first entry
-            while (strCmp(infoBackupData(infoBackup, 0).backupLabel, lastBackupLabelToKeep) != 0)
-            {
-                StringList *backupExpired = expireBackup(infoBackup, infoBackupData(infoBackup, 0).backupLabel);
-                result += strLstSize(backupExpired);
-
-                // Log the expired backups. If there is more than one backup, then prepend "set:"
-                LOG_INFO_FMT(
-                    "expire time-based backup %s%s", (strLstSize(backupExpired) > 1 ? "set: " : ""),
-                    strPtr(strLstJoin(backupExpired, ", ")));
-            }
-=======
         // If the label format is invalid, then error
         if (!regExpMatchOne(backupRegExpP(.full = true, .differential = true, .incremental = true), backupLabel))
         {
@@ -232,7 +177,7 @@
 
             // Log the expired backup list (prepend "set:" if there were any dependents that were also expired)
             LOG_INFO_FMT("expire adhoc backup %s%s", (result > 1 ? "set: " : ""), strPtr(strLstJoin(backupExpired, ", ")));
->>>>>>> 1158e7d6
+
         }
     }
     MEM_CONTEXT_TEMP_END();
@@ -240,10 +185,6 @@
     FUNCTION_LOG_RETURN(UINT, result);
 }
 
-<<<<<<< HEAD
-
-=======
->>>>>>> 1158e7d6
 /***********************************************************************************************************************************
 Expire differential backups
 ***********************************************************************************************************************************/
@@ -337,6 +278,68 @@
                         "expire full backup %s%s", (strLstSize(backupExpired) > 1 ? "set: " : ""),
                         strPtr(strLstJoin(backupExpired, ", ")));
                 }
+            }
+        }
+    }
+    MEM_CONTEXT_TEMP_END();
+
+    FUNCTION_LOG_RETURN(UINT, result);
+}
+
+/***********************************************************************************************************************************
+Expire backups based on dates
+***********************************************************************************************************************************/
+static unsigned int
+expireTimeBasedBackup(InfoBackup *infoBackup, const unsigned int backupRetentionDays)
+{
+    FUNCTION_LOG_BEGIN(logLevelDebug);
+        FUNCTION_LOG_PARAM(INFO_BACKUP, infoBackup);
+        FUNCTION_LOG_PARAM(UINT, backupRetentionDays);
+    FUNCTION_LOG_END();
+
+    ASSERT(infoBackup != NULL);
+    ASSERT(backupRetentionDays > 0);
+
+    unsigned int result = 0;
+
+    MEM_CONTEXT_TEMP_BEGIN()
+    {
+        // Get the min date to keep and the list of full backups
+        time_t minDateToKeepSec = time(NULL) - (backupRetentionDays * 24 * 3600);
+        const String *lastBackupLabelToKeep = NULL;
+        StringList *currentBackupList = strLstSort(infoBackupDataLabelList(infoBackup, backupRegExpP(.full = true)), sortOrderAsc);
+        unsigned int i = strLstSize(currentBackupList);
+
+        /*
+         * Find out the point where we will have to stop purging backups. Starting with the newest backup (the end of the list),
+         * find the first backup that is older than the expire time period.
+         * This way, if the backups are F1 D1a D1b D1c F2 D2a D2b F3 D3a D3b and the expiration time period is at D2b,
+         * then purge only F1, D1a, D1b and D1c, and keep the next full backups (F2 and F3) and all intermediate non-full backups.
+         */
+        if (i > 0)
+        {
+            do
+            {
+                i--;
+                InfoBackupData *info = infoBackupDataByLabel(infoBackup, strLstGet(currentBackupList, i));
+                lastBackupLabelToKeep = info->backupLabel;
+                if (info->backupTimestampStart < minDateToKeepSec)
+                {
+                    // We can start deleting after this backup. This way, we keep one full backup and its dependents
+                    break;
+                }
+            } while (i != 0);
+
+            // Since expireBackup will remove the requested entry from the backup list, we keep checking the first entry
+            while (strCmp(infoBackupData(infoBackup, 0).backupLabel, lastBackupLabelToKeep) != 0)
+            {
+                StringList *backupExpired = expireBackup(infoBackup, infoBackupData(infoBackup, 0).backupLabel);
+                result += strLstSize(backupExpired);
+
+                // Log the expired backups. If there is more than one backup, then prepend "set:"
+                LOG_INFO_FMT(
+                    "expire time-based backup %s%s", (strLstSize(backupExpired) > 1 ? "set: " : ""),
+                    strPtr(strLstJoin(backupExpired, ", ")));
             }
         }
     }
@@ -827,28 +830,23 @@
             storageRepo(), INFO_BACKUP_PATH_FILE_STR, cipherType(cfgOptionStr(cfgOptRepoCipherType)),
             cfgOptionStr(cfgOptRepoCipherPass));
 
-<<<<<<< HEAD
-        if (cfgOptionTest(cfgOptRepoRetentionFullPeriod))
-            expireTimeBasedBackup(infoBackup, cfgOptionUInt(cfgOptRepoRetentionFullPeriod));
-        else
-            expireFullBackup(infoBackup);
-
-        expireDiffBackup(infoBackup);
-=======
         const String *adhocBackupLabel = NULL;
 
         // If the --set option is valid (i.e. expire is called on its own) and is set then attempt to expire the requested backup
-        if (cfgOptionValid(cfgOptSet) && cfgOptionTest(cfgOptSet))
+        if (cfgOptionTest(cfgOptSet))
         {
             adhocBackupLabel = cfgOptionStr(cfgOptSet);
             expireAdhocBackup(infoBackup, adhocBackupLabel);
         }
         else
         {
-            expireFullBackup(infoBackup);
+            if (cfgOptionTest(cfgOptRepoRetentionFullPeriod))
+                expireTimeBasedBackup(infoBackup, cfgOptionUInt(cfgOptRepoRetentionFullPeriod));
+            else
+                expireFullBackup(infoBackup);
+
             expireDiffBackup(infoBackup);
         }
->>>>>>> 1158e7d6
 
         // Store the new backup info only if the dry-run mode is disabled
         if (!cfgOptionValid(cfgOptDryRun) || !cfgOptionBool(cfgOptDryRun))
