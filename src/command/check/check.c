/***********************************************************************************************************************************
Check Command
***********************************************************************************************************************************/
#include "build.auto.h"

#include "command/archive/common.h"
#include "command/check/check.h"
#include "command/check/common.h"
#include "common/debug.h"
#include "common/log.h"
#include "common/memContext.h"
#include "config/config.h"
#include "db/helper.h"
#include "info/infoArchive.h"
#include "postgres/interface.h"
#include "protocol/helper.h"
#include "storage/helper.h"

/***********************************************************************************************************************************
Helper functions (to assist with testing)
***********************************************************************************************************************************/
static unsigned int
checkManifest(void)
{
    FUNCTION_LOG_VOID(logLevelDebug);

    // Return the actual number of pg* defined
    unsigned int result = 0;

    MEM_CONTEXT_TEMP_BEGIN()
    {
        // Loop through all defined databases and attempt to build a manifest
        for (unsigned int pgIdx = 0; pgIdx < cfgOptionGroupIdxTotal(cfgOptGrpPg); pgIdx++)
        {
            result++;
            // ??? Placeholder for manifest build
            storageListP(storagePgIdx(pgIdx), cfgOptionIdxStr(cfgOptPgPath, pgIdx));
        }
    }
    MEM_CONTEXT_TEMP_END();

    FUNCTION_LOG_RETURN(UINT, result);
}

static void
checkStandby(const DbGetResult dbGroup, unsigned int pgPathDefinedTotal)
{
    FUNCTION_LOG_BEGIN(logLevelDebug);
        FUNCTION_LOG_PARAM(DB_GET_RESULT, dbGroup);
        FUNCTION_LOG_PARAM(UINT, pgPathDefinedTotal);
    FUNCTION_LOG_END();

    // If a standby is defined, check the configuration
    if (dbGroup.standby != NULL)
    {
        // If primary was not found (only have 1 pg configured locally, and we want to still run because this is a standby)
        if (dbGroup.primary == NULL)
        {
            // If any repo is local or more than one pg-path is found then a master should have been found so error
            bool error = pgPathDefinedTotal > 1;
            unsigned int repoIdx = 0;

            while (!error && repoIdx < cfgOptionGroupIdxTotal(cfgOptGrpRepo))
            {
                if (repoIsLocal(repoIdx))
                    error = true;

                repoIdx++;
            }

            if (error)
                THROW(ConfigError, "primary database not found\nHINT: check indexed pg-path/pg-host configurations");
        }

        // Validate the standby database config
        PgControl pgControl = pgControlFromFile(storagePgIdx(dbGroup.standbyIdx));

        // Check the user configured path and version against the database
        checkDbConfig(pgControl.version, dbGroup.standbyIdx, dbGroup.standby, true);

        // Check each repository configured
        for (unsigned int repoIdx = 0; repoIdx < cfgOptionGroupIdxTotal(cfgOptGrpRepo); repoIdx++)
        {
            LOG_INFO_FMT(CFGCMD_CHECK " repo%u (standby)", cfgOptionGroupIdxToKey(cfgOptGrpRepo, repoIdx));

            // Get the repo storage in case it is remote and encryption settings need to be pulled down (performed here for testing)
            const Storage *storageRepo = storageRepoIdx(repoIdx);

            // Check that the backup and archive info files exist and are valid for the current database of the stanza
            checkStanzaInfoPg(
                storageRepo, pgControl.version, pgControl.systemId, cipherType(cfgOptionIdxStr(cfgOptRepoCipherType, repoIdx)),
                cfgOptionIdxStrNull(cfgOptRepoCipherPass, repoIdx));
        }

        LOG_INFO("switch wal not performed because this is a standby");

        // Free the standby connection
        dbFree(dbGroup.standby);
    }
    // If backup from standby is true then warn when a standby not found
    else if (cfgOptionBool(cfgOptBackupStandby))
    {
        LOG_WARN_FMT("option '%s' is enabled but standby is not properly configured", cfgOptionName(cfgOptBackupStandby));
    }

    FUNCTION_LOG_RETURN_VOID();
}

static void
checkPrimary(const DbGetResult dbGroup)
{
    FUNCTION_LOG_BEGIN(logLevelDebug);
        FUNCTION_LOG_PARAM(DB_GET_RESULT, dbGroup);
    FUNCTION_LOG_END();

    // If a primary is defined, check the configuration and perform a WAL switch and make sure the WAL is archived
    if (dbGroup.primary != NULL)
    {
        // Validate the primary database config
        PgControl pgControl = pgControlFromFile(storagePgIdx(dbGroup.primaryIdx));

        // Check the user configured path and version against the database
        checkDbConfig(pgControl.version, dbGroup.primaryIdx, dbGroup.primary, false);

        // Check configuration of each repo
        const String **repoArchiveId = memNew(sizeof(String *) * cfgOptionGroupIdxTotal(cfgOptGrpRepo));

        for (unsigned int repoIdx = 0; repoIdx < cfgOptionGroupIdxTotal(cfgOptGrpRepo); repoIdx++)
        {
            LOG_INFO_FMT(CFGCMD_CHECK " repo%u configuration (primary)", cfgOptionGroupIdxToKey(cfgOptGrpRepo, repoIdx));

            // Get the repo storage in case it is remote and encryption settings need to be pulled down (performed here for testing)
            const Storage *storageRepo = storageRepoIdx(repoIdx);

            // Check that the backup and archive info files exist and are valid for the current database of the stanza
            checkStanzaInfoPg(
                storageRepo, pgControl.version, pgControl.systemId, cipherType(cfgOptionIdxStr(cfgOptRepoCipherType, repoIdx)),
                cfgOptionIdxStrNull(cfgOptRepoCipherPass, repoIdx));

            // Attempt to load the archive info file and retrieve the archiveId
            InfoArchive *archiveInfo = infoArchiveLoadFile(
                storageRepo, INFO_ARCHIVE_PATH_FILE_STR, cipherType(cfgOptionIdxStr(cfgOptRepoCipherType, repoIdx)),
                cfgOptionIdxStrNull(cfgOptRepoCipherPass, repoIdx));

            repoArchiveId[repoIdx] = infoArchiveId(archiveInfo);
        }

        // Perform a WAL switch
        const String *walSegment = dbWalSwitch(dbGroup.primary);

<<<<<<< HEAD
        // Wait for the WAL to appear in each repo
        for (unsigned int repoIdx = 0; repoIdx < cfgOptionGroupIdxTotal(cfgOptGrpRepo); repoIdx++)
        {
            LOG_INFO_FMT(CFGCMD_CHECK " repo%u archive for WAL (primary)", cfgOptionGroupIdxToKey(cfgOptGrpRepo, repoIdx));

            const Storage *storageRepo = storageRepoIdx(repoIdx);
            TimeMSec archiveTimeout = (TimeMSec)(cfgOptionDbl(cfgOptArchiveTimeout) * MSEC_PER_SEC);
            const String *walSegmentFile = walSegmentFind(storageRepo, repoArchiveId[repoIdx], walSegment, archiveTimeout);

            LOG_INFO_FMT(
                "WAL segment %s successfully archived to '%s' on repo%u", strZ(walSegment),
                strZ(storagePathP(storageRepo, strNewFmt(STORAGE_REPO_ARCHIVE "/%s/%s", strZ(repoArchiveId[repoIdx]),
                strZ(walSegmentFile)))), cfgOptionGroupIdxToKey(cfgOptGrpRepo, repoIdx));
        }
=======
        // Wait for the WAL to appear in the repo
        TimeMSec archiveTimeout = cfgOptionUInt64(cfgOptArchiveTimeout);
        const String *walSegmentFile = walSegmentFind(storageRepo(), archiveId, walSegment, archiveTimeout);
>>>>>>> abb8ebe5

        dbFree(dbGroup.primary);
    }

    FUNCTION_LOG_RETURN_VOID();
}

/**********************************************************************************************************************************/
void
cmdCheck(void)
{
    FUNCTION_LOG_VOID(logLevelDebug);

    MEM_CONTEXT_TEMP_BEGIN()
    {
        // Get the primary/standby connections (standby is only required if backup from standby is enabled)
        DbGetResult dbGroup = dbGet(false, false, false);

        if (dbGroup.standby == NULL && dbGroup.primary == NULL)
            THROW(ConfigError, "no database found\nHINT: check indexed pg-path/pg-host configurations");

        unsigned int pgPathDefinedTotal = checkManifest();
        checkStandby(dbGroup, pgPathDefinedTotal);
        checkPrimary(dbGroup);
    }
    MEM_CONTEXT_TEMP_END();

    FUNCTION_LOG_RETURN_VOID();
}<|MERGE_RESOLUTION|>--- conflicted
+++ resolved
@@ -148,26 +148,20 @@
         // Perform a WAL switch
         const String *walSegment = dbWalSwitch(dbGroup.primary);
 
-<<<<<<< HEAD
         // Wait for the WAL to appear in each repo
         for (unsigned int repoIdx = 0; repoIdx < cfgOptionGroupIdxTotal(cfgOptGrpRepo); repoIdx++)
         {
             LOG_INFO_FMT(CFGCMD_CHECK " repo%u archive for WAL (primary)", cfgOptionGroupIdxToKey(cfgOptGrpRepo, repoIdx));
 
             const Storage *storageRepo = storageRepoIdx(repoIdx);
-            TimeMSec archiveTimeout = (TimeMSec)(cfgOptionDbl(cfgOptArchiveTimeout) * MSEC_PER_SEC);
-            const String *walSegmentFile = walSegmentFind(storageRepo, repoArchiveId[repoIdx], walSegment, archiveTimeout);
+            const String *walSegmentFile = walSegmentFind(
+                storageRepo, repoArchiveId[repoIdx], walSegment, cfgOptionUInt64(cfgOptArchiveTimeout));
 
             LOG_INFO_FMT(
                 "WAL segment %s successfully archived to '%s' on repo%u", strZ(walSegment),
                 strZ(storagePathP(storageRepo, strNewFmt(STORAGE_REPO_ARCHIVE "/%s/%s", strZ(repoArchiveId[repoIdx]),
                 strZ(walSegmentFile)))), cfgOptionGroupIdxToKey(cfgOptGrpRepo, repoIdx));
         }
-=======
-        // Wait for the WAL to appear in the repo
-        TimeMSec archiveTimeout = cfgOptionUInt64(cfgOptArchiveTimeout);
-        const String *walSegmentFile = walSegmentFind(storageRepo(), archiveId, walSegment, archiveTimeout);
->>>>>>> abb8ebe5
 
         dbFree(dbGroup.primary);
     }
