/***********************************************************************************************************************************
Check Command
***********************************************************************************************************************************/
#include "build.auto.h"

#include "command/archive/common.h"
#include "command/check/check.h"
#include "command/check/common.h"
#include "common/debug.h"
#include "common/log.h"
#include "common/memContext.h"
#include "config/config.h"
#include "db/helper.h"
#include "info/infoArchive.h"
#include "postgres/interface.h"
#include "protocol/helper.h"
#include "storage/helper.h"

/***********************************************************************************************************************************
Helper functions (to assist with testing)
***********************************************************************************************************************************/
static unsigned int
checkManifest(void)
{
    FUNCTION_LOG_VOID(logLevelDebug);

    // Return the actual number of pg* defined
    unsigned int result = 0;

    MEM_CONTEXT_TEMP_BEGIN()
    {
        // Loop through all defined databases and attempt to build a manifest
        for (unsigned int pgIdx = 0; pgIdx < cfgOptionGroupIdxTotal(cfgOptGrpPg); pgIdx++)
        {
            result++;
            // ??? Placeholder for manifest build
            storageListP(storagePgIdx(pgIdx), cfgOptionIdxStr(cfgOptPgPath, pgIdx));
        }
    }
    MEM_CONTEXT_TEMP_END();

    FUNCTION_LOG_RETURN(UINT, result);
}

static void
checkStandby(const DbGetResult dbGroup, unsigned int pgPathDefinedTotal)
{
    FUNCTION_LOG_BEGIN(logLevelDebug);
        FUNCTION_LOG_PARAM(DB_GET_RESULT, dbGroup);
        FUNCTION_LOG_PARAM(UINT, pgPathDefinedTotal);
    FUNCTION_LOG_END();

    // If a standby is defined, check the configuration
    if (dbGroup.standby != NULL)
    {
        // If primary was not found (only have 1 pg configured locally, and we want to still run because this is a standby)
        if (dbGroup.primary == NULL)
        {
            // If any repo is local or more than one pg-path is found then a master should have been found so error
            bool error = pgPathDefinedTotal > 1;
            unsigned int repoIdx = 0;

            while (!error && repoIdx < cfgOptionGroupIdxTotal(cfgOptGrpRepo))
            {
                if (repoIsLocal(repoIdx))
                    error = true;

                repoIdx++;
            }

            if (error)
                THROW(ConfigError, "primary database not found\nHINT: check indexed pg-path/pg-host configurations");
        }

        // Validate the standby database config
        PgControl pgControl = pgControlFromFile(storagePgIdx(dbGroup.standbyIdx));

        // Check the user configured path and version against the database
        checkDbConfig(pgControl.version, dbGroup.standbyIdx, dbGroup.standby, true);

        // Check each repository configured
        for (unsigned int repoIdx = 0; repoIdx < cfgOptionGroupIdxTotal(cfgOptGrpRepo); repoIdx++)
        {
            LOG_INFO_FMT(CFGCMD_CHECK " repo%u (standby)", cfgOptionGroupIdxToKey(cfgOptGrpRepo, repoIdx));

            // Get the repo storage in case it is remote and encryption settings need to be pulled down (performed here for testing)
            const Storage *storageRepo = storageRepoIdx(repoIdx);

            // Check that the backup and archive info files exist and are valid for the current database of the stanza
            checkStanzaInfoPg(
                storageRepo, pgControl.version, pgControl.systemId, cipherType(cfgOptionIdxStr(cfgOptRepoCipherType, repoIdx)),
                cfgOptionIdxStrNull(cfgOptRepoCipherPass, repoIdx));
        }

        LOG_INFO("switch wal not performed because this is a standby");

        // Free the standby connection
        dbFree(dbGroup.standby);
    }
    // If backup from standby is true then warn when a standby not found
    else if (cfgOptionBool(cfgOptBackupStandby))
    {
        LOG_WARN_FMT("option '%s' is enabled but standby is not properly configured", cfgOptionName(cfgOptBackupStandby));
    }

    FUNCTION_LOG_RETURN_VOID();
}

static void
checkPrimary(const DbGetResult dbGroup)
{
    FUNCTION_LOG_BEGIN(logLevelDebug);
        FUNCTION_LOG_PARAM(DB_GET_RESULT, dbGroup);
    FUNCTION_LOG_END();

    // If a primary is defined, check the configuration and perform a WAL switch and make sure the WAL is archived
    if (dbGroup.primary != NULL)
    {
        // Validate the primary database config
        PgControl pgControl = pgControlFromFile(storagePgIdx(dbGroup.primaryIdx));

        // Check the user configured path and version against the database
        checkDbConfig(pgControl.version, dbGroup.primaryIdx, dbGroup.primary, false);

        // Check configuration of each repo
        const String **repoArchiveId = memNew(sizeof(String *) * cfgOptionGroupIdxTotal(cfgOptGrpRepo));

        for (unsigned int repoIdx = 0; repoIdx < cfgOptionGroupIdxTotal(cfgOptGrpRepo); repoIdx++)
        {
            LOG_INFO_FMT(CFGCMD_CHECK " repo%u configuration (primary)", cfgOptionGroupIdxToKey(cfgOptGrpRepo, repoIdx));

            // Get the repo storage in case it is remote and encryption settings need to be pulled down (performed here for testing)
            const Storage *storageRepo = storageRepoIdx(repoIdx);

            // Check that the backup and archive info files exist and are valid for the current database of the stanza
            checkStanzaInfoPg(
                storageRepo, pgControl.version, pgControl.systemId, cipherType(cfgOptionIdxStr(cfgOptRepoCipherType, repoIdx)),
                cfgOptionIdxStrNull(cfgOptRepoCipherPass, repoIdx));

            // Attempt to load the archive info file and retrieve the archiveId
            InfoArchive *archiveInfo = infoArchiveLoadFile(
                storageRepo, INFO_ARCHIVE_PATH_FILE_STR, cipherType(cfgOptionIdxStr(cfgOptRepoCipherType, repoIdx)),
                cfgOptionIdxStrNull(cfgOptRepoCipherPass, repoIdx));

            repoArchiveId[repoIdx] = infoArchiveId(archiveInfo);
        }

        // Perform a WAL switch
        const String *walSegment = dbWalSwitch(dbGroup.primary);

        // Wait for the WAL to appear in each repo
        for (unsigned int repoIdx = 0; repoIdx < cfgOptionGroupIdxTotal(cfgOptGrpRepo); repoIdx++)
        {
            LOG_INFO_FMT(CFGCMD_CHECK " repo%u archive for WAL (primary)", cfgOptionGroupIdxToKey(cfgOptGrpRepo, repoIdx));

            const Storage *storageRepo = storageRepoIdx(repoIdx);
<<<<<<< HEAD
            TimeMSec archiveTimeout = (TimeMSec)(cfgOptionDbl(cfgOptArchiveTimeout) * MSEC_PER_SEC);
            const String *walSegmentFile = walSegmentFind(storageRepo, repoArchiveId[repoIdx], walSegment, archiveTimeout);
=======
            const String *walSegmentFile = walSegmentFind(
                storageRepo, repoArchiveId[repoIdx], walSegment, cfgOptionUInt64(cfgOptArchiveTimeout));
>>>>>>> a2a400b2

            LOG_INFO_FMT(
                "WAL segment %s successfully archived to '%s' on repo%u", strZ(walSegment),
                strZ(storagePathP(storageRepo, strNewFmt(STORAGE_REPO_ARCHIVE "/%s/%s", strZ(repoArchiveId[repoIdx]),
                strZ(walSegmentFile)))), cfgOptionGroupIdxToKey(cfgOptGrpRepo, repoIdx));
        }

        dbFree(dbGroup.primary);
    }

    FUNCTION_LOG_RETURN_VOID();
}

/**********************************************************************************************************************************/
void
cmdCheck(void)
{
    FUNCTION_LOG_VOID(logLevelDebug);

    MEM_CONTEXT_TEMP_BEGIN()
    {
        // Get the primary/standby connections (standby is only required if backup from standby is enabled)
        DbGetResult dbGroup = dbGet(false, false, false);

        if (dbGroup.standby == NULL && dbGroup.primary == NULL)
            THROW(ConfigError, "no database found\nHINT: check indexed pg-path/pg-host configurations");

        unsigned int pgPathDefinedTotal = checkManifest();
        checkStandby(dbGroup, pgPathDefinedTotal);
        checkPrimary(dbGroup);
    }
    MEM_CONTEXT_TEMP_END();

    FUNCTION_LOG_RETURN_VOID();
}<|MERGE_RESOLUTION|>--- conflicted
+++ resolved
@@ -154,13 +154,8 @@
             LOG_INFO_FMT(CFGCMD_CHECK " repo%u archive for WAL (primary)", cfgOptionGroupIdxToKey(cfgOptGrpRepo, repoIdx));
 
             const Storage *storageRepo = storageRepoIdx(repoIdx);
-<<<<<<< HEAD
-            TimeMSec archiveTimeout = (TimeMSec)(cfgOptionDbl(cfgOptArchiveTimeout) * MSEC_PER_SEC);
-            const String *walSegmentFile = walSegmentFind(storageRepo, repoArchiveId[repoIdx], walSegment, archiveTimeout);
-=======
             const String *walSegmentFile = walSegmentFind(
                 storageRepo, repoArchiveId[repoIdx], walSegment, cfgOptionUInt64(cfgOptArchiveTimeout));
->>>>>>> a2a400b2
 
             LOG_INFO_FMT(
                 "WAL segment %s successfully archived to '%s' on repo%u", strZ(walSegment),
