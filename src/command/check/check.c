/***********************************************************************************************************************************
Check Command
***********************************************************************************************************************************/
#include "build.auto.h"

#include "command/archive/common.h"
#include "command/check/check.h"
#include "command/check/common.h"
#include "common/debug.h"
#include "common/log.h"
#include "common/memContext.h"
#include "config/config.h"
#include "db/helper.h"
#include "info/infoArchive.h"
#include "postgres/interface.h"
#include "protocol/helper.h"
#include "storage/helper.h"

/***********************************************************************************************************************************
Helper functions (to assist with testing)
***********************************************************************************************************************************/
static unsigned int
checkManifest(void)
{
    FUNCTION_LOG_VOID(logLevelTrace);

    unsigned int result = 0;

    MEM_CONTEXT_TEMP_BEGIN()
    {
// CSHANG The perl code for testing the manifest build doesn't seem right as the outer loop was using the CFGOPT_PG_HOST total. I've changed it to PG_PATH here - any reason why this would not be correct?
        // Loop through all defined databases and attempt to build a manifest
        for (unsigned int pgIdx = 0; pgIdx < cfgOptionIndexTotal(cfgOptPgPath); pgIdx++)
        {
            if (cfgOptionTest(cfgOptPgHost + pgIdx) || cfgOptionTest(cfgOptPgPath + pgIdx))
            {
                result++;
                // CSHANG Placeholder for manifest builds - this is here just to make sure the loop is run and to check error
                // StringList *listTest =
                storageListNP(storagePgId(pgIdx + 1), varStr(cfgOption(cfgOptPgPath + pgIdx)));
            }
        }
    }
    MEM_CONTEXT_TEMP_END();

    FUNCTION_LOG_RETURN(UINT, result);
}

static void
checkStandby(const DbGetResult dbGroup, unsigned int pgPathDefinedTotal)
{
    FUNCTION_LOG_BEGIN(logLevelDebug);
        FUNCTION_LOG_PARAM(DB_GET_RESULT, dbGroup);
        FUNCTION_LOG_PARAM(UINT, pgPathDefinedTotal);
    FUNCTION_LOG_END();

    // If a standby is defined, check the configuration
    if (dbGroup.standby != NULL)
    {
        // If primary was not found
        if (dbGroup.primary == NULL)
        {
            // If the repo is local or more than one pg-path is found then a master should have been found so error
            if (repoIsLocal() || pgPathDefinedTotal > 1)
                THROW(ConfigError, "primary database not found\nHINT: check indexed pg-path/pg-host configurations");
        }
// CSHANG What worries me is that we're requiring that pg1-* always be the local db host (you mentioned archive-push) so I think we need to make that very clear in the user-guide. Do we test for p2-path being the only thing configured on the primary to confirm archive push still works?
        // Validate the standby database config
        PgControl pgControl = pgControlFromFile(
            storagePgId(dbGroup.standbyId), cfgOptionStr(cfgOptPgPath + dbGroup.standbyId - 1));

        // Check the user configured path and version against the database
        checkDbConfig(pgControl.version, dbGroup.standbyId, dbGroup.standby, true);

        // Get the repo storage in case it is remote and encryption settings need to be pulled down (performed here for testing)
        storageRepo();

<<<<<<< HEAD
        // Check that the backup and archive info files exist and are valid for the current database of the stanza
        checkStanzaInfoPg(
            storageRepo(), pgControl.version, pgControl.systemId, cipherType(cfgOptionStr(cfgOptRepoCipherType)),
            cfgOptionStr(cfgOptRepoCipherPass));

        LOG_INFO("switch wal not performed because this is a standby");

        // Free the standby connection
        dbFree(dbGroup.standby);
    }
    // If backup from standby is true then warn when a standby not found
    else if (cfgOptionBool(cfgOptBackupStandby))
    {
        LOG_WARN("option '%s' is enabled but standby is not properly configured", cfgOptionName(cfgOptBackupStandby));
    }

    FUNCTION_LOG_RETURN_VOID();
}

static void
checkPrimary(const DbGetResult dbGroup)
{
    FUNCTION_LOG_BEGIN(logLevelDebug);
        FUNCTION_LOG_PARAM(DB_GET_RESULT, dbGroup);
    FUNCTION_LOG_END();

    // If a primary is defined, check the configuration and perform a WAL switch and make sure the WAL is archived
    if (dbGroup.primary != NULL)
    {
        // Validate the primary database config
        PgControl pgControl = pgControlFromFile(
            storagePgId(dbGroup.primaryId), cfgOptionStr(cfgOptPgPath + dbGroup.primaryId - 1));

        // Check the user configured path and version against the database
        checkDbConfig(pgControl.version, dbGroup.primaryId, dbGroup.primary, false);

        // Get the repo storage in case it is remote and encryption settings need to be pulled down (performed here for testing)
        storageRepo();

        // Check that the backup and archive info files exist and are valid for the current database of the stanza
        checkStanzaInfoPg(
            storageRepo(), pgControl.version, pgControl.systemId, cipherType(cfgOptionStr(cfgOptRepoCipherType)),
            cfgOptionStr(cfgOptRepoCipherPass));

        // Attempt to load the archive info file and retrieve the archiveId
        InfoArchive *archiveInfo = infoArchiveNewLoad(
=======
        // Attempt to load the archive info file
        InfoArchive *archiveInfo = infoArchiveLoadFile(
>>>>>>> c41fb575
            storageRepo(), INFO_ARCHIVE_PATH_FILE_STR, cipherType(cfgOptionStr(cfgOptRepoCipherType)),
            cfgOptionStr(cfgOptRepoCipherPass));
        const String *archiveId = infoArchiveId(archiveInfo);

        // Perform a WAL switch
        const String *walSegment = dbWalSwitch(dbGroup.primary);
        dbFree(dbGroup.primary);

        // Wait for the WAL to appear in the repo
        TimeMSec archiveTimeout = (TimeMSec)(cfgOptionDbl(cfgOptArchiveTimeout) * MSEC_PER_SEC);
        const String *walSegmentFile = walSegmentFind(storageRepo(), archiveId, walSegment, archiveTimeout);

        if (walSegmentFile != NULL)
        {
<<<<<<< HEAD
            LOG_INFO(
                "WAL segment %s successfully archived to '%s'", strPtr(walSegment),
                strPtr(storagePath(storageRepo(), strNewFmt(STORAGE_REPO_ARCHIVE "/%s/%s", strPtr(archiveId), strPtr(walSegmentFile)))));
=======
            // Perform WAL switch
            const String *walSegment = dbWalSwitch(dbGroup.primary);
            dbFree(dbGroup.primary);

            // Wait for the WAL to appear in the repo
            TimeMSec archiveTimeout = (TimeMSec)(cfgOptionDbl(cfgOptArchiveTimeout) * MSEC_PER_SEC);
            const String *walSegmentFile = walSegmentFind(storageRepo(), archiveId, walSegment, archiveTimeout);

            if (walSegmentFile != NULL)
            {
                LOG_INFO(
                    "WAL segment %s successfully archived to '%s'", strPtr(walSegment),
                    strPtr(
                        storagePath(
                            storageRepo(), strNewFmt(STORAGE_REPO_ARCHIVE "/%s/%s", strPtr(archiveId), strPtr(walSegmentFile)))));
            }
            else
            {
                THROW_FMT(
                    ArchiveTimeoutError,
                    "WAL segment %s was not archived before the %" PRIu64 "ms timeout\n"
                        "HINT: check the archive_command to ensure that all options are correct (especially --stanza).\n"
                        "HINT: check the PostgreSQL server log for errors.",
                    strPtr(walSegment), archiveTimeout);
            }
>>>>>>> c41fb575
        }
        else
        {
            THROW_FMT(
                ArchiveTimeoutError,
                "WAL segment %s was not archived before the %" PRIu64 "ms timeout\n"
                    "HINT: check the archive_command to ensure that all options are correct (especially --stanza)\n"
                    "HINT: check the PostgreSQL server log for errors",
                strPtr(walSegment), archiveTimeout);
        }
    }

    FUNCTION_LOG_RETURN_VOID();
}

/***********************************************************************************************************************************
Perform standard checks
***********************************************************************************************************************************/
void
cmdCheck(void)
{
    FUNCTION_LOG_VOID(logLevelDebug);

    MEM_CONTEXT_TEMP_BEGIN()
    {
        // Get the primary/standby connections (standby is only required if backup from standby is enabled)
        DbGetResult dbGroup = dbGet(false, false);

        if (dbGroup.standby == NULL && dbGroup.primary == NULL)
            THROW(ConfigError, "no database found\nHINT: check indexed pg-path/pg-host configurations");

        unsigned int pgPathDefinedTotal = checkManifest();
        checkStandby(dbGroup, pgPathDefinedTotal);
        checkPrimary(dbGroup);
    }
    MEM_CONTEXT_TEMP_END();

    FUNCTION_LOG_RETURN_VOID();
}<|MERGE_RESOLUTION|>--- conflicted
+++ resolved
@@ -75,7 +75,6 @@
         // Get the repo storage in case it is remote and encryption settings need to be pulled down (performed here for testing)
         storageRepo();
 
-<<<<<<< HEAD
         // Check that the backup and archive info files exist and are valid for the current database of the stanza
         checkStanzaInfoPg(
             storageRepo(), pgControl.version, pgControl.systemId, cipherType(cfgOptionStr(cfgOptRepoCipherType)),
@@ -121,11 +120,7 @@
             cfgOptionStr(cfgOptRepoCipherPass));
 
         // Attempt to load the archive info file and retrieve the archiveId
-        InfoArchive *archiveInfo = infoArchiveNewLoad(
-=======
-        // Attempt to load the archive info file
         InfoArchive *archiveInfo = infoArchiveLoadFile(
->>>>>>> c41fb575
             storageRepo(), INFO_ARCHIVE_PATH_FILE_STR, cipherType(cfgOptionStr(cfgOptRepoCipherType)),
             cfgOptionStr(cfgOptRepoCipherPass));
         const String *archiveId = infoArchiveId(archiveInfo);
@@ -140,45 +135,17 @@
 
         if (walSegmentFile != NULL)
         {
-<<<<<<< HEAD
             LOG_INFO(
                 "WAL segment %s successfully archived to '%s'", strPtr(walSegment),
                 strPtr(storagePath(storageRepo(), strNewFmt(STORAGE_REPO_ARCHIVE "/%s/%s", strPtr(archiveId), strPtr(walSegmentFile)))));
-=======
-            // Perform WAL switch
-            const String *walSegment = dbWalSwitch(dbGroup.primary);
-            dbFree(dbGroup.primary);
-
-            // Wait for the WAL to appear in the repo
-            TimeMSec archiveTimeout = (TimeMSec)(cfgOptionDbl(cfgOptArchiveTimeout) * MSEC_PER_SEC);
-            const String *walSegmentFile = walSegmentFind(storageRepo(), archiveId, walSegment, archiveTimeout);
-
-            if (walSegmentFile != NULL)
-            {
-                LOG_INFO(
-                    "WAL segment %s successfully archived to '%s'", strPtr(walSegment),
-                    strPtr(
-                        storagePath(
-                            storageRepo(), strNewFmt(STORAGE_REPO_ARCHIVE "/%s/%s", strPtr(archiveId), strPtr(walSegmentFile)))));
-            }
-            else
-            {
-                THROW_FMT(
-                    ArchiveTimeoutError,
-                    "WAL segment %s was not archived before the %" PRIu64 "ms timeout\n"
-                        "HINT: check the archive_command to ensure that all options are correct (especially --stanza).\n"
-                        "HINT: check the PostgreSQL server log for errors.",
-                    strPtr(walSegment), archiveTimeout);
-            }
->>>>>>> c41fb575
         }
         else
         {
             THROW_FMT(
                 ArchiveTimeoutError,
                 "WAL segment %s was not archived before the %" PRIu64 "ms timeout\n"
-                    "HINT: check the archive_command to ensure that all options are correct (especially --stanza)\n"
-                    "HINT: check the PostgreSQL server log for errors",
+                    "HINT: check the archive_command to ensure that all options are correct (especially --stanza).\n"
+                    "HINT: check the PostgreSQL server log for errors.",
                 strPtr(walSegment), archiveTimeout);
         }
     }
