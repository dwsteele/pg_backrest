--- conflicted
+++ resolved
@@ -67,7 +67,7 @@
         {
             THROW_FMT(
                 DbMismatchError, "version '%s' and path '%s' queried from cluster do not match version '%s' and '%s' read from '%s/"
-                PG_PATH_GLOBAL "/" PG_FILE_PGCONTROL "'\nHINT: the %s and %s settings likely reference different clusters",
+                PG_PATH_GLOBAL "/" PG_FILE_PGCONTROL "'\nHINT: the %s and %s settings likely reference different clusters.",
                 strPtr(pgVersionToStr(dbVersion)), strPtr(dbPath), strPtr(pgVersionToStr(pgVersion)), strPtr(cfgOptionStr(pgPath)),
                 strPtr(cfgOptionStr(pgPath)), cfgOptionName(pgPath), cfgOptionName(cfgOptPgPort + (dbIdx - 1)));
         }
@@ -115,7 +115,6 @@
         archiveInfo->version != backupInfo->version)
     {
         THROW_FMT(
-<<<<<<< HEAD
             FileInvalidError, "backup info file and archive info file do not match\n"
             "archive: id = %u, version = %s, system-id = %" PRIu64 "\n"
             "backup : id = %u, version = %s, system-id = %" PRIu64 "\n"
@@ -148,9 +147,9 @@
     MEM_CONTEXT_TEMP_BEGIN()
     {
         // Check that the backup and archive info files exist
-        InfoArchive *infoArchive = infoArchiveNewLoad(storage, INFO_ARCHIVE_PATH_FILE_STR, cipherType, cipherPass);
+        InfoArchive *infoArchive = infoArchiveLoadFile(storage, INFO_ARCHIVE_PATH_FILE_STR, cipherType, cipherPass);
         InfoPgData archiveInfoPg = infoPgData(infoArchivePg(infoArchive), infoPgDataCurrentId(infoArchivePg(infoArchive)));
-        InfoBackup *infoBackup = infoBackupNewLoad(storage, INFO_BACKUP_PATH_FILE_STR, cipherType, cipherPass);
+        InfoBackup *infoBackup = infoBackupLoadFile(storage, INFO_BACKUP_PATH_FILE_STR, cipherType, cipherPass);
         InfoPgData backupInfoPg = infoPgData(infoBackupPg(infoBackup), infoPgDataCurrentId(infoBackupPg(infoBackup)));
 
         // Check that the info files pg data match each other
@@ -163,12 +162,6 @@
                 "HINT: is this the correct stanza?\n"
                 "HINT: did an error occur during stanza-upgrade?");
         }
-=======
-            DbMismatchError, "version '%s' and path '%s' queried from cluster do not match version '%s' and '%s' read from '%s/"
-            PG_PATH_GLOBAL "/" PG_FILE_PGCONTROL "'\nHINT: the %s and %s settings likely reference different clusters.",
-            strPtr(pgVersionToStr(dbVersion)), strPtr(dbPath), strPtr(pgVersionToStr(pgVersion)), strPtr(cfgOptionStr(pgPath)),
-            strPtr(cfgOptionStr(pgPath)), cfgOptionName(pgPath), cfgOptionName(cfgOptPgPort + (dbIdx - 1)));
->>>>>>> c41fb575
     }
     MEM_CONTEXT_TEMP_END();
 
