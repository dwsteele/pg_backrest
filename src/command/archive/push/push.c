--- conflicted
+++ resolved
@@ -460,42 +460,19 @@
         const String *walFile = strLstGet(jobData->walFileList, jobData->walFileIdx);
         jobData->walFileIdx++;
 
-<<<<<<< HEAD
-        ProtocolCommand *command = protocolCommandNew(PROTOCOL_COMMAND_ARCHIVE_PUSH_STR);
-        PackWrite *param = protocolCommandParam(command);
-
-        pckWriteStrP(param, strNewFmt("%s/%s", strZ(jobData->walPath), strZ(walFile)));
-        pckWriteStrP(param, jobData->archiveInfo.archiveId);
-        pckWriteU32P(param, jobData->archiveInfo.pgVersion);
-        pckWriteU64P(param, jobData->archiveInfo.pgSystemId);
-        pckWriteStrP(param, walFile);
-        pckWriteU32P(param, jobData->cipherType);
-        pckWriteStrP(param, jobData->archiveInfo.archiveCipherPass);
-        pckWriteU32P(param, jobData->compressType);
-        pckWriteI32P(param, jobData->compressLevel);
-=======
+        // !!! BROKEN
         ProtocolCommand *command = protocolCommandNew(PROTOCOL_COMMAND_ARCHIVE_PUSH_FILE);
-        protocolCommandParamAdd(command, VARSTR(strNewFmt("%s/%s", strZ(jobData->walPath), strZ(walFile))));
-        protocolCommandParamAdd(command, VARBOOL(cfgOptionBool(cfgOptArchiveHeaderCheck)));
-        protocolCommandParamAdd(command, VARUINT(jobData->archiveInfo.pgVersion));
-        protocolCommandParamAdd(command, VARUINT64(jobData->archiveInfo.pgSystemId));
-        protocolCommandParamAdd(command, VARSTR(walFile));
-        protocolCommandParamAdd(command, VARUINT(jobData->compressType));
-        protocolCommandParamAdd(command, VARINT(jobData->compressLevel));
-        protocolCommandParamAdd(command, varNewVarLst(varLstNewStrLst(jobData->archiveInfo.errorList)));
-        protocolCommandParamAdd(command, VARUINT(lstSize(jobData->archiveInfo.repoList)));
-
-        // Add data for each repo to push to
-        for (unsigned int repoListIdx = 0; repoListIdx < lstSize(jobData->archiveInfo.repoList); repoListIdx++)
-        {
-            ArchivePushFileRepoData *data = lstGet(jobData->archiveInfo.repoList, repoListIdx);
-
-            protocolCommandParamAdd(command, VARUINT(data->repoIdx));
-            protocolCommandParamAdd(command, VARSTR(data->archiveId));
-            protocolCommandParamAdd(command, VARUINT64(data->cipherType));
-            protocolCommandParamAdd(command, VARSTR(data->cipherPass));
-        }
->>>>>>> 5b332b22
+        // PackWrite *param = protocolCommandParam(command);
+        //
+        // pckWriteStrP(param, strNewFmt("%s/%s", strZ(jobData->walPath), strZ(walFile)));
+        // pckWriteStrP(param, jobData->archiveInfo.archiveId);
+        // pckWriteU32P(param, jobData->archiveInfo.pgVersion);
+        // pckWriteU64P(param, jobData->archiveInfo.pgSystemId);
+        // pckWriteStrP(param, walFile);
+        // pckWriteU32P(param, jobData->cipherType);
+        // pckWriteStrP(param, jobData->archiveInfo.archiveCipherPass);
+        // pckWriteU32P(param, jobData->compressType);
+        // pckWriteI32P(param, jobData->compressLevel);
 
         FUNCTION_TEST_RETURN(protocolParallelJobNew(VARSTR(walFile), command));
     }
