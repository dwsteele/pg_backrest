/***********************************************************************************************************************************
Archive Push Command
***********************************************************************************************************************************/
#include "build.auto.h"

#include <string.h>
#include <unistd.h>

#include "command/archive/common.h"
#include "command/archive/push/file.h"
#include "command/archive/push/protocol.h"
#include "command/command.h"
#include "command/control/control.h"
#include "common/debug.h"
#include "common/fork.h"
#include "common/log.h"
#include "common/memContext.h"
#include "common/wait.h"
#include "config/config.h"
#include "config/exec.h"
#include "info/infoArchive.h"
#include "postgres/interface.h"
#include "protocol/helper.h"
#include "protocol/parallel.h"
#include "storage/helper.h"

/***********************************************************************************************************************************
Ready file extension constants
***********************************************************************************************************************************/
#define STATUS_EXT_READY                                            ".ready"
#define STATUS_EXT_READY_SIZE                                       (sizeof(STATUS_EXT_READY) - 1)

/***********************************************************************************************************************************
Format the warning when a file is dropped
***********************************************************************************************************************************/
static String *
archivePushDropWarning(const String *walFile, uint64_t queueMax)
{
    FUNCTION_TEST_BEGIN();
        FUNCTION_TEST_PARAM(STRING, walFile);
        FUNCTION_TEST_PARAM(UINT64, queueMax);
    FUNCTION_TEST_END();

    FUNCTION_TEST_RETURN(
        strNewFmt("dropped WAL file '%s' because archive queue exceeded %s", strPtr(walFile), strPtr(strSizeFormat(queueMax))));
}

/***********************************************************************************************************************************
Determine if the WAL process list has become large enough to drop
***********************************************************************************************************************************/
static bool
archivePushDrop(const String *walPath, const StringList *const processList)
{
    FUNCTION_LOG_BEGIN(logLevelDebug);
        FUNCTION_LOG_PARAM(STRING, walPath);
        FUNCTION_LOG_PARAM(STRING_LIST, processList);
    FUNCTION_LOG_END();

    const uint64_t queueMax = cfgOptionUInt64(cfgOptArchivePushQueueMax);
    uint64_t queueSize = 0;
    bool result = false;

    for (unsigned int processIdx = 0; processIdx < strLstSize(processList); processIdx++)
    {
        queueSize += storageInfoNP(
            storagePg(), strNewFmt("%s/%s", strPtr(walPath), strPtr(strLstGet(processList, processIdx)))).size;

        if (queueSize > queueMax)
        {
            result = true;
            break;
        }
    }

    FUNCTION_LOG_RETURN(BOOL, result);
}

/***********************************************************************************************************************************
Get the list of WAL files ready to be pushed according to PostgreSQL
***********************************************************************************************************************************/
static StringList *
archivePushReadyList(const String *walPath)
{
    FUNCTION_LOG_BEGIN(logLevelTrace);
        FUNCTION_LOG_PARAM(STRING, walPath);
    FUNCTION_LOG_END();

    ASSERT(walPath != NULL);

    StringList *result = NULL;

    MEM_CONTEXT_TEMP_BEGIN()
    {
        result = strLstNew();

        // Read the ready files from the archive_status directory
        StringList *readyListRaw = strLstSort(
            storageListP(
                storagePg(), strNewFmt("%s/" PG_PATH_ARCHIVE_STATUS, strPtr(walPath)),
                .expression = STRDEF("\\" STATUS_EXT_READY "$"), .errorOnMissing = true),
            sortOrderAsc);

        for (unsigned int readyIdx = 0; readyIdx < strLstSize(readyListRaw); readyIdx++)
        {
            strLstAdd(
                result,
                strSubN(strLstGet(readyListRaw, readyIdx), 0, strSize(strLstGet(readyListRaw, readyIdx)) - STATUS_EXT_READY_SIZE));
        }

        strLstMove(result, MEM_CONTEXT_OLD());
    }
    MEM_CONTEXT_TEMP_END();

    FUNCTION_LOG_RETURN(STRING_LIST, result);
}

/***********************************************************************************************************************************
Determine which WAL files need to be pushed to the archive when in async mode

This is the heart of the "look ahead" functionality in async archiving.  Any files in the out directory that do not end in ok are
removed and any ok files that do not have a corresponding ready file in archive_status (meaning it has been acknowledged by
PostgreSQL) are removed.  Then all ready files that do not have a corresponding ok file (meaning it has already been processed) are
returned for processing.
***********************************************************************************************************************************/
static StringList *
archivePushProcessList(const String *walPath)
{
    FUNCTION_LOG_BEGIN(logLevelTrace);
        FUNCTION_LOG_PARAM(STRING, walPath);
    FUNCTION_LOG_END();

    ASSERT(walPath != NULL);

    StringList *result = NULL;

    MEM_CONTEXT_TEMP_BEGIN()
    {
        // Create the spool out path if it does not already exist
        storagePathCreateNP(storageSpoolWrite(), STORAGE_SPOOL_ARCHIVE_OUT_STR);

        // Read the status files from the spool directory, then remove any files that do not end in ok and create a list of the
        // ok files for further processing
        StringList *statusList = strLstSort(
            storageListP(storageSpool(), STORAGE_SPOOL_ARCHIVE_OUT_STR, .errorOnMissing = true), sortOrderAsc);

        StringList *okList = strLstNew();

        for (unsigned int statusIdx = 0; statusIdx < strLstSize(statusList); statusIdx++)
        {
            const String *statusFile = strLstGet(statusList, statusIdx);

            if (strEndsWithZ(statusFile, STATUS_EXT_OK))
                strLstAdd(okList, strSubN(statusFile, 0, strSize(statusFile) - STATUS_EXT_OK_SIZE));
            else
            {
                storageRemoveP(
                    storageSpoolWrite(), strNewFmt(STORAGE_SPOOL_ARCHIVE_OUT "/%s", strPtr(statusFile)), .errorOnMissing = true);
            }
        }

        // Read the ready files from the archive_status directory
        StringList *readyList = archivePushReadyList(walPath);

        // Remove ok files that are not in the ready list
        StringList *okRemoveList = strLstMergeAnti(okList, readyList);

        for (unsigned int okRemoveIdx = 0; okRemoveIdx < strLstSize(okRemoveList); okRemoveIdx++)
        {
            storageRemoveP(
                storageSpoolWrite(),
                strNewFmt(STORAGE_SPOOL_ARCHIVE_OUT "/%s" STATUS_EXT_OK, strPtr(strLstGet(okRemoveList, okRemoveIdx))),
                .errorOnMissing = true);
        }

        // Return all ready files that are not in the ok list
        result = strLstMove(strLstMergeAnti(readyList, okList), MEM_CONTEXT_OLD());
    }
    MEM_CONTEXT_TEMP_END();

    FUNCTION_LOG_RETURN(STRING_LIST, result);
}

/***********************************************************************************************************************************
Check that pg_control and archive.info match and get the archive id and archive cipher passphrase (if present)

As much information as possible is collected here so that async archiving has as little work as possible to do for each file.  Sync
archiving does not benefit but it makes sense to use the same function.
***********************************************************************************************************************************/
#define FUNCTION_LOG_ARCHIVE_PUSH_CHECK_RESULT_TYPE                                                                                \
    ArchivePushCheckResult
#define FUNCTION_LOG_ARCHIVE_PUSH_CHECK_RESULT_FORMAT(value, buffer, bufferSize)                                                   \
    objToLog(&value, "ArchivePushCheckResult", buffer, bufferSize)

typedef struct ArchivePushCheckResult
{
    unsigned int pgVersion;                                         // PostgreSQL version
    uint64_t pgSystemId;                                            // PostgreSQL system id
    unsigned int pgWalSegmentSize;                                  // PostgreSQL WAL segment size
    String *archiveId;                                              // Archive id for current pg version
    String *archiveCipherPass;                                      // Archive cipher passphrase
} ArchivePushCheckResult;

static ArchivePushCheckResult
archivePushCheck(CipherType cipherType, const String *cipherPass)
{
    FUNCTION_LOG_BEGIN(logLevelDebug);
        FUNCTION_LOG_PARAM(ENUM, cipherType);
        FUNCTION_TEST_PARAM(STRING, cipherPass);
    FUNCTION_LOG_END();

    ArchivePushCheckResult result = {0};

    MEM_CONTEXT_TEMP_BEGIN()
    {
        // Get info from pg_control
        PgControl controlInfo = pgControlFromFile(cfgOptionStr(cfgOptPgPath));

        // Attempt to load the archive info file
<<<<<<< HEAD
        InfoArchive *info = infoArchiveNewLoad(
            storageRepo(), INFO_ARCHIVE_PATH_FILE_STR, cipherType, cipherPass);
=======
        InfoArchive *info = infoArchiveNewLoad(storageRepo(), INFO_ARCHIVE_PATH_FILE_STR, cipherType, cipherPass);
>>>>>>> cdb75ac8

        // Get archive id for the most recent version -- archive-push will only operate against the most recent version
        String *archiveId = infoPgArchiveId(infoArchivePg(info), infoPgDataCurrentId(infoArchivePg(info)));
        InfoPgData archiveInfo = infoPgData(infoArchivePg(info), infoPgDataCurrentId(infoArchivePg(info)));

        // Ensure that the version and system identifier match
        if (controlInfo.version != archiveInfo.version || controlInfo.systemId != archiveInfo.systemId)
        {
            THROW_FMT(
                ArchiveMismatchError,
                "PostgreSQL version %s, system-id %" PRIu64 " do not match stanza version %s, system-id %" PRIu64
                "\nHINT: are you archiving to the correct stanza?",
                strPtr(pgVersionToStr(controlInfo.version)), controlInfo.systemId, strPtr(pgVersionToStr(archiveInfo.version)),
                archiveInfo.systemId);
        }

        memContextSwitch(MEM_CONTEXT_OLD());
        result.pgVersion = controlInfo.version;
        result.pgSystemId = controlInfo.systemId;
        result.pgWalSegmentSize = controlInfo.walSegmentSize;
        result.archiveId = strDup(archiveId);
        result.archiveCipherPass = strDup(infoArchiveCipherPass(info));
        memContextSwitch(MEM_CONTEXT_TEMP());
    }
    MEM_CONTEXT_TEMP_END();

    FUNCTION_LOG_RETURN(ARCHIVE_PUSH_CHECK_RESULT, result);
}

/***********************************************************************************************************************************
Push a WAL segment to the repository
***********************************************************************************************************************************/
void
cmdArchivePush(void)
{
    FUNCTION_LOG_VOID(logLevelDebug);

    ASSERT(cfgCommand() == cfgCmdArchivePush);

    MEM_CONTEXT_TEMP_BEGIN()
    {
        // Make sure there is a parameter to retrieve the WAL segment from
        const StringList *commandParam = cfgCommandParam();

        if (strLstSize(commandParam) != 1)
            THROW(ParamRequiredError, "WAL segment to push required");

        // Test for stop file
        lockStopTest();

        // Get the segment name
        String *walFile = walPath(strLstGet(commandParam, 0), cfgOptionStr(cfgOptPgPath), STR(cfgCommandName(cfgCommand())));
        String *archiveFile = strBase(walFile);

        if (cfgOptionBool(cfgOptArchiveAsync))
        {
            bool pushed = false;                                        // Has the WAL segment been pushed yet?
            bool forked = false;                                        // Has the async process been forked yet?
            bool confessOnError = false;                                // Should we confess errors?

            // Loop and wait for the WAL segment to be pushed
            Wait *wait = waitNew((TimeMSec)(cfgOptionDbl(cfgOptArchiveTimeout) * MSEC_PER_SEC));

            do
            {
                // Check if the WAL segment has been pushed.  Errors will not be confessed on the first try to allow the async
                // process a chance to fix them.
                pushed = archiveAsyncStatus(archiveModePush, archiveFile, confessOnError);

                // If the WAL segment has not already been pushed then start the async process to push it.  There's no point in
                // forking the async process off more than once so track that as well.  Use an archive lock to prevent more than
                // one async process being launched.
                if (!pushed && !forked &&
                    lockAcquire(cfgOptionStr(cfgOptLockPath), cfgOptionStr(cfgOptStanza), cfgLockType(), 0, false))
                {
                    // The async process should not output on the console at all
                    KeyValue *optionReplace = kvNew();

                    kvPut(optionReplace, VARSTR(CFGOPT_LOG_LEVEL_CONSOLE_STR), VARSTRDEF("off"));
                    kvPut(optionReplace, VARSTR(CFGOPT_LOG_LEVEL_STDERR_STR), VARSTRDEF("off"));

                    // Generate command options
                    StringList *commandExec = cfgExecParam(cfgCmdArchivePushAsync, optionReplace);
                    strLstInsert(commandExec, 0, cfgExe());
                    strLstAdd(commandExec, strPath(walFile));

                    // Release the lock so the child process can acquire it
                    lockRelease(true);

                    // Fork off the async process
                    if (forkSafe() == 0)
                    {
                        // Disable logging and close log file
                        logClose();

                        // Detach from parent process
                        forkDetach();

                        // Execute the binary.  This statement will not return if it is successful.
                        THROW_ON_SYS_ERROR(
                            execvp(strPtr(cfgExe()), (char ** const)strLstPtr(commandExec)) == -1,
                            ExecuteError, "unable to execute '" CFGCMD_ARCHIVE_PUSH_ASYNC "'");
                    }

                    // Mark the async process as forked so it doesn't get forked again.  A single run of the async process should be
                    // enough to do the job, running it again won't help anything.
                    forked = true;
                }

                // Now that the async process has been launched, confess any errors that are found
                confessOnError = true;
            }
            while (!pushed && waitMore(wait));

            // If the WAL segment was not pushed then error
            if (!pushed)
            {
                THROW_FMT(
                    ArchiveTimeoutError, "unable to push WAL file '%s' to the archive asynchronously after %lg second(s)",
                    strPtr(archiveFile), cfgOptionDbl(cfgOptArchiveTimeout));
            }

            // Log success
            LOG_INFO("pushed WAL file '%s' to the archive asynchronously", strPtr(archiveFile));
        }
        else
        {
            // Get the repo storage in case it is remote and encryption settings need to be pulled down
            storageRepo();

            // Get archive info
            ArchivePushCheckResult archiveInfo = archivePushCheck(
                cipherType(cfgOptionStr(cfgOptRepoCipherType)), cfgOptionStr(cfgOptRepoCipherPass));

            // Check if the push queue has been exceeded
            if (cfgOptionTest(cfgOptArchivePushQueueMax) &&
                archivePushDrop(strPath(walFile), archivePushReadyList(strPath(walFile))))
            {
                LOG_WARN(strPtr(archivePushDropWarning(archiveFile, cfgOptionUInt64(cfgOptArchivePushQueueMax))));
            }
            // Else push the file
            else
            {
                // Push the file to the archive
                String *warning = archivePushFile(
                    walFile, archiveInfo.archiveId, archiveInfo.pgVersion, archiveInfo.pgSystemId, archiveFile,
                    cipherType(cfgOptionStr(cfgOptRepoCipherType)), archiveInfo.archiveCipherPass,
                    cfgOptionBool(cfgOptCompress), cfgOptionInt(cfgOptCompressLevel));

                // If a warning was returned then log it
                if (warning != NULL)
                    LOG_WARN(strPtr(warning));

                // Log success
                LOG_INFO("pushed WAL file '%s' to the archive", strPtr(archiveFile));
            }
        }
    }
    MEM_CONTEXT_TEMP_END();

    FUNCTION_LOG_RETURN_VOID();
}

/***********************************************************************************************************************************
Async version of archive push that runs in parallel for performance
***********************************************************************************************************************************/
void
cmdArchivePushAsync(void)
{
    FUNCTION_LOG_VOID(logLevelDebug);

    ASSERT(cfgCommand() == cfgCmdArchivePushAsync);

    MEM_CONTEXT_TEMP_BEGIN()
    {
        // Make sure there is a parameter with the wal path
        const StringList *commandParam = cfgCommandParam();

        if (strLstSize(commandParam) != 1)
            THROW(ParamRequiredError, "WAL path to push required");

        const String *walPath = strLstGet(commandParam, 0);

        TRY_BEGIN()
        {
            // Test for stop file
            lockStopTest();

            // Get a list of WAL files that are ready for processing
            StringList *walFileList = archivePushProcessList(walPath);

            // The archive-push-async command should not have been called unless there are WAL files to process
            if (strLstSize(walFileList) == 0)
                THROW(AssertError, "no WAL files to process");

            LOG_INFO(
                "push %u WAL file(s) to archive: %s%s", strLstSize(walFileList), strPtr(strLstGet(walFileList, 0)),
                strLstSize(walFileList) == 1 ?
                    "" : strPtr(strNewFmt("...%s", strPtr(strLstGet(walFileList, strLstSize(walFileList) - 1)))));

            // Drop files if queue max has been exceeded
            if (cfgOptionTest(cfgOptArchivePushQueueMax) && archivePushDrop(walPath, walFileList))
            {
                for (unsigned int walFileIdx = 0; walFileIdx < strLstSize(walFileList); walFileIdx++)
                {
                    const String *walFile = strLstGet(walFileList, walFileIdx);
                    const String *warning = archivePushDropWarning(walFile, cfgOptionUInt64(cfgOptArchivePushQueueMax));

                    archiveAsyncStatusOkWrite(archiveModePush, walFile, warning);
                    LOG_WARN(strPtr(warning));
                }
            }
            // Else continue processing
            else
            {
                // Get the repo storage in case it is remote and encryption settings need to be pulled down
                storageRepo();

                // Get archive info
                ArchivePushCheckResult archiveInfo = archivePushCheck(
                    cipherType(cfgOptionStr(cfgOptRepoCipherType)), cfgOptionStr(cfgOptRepoCipherPass));

                // Create the parallel executor
                ProtocolParallel *parallelExec = protocolParallelNew(
                    (TimeMSec)(cfgOptionDbl(cfgOptProtocolTimeout) * MSEC_PER_SEC) / 2);

                for (unsigned int processIdx = 1; processIdx <= cfgOptionUInt(cfgOptProcessMax); processIdx++)
                    protocolParallelClientAdd(parallelExec, protocolLocalGet(protocolStorageTypeRepo, processIdx));

                // Queue jobs in executor
                for (unsigned int walFileIdx = 0; walFileIdx < strLstSize(walFileList); walFileIdx++)
                {
                    protocolKeepAlive();

                    const String *walFile = strLstGet(walFileList, walFileIdx);

                    ProtocolCommand *command = protocolCommandNew(PROTOCOL_COMMAND_ARCHIVE_PUSH_STR);
                    protocolCommandParamAdd(command, VARSTR(strNewFmt("%s/%s", strPtr(walPath), strPtr(walFile))));
                    protocolCommandParamAdd(command, VARSTR(archiveInfo.archiveId));
                    protocolCommandParamAdd(command, VARUINT(archiveInfo.pgVersion));
                    protocolCommandParamAdd(command, VARUINT64(archiveInfo.pgSystemId));
                    protocolCommandParamAdd(command, VARSTR(walFile));
                    protocolCommandParamAdd(command, VARUINT(cipherType(cfgOptionStr(cfgOptRepoCipherType))));
                    protocolCommandParamAdd(command, VARSTR(archiveInfo.archiveCipherPass));
                    protocolCommandParamAdd(command, VARBOOL(cfgOptionBool(cfgOptCompress)));
                    protocolCommandParamAdd(command, VARINT(cfgOptionInt(cfgOptCompressLevel)));

                    protocolParallelJobAdd(parallelExec, protocolParallelJobNew(VARSTR(walFile), command));
                }

                // Process jobs
                do
                {
                    unsigned int completed = protocolParallelProcess(parallelExec);

                    for (unsigned int jobIdx = 0; jobIdx < completed; jobIdx++)
                    {
                        protocolKeepAlive();

                        // Get the job and job key
                        ProtocolParallelJob *job = protocolParallelResult(parallelExec);
                        unsigned int processId = protocolParallelJobProcessId(job);
                        const String *walFile = varStr(protocolParallelJobKey(job));

                        // The job was successful
                        if (protocolParallelJobErrorCode(job) == 0)
                        {
                            LOG_DETAIL_PID(processId, "pushed WAL file '%s' to the archive", strPtr(walFile));
                            archiveAsyncStatusOkWrite(archiveModePush, walFile, varStr(protocolParallelJobResult(job)));
                        }
                        // Else the job errored
                        else
                        {
                            LOG_WARN_PID(
                                processId,
                                "could not push WAL file '%s' to the archive (will be retried): [%d] %s", strPtr(walFile),
                                protocolParallelJobErrorCode(job), strPtr(protocolParallelJobErrorMessage(job)));

                            archiveAsyncStatusErrorWrite(
                                archiveModePush, walFile, protocolParallelJobErrorCode(job), protocolParallelJobErrorMessage(job));
                        }
                    }
                }
                while (!protocolParallelDone(parallelExec));
            }
        }
        // On any global error write a single error file to cover all unprocessed files
        CATCH_ANY()
        {
            archiveAsyncStatusErrorWrite(archiveModePush, NULL, errorCode(), STR(errorMessage()));
            RETHROW();
        }
        TRY_END();
    }
    MEM_CONTEXT_TEMP_END();

    FUNCTION_LOG_RETURN_VOID();
}<|MERGE_RESOLUTION|>--- conflicted
+++ resolved
@@ -216,12 +216,7 @@
         PgControl controlInfo = pgControlFromFile(cfgOptionStr(cfgOptPgPath));
 
         // Attempt to load the archive info file
-<<<<<<< HEAD
-        InfoArchive *info = infoArchiveNewLoad(
-            storageRepo(), INFO_ARCHIVE_PATH_FILE_STR, cipherType, cipherPass);
-=======
         InfoArchive *info = infoArchiveNewLoad(storageRepo(), INFO_ARCHIVE_PATH_FILE_STR, cipherType, cipherPass);
->>>>>>> cdb75ac8
 
         // Get archive id for the most recent version -- archive-push will only operate against the most recent version
         String *archiveId = infoPgArchiveId(infoArchivePg(info), infoPgDataCurrentId(infoArchivePg(info)));
