--- conflicted
+++ resolved
@@ -447,10 +447,6 @@
         ArchivePushAsyncData jobData =
         {
             .walPath = strLstGet(commandParam, 0),
-<<<<<<< HEAD
-            .cipherType = cipherType(cfgOptionStr(cfgOptRepoCipherType)),
-=======
->>>>>>> 60d93df5
             .compress = cfgOptionBool(cfgOptCompress),
             .compressLevel = cfgOptionInt(cfgOptCompressLevel),
         };
