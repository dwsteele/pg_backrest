--- conflicted
+++ resolved
@@ -12,19 +12,14 @@
 Functions
 ***********************************************************************************************************************************/
 // Process protocol requests
-void archivePushFileProtocol(const VariantList *paramList, ProtocolServer *server);
+void archivePushFileProtocol(PackRead *const param, ProtocolServer *const server);
 
 /***********************************************************************************************************************************
 Protocol commands for ProtocolServerHandler arrays passed to protocolServerProcess()
 ***********************************************************************************************************************************/
-<<<<<<< HEAD
-// Process protocol requests
-bool archivePushProtocol(const String *command, PackRead *param, ProtocolServer *server);
-=======
 #define PROTOCOL_COMMAND_ARCHIVE_PUSH_FILE                          STRID5("ap-f", 0x36e010)
 
 #define PROTOCOL_SERVER_HANDLER_ARCHIVE_PUSH_LIST                                                                                  \
     {.command = PROTOCOL_COMMAND_ARCHIVE_PUSH_FILE, .handler = archivePushFileProtocol},
->>>>>>> 5b332b22
 
 #endif