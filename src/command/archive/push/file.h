/***********************************************************************************************************************************
Archive Push File
***********************************************************************************************************************************/
#ifndef COMMAND_ARCHIVE_PUSH_FILE_H
#define COMMAND_ARCHIVE_PUSH_FILE_H

#include "common/compress/helper.h"
#include "common/crypto/common.h"
#include "common/type/string.h"
#include "storage/storage.h"

/***********************************************************************************************************************************
Structure to hold information for each repository the archive file will be pushed to. An array of these must be passed to
archivePushFile() with size equal to cfgOptionGroupIdxTotal(cfgOptGrpRepo).
***********************************************************************************************************************************/
typedef struct ArchivePushFileRepoData
{
    unsigned int repoIdx;
    const String *archiveId;
    CipherType cipherType;
    const String *cipherPass;
} ArchivePushFileRepoData;

/***********************************************************************************************************************************
Functions
***********************************************************************************************************************************/
typedef struct ArchivePushFileResult
{
    StringList *warnList;                                           // Warnings from a successful operation
} ArchivePushFileResult;

// Copy a file from the source to the archive
<<<<<<< HEAD
String *archivePushFile(
    const String *walSource, bool headerCheck, unsigned int pgVersion, uint64_t pgSystemId, const String *archiveFile,
    CompressType compressType, int compressLevel, const ArchivePushFileRepoData *repoData);
=======
ArchivePushFileResult archivePushFile(
    const String *walSource, unsigned int pgVersion, uint64_t pgSystemId, const String *archiveFile, CompressType compressType,
    int compressLevel, const List *const repoList, const StringList *const priorErrorList);
>>>>>>> 01b8e225

#endif<|MERGE_RESOLUTION|>--- conflicted
+++ resolved
@@ -30,14 +30,8 @@
 } ArchivePushFileResult;
 
 // Copy a file from the source to the archive
-<<<<<<< HEAD
-String *archivePushFile(
+ArchivePushFileResult archivePushFile(
     const String *walSource, bool headerCheck, unsigned int pgVersion, uint64_t pgSystemId, const String *archiveFile,
-    CompressType compressType, int compressLevel, const ArchivePushFileRepoData *repoData);
-=======
-ArchivePushFileResult archivePushFile(
-    const String *walSource, unsigned int pgVersion, uint64_t pgSystemId, const String *archiveFile, CompressType compressType,
-    int compressLevel, const List *const repoList, const StringList *const priorErrorList);
->>>>>>> 01b8e225
+    CompressType compressType, int compressLevel, const List *const repoList, const StringList *const priorErrorList);
 
 #endif