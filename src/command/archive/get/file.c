--- conflicted
+++ resolved
@@ -50,12 +50,7 @@
         PgControl controlInfo = pgControlFromFile(cfgOptionStr(cfgOptPgPath));
 
         // Attempt to load the archive info file
-<<<<<<< HEAD
-        InfoArchive *info = infoArchiveNewLoad(
-            storageRepo(), INFO_ARCHIVE_PATH_FILE_STR, cipherType, cipherPass);
-=======
         InfoArchive *info = infoArchiveNewLoad(storageRepo(), INFO_ARCHIVE_PATH_FILE_STR, cipherType, cipherPass);
->>>>>>> cdb75ac8
 
         // Loop through the pg history in case the WAL we need is not in the most recent archive id
         String *archiveId = NULL;
