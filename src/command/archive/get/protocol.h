/***********************************************************************************************************************************
Archive Get Protocol Handler
***********************************************************************************************************************************/
#ifndef COMMAND_ARCHIVE_GET_PROTOCOL_H
#define COMMAND_ARCHIVE_GET_PROTOCOL_H

#include "common/type/pack.h"
#include "common/type/string.h"
<<<<<<< HEAD
=======
#include "common/type/stringId.h"
#include "common/type/variantList.h"
>>>>>>> 5b332b22
#include "protocol/server.h"

/***********************************************************************************************************************************
Functions
***********************************************************************************************************************************/
// Process protocol requests
void archiveGetFileProtocol(const VariantList *paramList, ProtocolServer *server);

/***********************************************************************************************************************************
Protocol commands for ProtocolServerHandler arrays passed to protocolServerProcess()
***********************************************************************************************************************************/
<<<<<<< HEAD
// Process protocol requests
bool archiveGetProtocol(const String *command, PackRead *param, ProtocolServer *server);
=======
#define PROTOCOL_COMMAND_ARCHIVE_GET_FILE                           STRID5("ag-f", 0x36ce10)

#define PROTOCOL_SERVER_HANDLER_ARCHIVE_GET_LIST                                                                                   \
    {.command = PROTOCOL_COMMAND_ARCHIVE_GET_FILE, .handler = archiveGetFileProtocol},
>>>>>>> 5b332b22

#endif<|MERGE_RESOLUTION|>--- conflicted
+++ resolved
@@ -5,31 +5,21 @@
 #define COMMAND_ARCHIVE_GET_PROTOCOL_H
 
 #include "common/type/pack.h"
-#include "common/type/string.h"
-<<<<<<< HEAD
-=======
 #include "common/type/stringId.h"
-#include "common/type/variantList.h"
->>>>>>> 5b332b22
 #include "protocol/server.h"
 
 /***********************************************************************************************************************************
 Functions
 ***********************************************************************************************************************************/
 // Process protocol requests
-void archiveGetFileProtocol(const VariantList *paramList, ProtocolServer *server);
+void archiveGetFileProtocol(PackRead *const param, ProtocolServer *const server);
 
 /***********************************************************************************************************************************
 Protocol commands for ProtocolServerHandler arrays passed to protocolServerProcess()
 ***********************************************************************************************************************************/
-<<<<<<< HEAD
-// Process protocol requests
-bool archiveGetProtocol(const String *command, PackRead *param, ProtocolServer *server);
-=======
 #define PROTOCOL_COMMAND_ARCHIVE_GET_FILE                           STRID5("ag-f", 0x36ce10)
 
 #define PROTOCOL_SERVER_HANDLER_ARCHIVE_GET_LIST                                                                                   \
     {.command = PROTOCOL_COMMAND_ARCHIVE_GET_FILE, .handler = archiveGetFileProtocol},
->>>>>>> 5b332b22
 
 #endif