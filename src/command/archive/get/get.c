--- conflicted
+++ resolved
@@ -760,11 +760,7 @@
     // Get a new job if there are any left
     ArchiveGetCheckResult *checkResult = data;
 
-<<<<<<< HEAD
-    if (!lstEmpty(checkResult->archiveFileMapList) > 0)
-=======
     if (!lstEmpty(checkResult->archiveFileMapList))
->>>>>>> 67d444b9
     {
         const ArchiveFileMap archiveFileMap = *((ArchiveFileMap *)lstGet(checkResult->archiveFileMapList, 0));
         const ArchiveGetFile *file = lstGet(archiveFileMap.actualList, 0);
