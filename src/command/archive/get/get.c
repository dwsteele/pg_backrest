--- conflicted
+++ resolved
@@ -234,11 +234,7 @@
                     // Release the lock so the child process can acquire it
                     lockRelease(true);
 
-<<<<<<< HEAD
-                    // Exec the async process
-=======
                     // Execute the async process
->>>>>>> 5deeaba9
                     archiveAsyncExec(archiveModeGet, commandExec);
 
                     // Mark the async process as forked so it doesn't get forked again.  A single run of the async process should be
