--- conflicted
+++ resolved
@@ -465,13 +465,8 @@
             }
             else
             {
-<<<<<<< HEAD
-                LOG_WARN_FMT("no prior backup exists, %s backup has been changed to full", strZ(cfgOptionStr(cfgOptType)));
+                LOG_WARN_FMT("no prior backup exists, %s backup has been changed to full", strZ(cfgOptionDisplay(cfgOptType)));
                 cfgOptionSet(cfgOptType, cfgSourceParam, VARSTR(strIdToStr(backupTypeFull)));
-=======
-                LOG_WARN_FMT("no prior backup exists, %s backup has been changed to full", strZ(cfgOptionDisplay(cfgOptType)));
-                cfgOptionSet(cfgOptType, cfgSourceParam, VARSTR(backupTypeStr(backupTypeFull)));
->>>>>>> 066fbcf2
             }
         }
         MEM_CONTEXT_TEMP_END();
@@ -729,11 +724,7 @@
                             {
                                 reason = strNewFmt(
                                     "new backup type '%s' does not match resumable backup type '%s'",
-<<<<<<< HEAD
-                                    strZ(cfgOptionStr(cfgOptType)), strZ(strIdToStr(manifestResumeData->backupType)));
-=======
-                                    strZ(cfgOptionDisplay(cfgOptType)), strZ(backupTypeStr(manifestResumeData->backupType)));
->>>>>>> 066fbcf2
+                                    strZ(cfgOptionDisplay(cfgOptType)), strZ(strIdToStr(manifestResumeData->backupType)));
                             }
                             // Check prior backup label ??? Do we really care about the prior backup label?
                             else if (!strEq(manifestResumeData->backupLabelPrior, manifestData(manifest)->backupLabelPrior))
