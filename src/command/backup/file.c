/***********************************************************************************************************************************
Backup File
***********************************************************************************************************************************/
#include "build.auto.h"

#include <string.h>

#include "command/backup/file.h"
#include "command/backup/pageChecksum.h"
#include "common/crypto/cipherBlock.h"
#include "common/crypto/hash.h"
#include "common/debug.h"
#include "common/io/filter/group.h"
#include "common/io/filter/size.h"
#include "common/io/io.h"
#include "common/log.h"
#include "common/regExp.h"
#include "common/type/convert.h"
#include "postgres/interface.h"
#include "storage/helper.h"

/***********************************************************************************************************************************
Helper functions
***********************************************************************************************************************************/
static unsigned int
segmentNumber(const String *pgFile)
{
    FUNCTION_TEST_BEGIN();
        FUNCTION_TEST_PARAM(STRING, pgFile);
    FUNCTION_TEST_END();

    // Determine which segment number this is by checking for a numeric extension.  No extension means segment 0.
    FUNCTION_TEST_RETURN(regExpMatchOne(STRDEF("\\.[0-9]+$"), pgFile) ? cvtZToUInt(strrchr(strPtr(pgFile), '.') + 1) : 0);
}

/***********************************************************************************************************************************
Copy a file from the PostgreSQL data directory to the repository
***********************************************************************************************************************************/
BackupFileResult
backupFile(
    const String *pgFile, bool pgFileIgnoreMissing, uint64_t pgFileSize, const String *pgFileChecksum, bool pgFileChecksumPage,
    uint64_t pgFileChecksumPageLsnLimit, const String *repoFile, bool repoFileHasReference, CompressType repoFileCompressType,
    int repoFileCompressLevel, const String *backupLabel, bool delta, CipherType cipherType, const String *cipherPass)
{
    FUNCTION_LOG_BEGIN(logLevelDebug);
        FUNCTION_LOG_PARAM(STRING, pgFile);                         // Database file to copy to the repo
        FUNCTION_LOG_PARAM(BOOL, pgFileIgnoreMissing);              // Is it OK if the database file is missing?
        FUNCTION_LOG_PARAM(UINT64, pgFileSize);                     // Size of the database file
        FUNCTION_LOG_PARAM(STRING, pgFileChecksum);                 // Checksum to verify the database file
        FUNCTION_LOG_PARAM(BOOL, pgFileChecksumPage);               // Should page checksums be validated
        FUNCTION_LOG_PARAM(UINT64, pgFileChecksumPageLsnLimit);     // Upper LSN limit to which page checksums must be valid
        FUNCTION_LOG_PARAM(STRING, repoFile);                       // Destination in the repo to copy the pg file
        FUNCTION_LOG_PARAM(BOOL, repoFileHasReference);             // Does the repo file exist in a prior backup in the set?
        FUNCTION_LOG_PARAM(ENUM, repoFileCompressType);             // Compress type for repo file
        FUNCTION_LOG_PARAM(INT,  repoFileCompressLevel);            // Compression level for repo file
        FUNCTION_LOG_PARAM(STRING, backupLabel);                    // Label of current backup
        FUNCTION_LOG_PARAM(BOOL, delta);                            // Is the delta option on?
        FUNCTION_LOG_PARAM(ENUM, cipherType);                       // Encryption type
        FUNCTION_TEST_PARAM(STRING, cipherPass);                    // Password to access the repo file if encrypted
    FUNCTION_LOG_END();

    ASSERT(pgFile != NULL);
    ASSERT(repoFile != NULL);
    ASSERT(backupLabel != NULL);
    ASSERT((cipherType == cipherTypeNone && cipherPass == NULL) || (cipherType != cipherTypeNone && cipherPass != NULL));

    // Backup file results
    BackupFileResult result = {.backupCopyResult = backupCopyResultCopy};

    MEM_CONTEXT_TEMP_BEGIN()
    {
        // Generate complete repo path and add compression extension if needed
        const String *repoPathFile = strNewFmt(
            STORAGE_REPO_BACKUP "/%s/%s%s", strPtr(backupLabel), strPtr(repoFile), strPtr(compressExtStr(repoFileCompressType)));

        // If checksum is defined then the file needs to be checked. If delta option then check the DB and possibly the repo, else
        // just check the repo.
        if (pgFileChecksum != NULL)
        {
            // Does the file in pg match the checksum and size passed?
            bool pgFileMatch = false;

            // If delta, then check the DB checksum and possibly the repo. If the checksum does not match in either case then
            // recopy.
            if (delta)
            {
                // Generate checksum/size for the pg file
                IoRead *read = storageReadIo(storageNewReadP(storagePg(), pgFile, .ignoreMissing = pgFileIgnoreMissing));
                ioFilterGroupAdd(ioReadFilterGroup(read), cryptoHashNew(HASH_TYPE_SHA1_STR));
                ioFilterGroupAdd(ioReadFilterGroup(read), ioSizeNew());

                // If the pg file exists check the checksum/size
                if (ioReadDrain(read))
                {
                    const String *pgTestChecksum = varStr(
                        ioFilterGroupResult(ioReadFilterGroup(read), CRYPTO_HASH_FILTER_TYPE_STR));
                    uint64_t pgTestSize = varUInt64Force(ioFilterGroupResult(ioReadFilterGroup(read), SIZE_FILTER_TYPE_STR));

                    // Does the pg file match?
                    if (pgFileSize == pgTestSize && strEq(pgFileChecksum, pgTestChecksum))
                    {
                        pgFileMatch = true;

                        // If it matches and is a reference to a previous backup then no need to copy the file
                        if (repoFileHasReference)
                        {
                            MEM_CONTEXT_PRIOR_BEGIN()
                            {
                                result.backupCopyResult = backupCopyResultNoOp;
                                result.copySize = pgTestSize;
                                result.copyChecksum = strDup(pgTestChecksum);
                            }
                            MEM_CONTEXT_PRIOR_END();
                        }
                    }
                }
                // Else the source file is missing from the database so skip this file
                else
                    result.backupCopyResult = backupCopyResultSkip;
            }

            // If this is not a delta backup or it is and the file exists and the checksum from the DB matches, then also test the
            // checksum of the file in the repo (unless it is in a prior backup) and if the checksum doesn't match, then there may
            // be corruption in the repo, so recopy
            if (!delta || !repoFileHasReference)
            {
                // If this is a delta backup and the file is missing from the DB, then remove it from the repo (backupManifestUpdate
                // will remove it from the manifest)
                if (result.backupCopyResult == backupCopyResultSkip)
                {
                    storageRemoveP(storageRepoWrite(), repoPathFile);
                }
                else if (!delta || pgFileMatch)
                {
                    // Check the repo file in a try block because on error (e.g. missing or corrupt file that can't be decrypted or
                    // decompressed) we should recopy rather than ending the backup.
                    TRY_BEGIN()
                    {
                        // Generate checksum/size for the repo file
                        IoRead *read = storageReadIo(storageNewReadP(storageRepo(), repoPathFile));

                        if (cipherType != cipherTypeNone)
                        {
                            ioFilterGroupAdd(
                                ioReadFilterGroup(read), cipherBlockNew(cipherModeDecrypt, cipherType, BUFSTR(cipherPass), NULL));
                        }

                        // Decompress the file if compressed
                        if (repoFileCompressType != compressTypeNone)
                            ioFilterGroupAdd(ioReadFilterGroup(read), decompressFilter(repoFileCompressType));

                        ioFilterGroupAdd(ioReadFilterGroup(read), cryptoHashNew(HASH_TYPE_SHA1_STR));
                        ioFilterGroupAdd(ioReadFilterGroup(read), ioSizeNew());

                        ioReadDrain(read);

                        // Test checksum/size
                        const String *pgTestChecksum = varStr(
                            ioFilterGroupResult(ioReadFilterGroup(read), CRYPTO_HASH_FILTER_TYPE_STR));
                        uint64_t pgTestSize = varUInt64Force(ioFilterGroupResult(ioReadFilterGroup(read), SIZE_FILTER_TYPE_STR));

                        // No need to recopy if checksum/size match
                        if (pgFileSize == pgTestSize && strEq(pgFileChecksum, pgTestChecksum))
                        {
                            MEM_CONTEXT_PRIOR_BEGIN()
                            {
                                result.backupCopyResult = backupCopyResultChecksum;
                                result.copySize = pgTestSize;
                                result.copyChecksum = strDup(pgTestChecksum);
                            }
                            MEM_CONTEXT_PRIOR_END();
                        }
                        // Else recopy when repo file is not as expected
                        else
                            result.backupCopyResult = backupCopyResultReCopy;
                    }
                    // Recopy on any kind of error
                    CATCH_ANY()
                    {
                        result.backupCopyResult = backupCopyResultReCopy;
                    }
                    TRY_END();
                }
            }
        }

        // Copy the file
        if (result.backupCopyResult == backupCopyResultCopy || result.backupCopyResult == backupCopyResultReCopy)
        {
            // Is the file compressible during the copy?
<<<<<<< HEAD
            bool compressible = true;
=======
            bool compressible = repoFileCompressType == compressTypeNone && cipherType == cipherTypeNone;
>>>>>>> 79cfd3ae

            // Setup pg file for read
            StorageRead *read = storageNewReadP(
                storagePg(), pgFile, .ignoreMissing = pgFileIgnoreMissing, .compressible = compressible);
            ioFilterGroupAdd(ioReadFilterGroup(storageReadIo(read)), cryptoHashNew(HASH_TYPE_SHA1_STR));
            ioFilterGroupAdd(ioReadFilterGroup(storageReadIo(read)), ioSizeNew());

            // Add page checksum filter
            if (pgFileChecksumPage)
            {
                ioFilterGroupAdd(
                    ioReadFilterGroup(storageReadIo(read)), pageChecksumNew(segmentNumber(pgFile), PG_SEGMENT_PAGE_DEFAULT,
                    pgFileChecksumPageLsnLimit));
            }

            // Add compression
            if (repoFileCompressType != compressTypeNone)
            {
                ioFilterGroupAdd(
                    ioReadFilterGroup(storageReadIo(read)), compressFilter(repoFileCompressType, repoFileCompressLevel));
<<<<<<< HEAD
                compressible = false;
=======
>>>>>>> 79cfd3ae
            }

            // If there is a cipher then add the encrypt filter
            if (cipherType != cipherTypeNone)
            {
                ioFilterGroupAdd(
                    ioReadFilterGroup(
                        storageReadIo(read)), cipherBlockNew(cipherModeEncrypt, cipherType, BUFSTR(cipherPass), NULL));
                compressible = false;
            }

            // Setup the repo file for write
            StorageWrite *write = storageNewWriteP(storageRepoWrite(), repoPathFile, .compressible = compressible);
            ioFilterGroupAdd(ioWriteFilterGroup(storageWriteIo(write)), ioSizeNew());

            // Open the source and destination and copy the file
            if (storageCopy(read, write))
            {
                MEM_CONTEXT_PRIOR_BEGIN()
                {
                    // Get sizes and checksum
                    result.copySize = varUInt64Force(
                        ioFilterGroupResult(ioReadFilterGroup(storageReadIo(read)), SIZE_FILTER_TYPE_STR));
                    result.copyChecksum = strDup(
                        varStr(ioFilterGroupResult(ioReadFilterGroup(storageReadIo(read)), CRYPTO_HASH_FILTER_TYPE_STR)));
                    result.repoSize =
                        varUInt64Force(ioFilterGroupResult(ioWriteFilterGroup(storageWriteIo(write)), SIZE_FILTER_TYPE_STR));

                    // Get results of page checksum validation
                    if (pgFileChecksumPage)
                    {
                        result.pageChecksumResult = kvDup(
                            varKv(ioFilterGroupResult(ioReadFilterGroup(storageReadIo(read)), PAGE_CHECKSUM_FILTER_TYPE_STR)));
                    }
                }
                MEM_CONTEXT_PRIOR_END();
            }
            // Else if source file is missing and the read setup indicated ignore a missing file, the database removed it so skip it
            else
                result.backupCopyResult = backupCopyResultSkip;
        }

        // If the file was copied get the repo size only if the storage can store the files with a different size than what was
        // written. This has to be checked after the file is at rest because filesystem compression may affect the actual repo size
        // and this cannot be calculated in stream.
        //
        // If the file was checksummed then get the size in all cases since we don't already have it.
        if (((result.backupCopyResult == backupCopyResultCopy || result.backupCopyResult == backupCopyResultReCopy) &&
                storageFeature(storageRepo(), storageFeatureCompress)) ||
            result.backupCopyResult == backupCopyResultChecksum)
        {
            result.repoSize = storageInfoP(storageRepo(), repoPathFile).size;
        }
    }
    MEM_CONTEXT_TEMP_END();

    FUNCTION_LOG_RETURN(BACKUP_FILE_RESULT, result);
}<|MERGE_RESOLUTION|>--- conflicted
+++ resolved
@@ -188,11 +188,7 @@
         if (result.backupCopyResult == backupCopyResultCopy || result.backupCopyResult == backupCopyResultReCopy)
         {
             // Is the file compressible during the copy?
-<<<<<<< HEAD
-            bool compressible = true;
-=======
             bool compressible = repoFileCompressType == compressTypeNone && cipherType == cipherTypeNone;
->>>>>>> 79cfd3ae
 
             // Setup pg file for read
             StorageRead *read = storageNewReadP(
@@ -213,10 +209,6 @@
             {
                 ioFilterGroupAdd(
                     ioReadFilterGroup(storageReadIo(read)), compressFilter(repoFileCompressType, repoFileCompressLevel));
-<<<<<<< HEAD
-                compressible = false;
-=======
->>>>>>> 79cfd3ae
             }
 
             // If there is a cipher then add the encrypt filter
@@ -225,7 +217,6 @@
                 ioFilterGroupAdd(
                     ioReadFilterGroup(
                         storageReadIo(read)), cipherBlockNew(cipherModeEncrypt, cipherType, BUFSTR(cipherPass), NULL));
-                compressible = false;
             }
 
             // Setup the repo file for write
