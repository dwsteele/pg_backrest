/***********************************************************************************************************************************
Common Command Routines
***********************************************************************************************************************************/
#include "build.auto.h"

#include <inttypes.h>
#include <string.h>

#include "common/debug.h"
#include "common/io/http/client.h"
#include "common/io/socket/client.h"
#include "common/io/tls/client.h"
#include "common/log.h"
#include "common/memContext.h"
#include "common/time.h"
#include "config/config.h"
#include "version.h"

/***********************************************************************************************************************************
Track time command started
***********************************************************************************************************************************/
static TimeMSec timeBegin;
static String *cmdOptionStr;

/**********************************************************************************************************************************/
void
cmdInit(void)
{
    FUNCTION_LOG_VOID(logLevelTrace);

    timeBegin = timeMSec();

    FUNCTION_LOG_RETURN_VOID();
}

/**********************************************************************************************************************************/
const String *
cmdOption(void)
{
    FUNCTION_TEST_VOID();

    if (cmdOptionStr == NULL)
    {
        MEM_CONTEXT_BEGIN(memContextTop())
        {
<<<<<<< HEAD
            cmdOptionStr = strNew("");
=======
            // Basic info on command start
            String *info = strNewFmt("%s command begin", strZ(cfgCommandRoleName()));
>>>>>>> de0f8c26

            MEM_CONTEXT_TEMP_BEGIN()
            {
                // Get command define id used to determine which options are valid for this command
                ConfigDefineCommand commandDefId = cfgCommandDefIdFromId(cfgCommand());

                // Add command parameters if they exist
                const StringList *commandParamList = cfgCommandParam();

                if (strLstSize(commandParamList) != 0)
                {
                    strCatFmt(cmdOptionStr, " [");

                    for (unsigned int commandParamIdx = 0; commandParamIdx < strLstSize(commandParamList); commandParamIdx++)
                    {
                        const String *commandParam = strLstGet(commandParamList, commandParamIdx);

                        if (commandParamIdx != 0)
                            strCatFmt(cmdOptionStr, ", ");

                        if (strchr(strZ(commandParam), ' ') != NULL)
                            commandParam = strNewFmt("\"%s\"", strZ(commandParam));

                        strCat(cmdOptionStr, commandParam);
                    }

                    strCatFmt(cmdOptionStr, "]");
                }

                // Loop though options and add the ones that are interesting
                for (ConfigOption optionId = 0; optionId < CFG_OPTION_TOTAL; optionId++)
                {
                    // Skip the option if not valid for this command.  Generally only one command runs at a time, but sometimes
                    // commands are chained together (e.g. backup and expire) and the second command may not use all the options of
                    // the first command.  Displaying them is harmless but might cause confusion.
                    if (!cfgDefOptionValid(commandDefId, cfgOptionDefIdFromId(optionId)))
                        continue;

                    // If option was negated
                    if (cfgOptionNegate(optionId))
                        strCatFmt(cmdOptionStr, " --no-%s", cfgOptionName(optionId));
                    // If option was reset
                    else if (cfgOptionReset(optionId))
                        strCatFmt(cmdOptionStr, " --reset-%s", cfgOptionName(optionId));
                    // Else set and not default
                    else if (cfgOptionSource(optionId) != cfgSourceDefault && cfgOptionTest(optionId))
                    {
                        ConfigDefineOption optionDefId = cfgOptionDefIdFromId(optionId);

                        // Don't show redacted options
                        if (cfgDefOptionSecure(optionDefId))
                            strCatFmt(cmdOptionStr, " --%s=<redacted>", cfgOptionName(optionId));
                        // Output boolean option
                        else if (cfgDefOptionType(optionDefId) == cfgDefOptTypeBoolean)
                            strCatFmt(cmdOptionStr, " --%s", cfgOptionName(optionId));
                        // Output other options
                        else
                        {
                            StringList *valueList = NULL;

                            // Generate the values of hash options
                            if (cfgDefOptionType(optionDefId) == cfgDefOptTypeHash)
                            {
                                valueList = strLstNew();

                                const KeyValue *optionKv = cfgOptionKv(optionId);
                                const VariantList *keyList = kvKeyList(optionKv);

                                for (unsigned int keyIdx = 0; keyIdx < varLstSize(keyList); keyIdx++)
                                {
                                    strLstAdd(
                                        valueList,
                                        strNewFmt(
                                            "%s=%s", strZ(varStr(varLstGet(keyList, keyIdx))),
                                            strZ(varStrForce(kvGet(optionKv, varLstGet(keyList, keyIdx))))));
                                }
                            }
                            // Generate values for list options
                            else if (cfgDefOptionType(optionDefId) == cfgDefOptTypeList)
                            {
                                valueList = strLstNewVarLst(cfgOptionLst(optionId));
                            }
                            // Else only one value
                            else
                            {
                                valueList = strLstNew();
                                strLstAdd(valueList, varStrForce(cfgOption(optionId)));
                            }

                            // Output options and values
                            for (unsigned int valueListIdx = 0; valueListIdx < strLstSize(valueList); valueListIdx++)
                            {
                                const String *value = strLstGet(valueList, valueListIdx);

                                strCatFmt(cmdOptionStr, " --%s", cfgOptionName(optionId));

                                if (strchr(strZ(value), ' ') != NULL)
                                    value = strNewFmt("\"%s\"", strZ(value));

<<<<<<< HEAD
                                strCatFmt(cmdOptionStr, "=%s", strPtr(value));
=======
                                strCatFmt(info, "=%s", strZ(value));
>>>>>>> de0f8c26
                            }
                        }
                    }
                }
            }
            MEM_CONTEXT_TEMP_END();
        }
        MEM_CONTEXT_END();
    }

    FUNCTION_TEST_RETURN(cmdOptionStr);
}

/**********************************************************************************************************************************/
void
cmdBegin(bool logOption)
{
    FUNCTION_LOG_BEGIN(logLevelTrace);
        FUNCTION_LOG_PARAM(BOOL, logOption);
    FUNCTION_LOG_END();

    ASSERT(cfgCommand() != cfgCmdNone);

    // This is fairly expensive log message to generate so skip it if it won't be output
    if (logAny(cfgLogLevelDefault()))
    {
        MEM_CONTEXT_TEMP_BEGIN()
        {
            // Basic info on command start
            String *info = strNewFmt("%s command begin", strPtr(cfgCommandRoleName()));

            if (logOption)
            {
                strFree(cmdOptionStr);
                cmdOptionStr = NULL;

                strCatFmt(info, " %s:%s", PROJECT_VERSION, strPtr(cmdOption()));
            }

            LOG(cfgLogLevelDefault(), 0, strZ(info));
        }
        MEM_CONTEXT_TEMP_END();
    }

    FUNCTION_LOG_RETURN_VOID();
}

/**********************************************************************************************************************************/
void
cmdEnd(int code, const String *errorMessage)
{
    FUNCTION_LOG_BEGIN(logLevelTrace);
        FUNCTION_LOG_PARAM(INT, code);
        FUNCTION_LOG_PARAM(STRING, errorMessage);
    FUNCTION_LOG_END();

    ASSERT(cfgCommand() != cfgCmdNone);

    // Skip this log message if it won't be output.  It's not too expensive but since we skipped cmdBegin(), may as well.
    if (logAny(cfgLogLevelDefault()))
    {
        MEM_CONTEXT_TEMP_BEGIN()
        {
            // Log socket statistics
            String *sckClientStat = sckClientStatStr();

            if (sckClientStat != NULL)
                LOG_DETAIL(strZ(sckClientStat));

            // Log tls statistics
            String *tlsClientStat = tlsClientStatStr();

            if (tlsClientStat != NULL)
                LOG_DETAIL(strZ(tlsClientStat));

            // Log http statistics
            String *httpClientStat = httpClientStatStr();

            if (httpClientStat != NULL)
                LOG_INFO(strZ(httpClientStat));

            // Basic info on command end
            String *info = strNewFmt("%s command end: ", strZ(cfgCommandRoleName()));

            if (errorMessage == NULL)
            {
                strCatZ(info, "completed successfully");

                if (cfgOptionValid(cfgOptLogTimestamp) && cfgOptionBool(cfgOptLogTimestamp))
                    strCatFmt(info, " (%" PRIu64 "ms)", timeMSec() - timeBegin);
            }
            else
                strCat(info, errorMessage);

            LOG(cfgLogLevelDefault(), 0, strZ(info));
        }
        MEM_CONTEXT_TEMP_END();
    }

    // Reset timeBegin in case there is another command following this one
    timeBegin = timeMSec();

    FUNCTION_LOG_RETURN_VOID();
}<|MERGE_RESOLUTION|>--- conflicted
+++ resolved
@@ -43,12 +43,7 @@
     {
         MEM_CONTEXT_BEGIN(memContextTop())
         {
-<<<<<<< HEAD
             cmdOptionStr = strNew("");
-=======
-            // Basic info on command start
-            String *info = strNewFmt("%s command begin", strZ(cfgCommandRoleName()));
->>>>>>> de0f8c26
 
             MEM_CONTEXT_TEMP_BEGIN()
             {
@@ -148,11 +143,7 @@
                                 if (strchr(strZ(value), ' ') != NULL)
                                     value = strNewFmt("\"%s\"", strZ(value));
 
-<<<<<<< HEAD
-                                strCatFmt(cmdOptionStr, "=%s", strPtr(value));
-=======
-                                strCatFmt(info, "=%s", strZ(value));
->>>>>>> de0f8c26
+                                strCatFmt(cmdOptionStr, "=%s", strZ(value));
                             }
                         }
                     }
@@ -182,14 +173,14 @@
         MEM_CONTEXT_TEMP_BEGIN()
         {
             // Basic info on command start
-            String *info = strNewFmt("%s command begin", strPtr(cfgCommandRoleName()));
+            String *info = strNewFmt("%s command begin", strZ(cfgCommandRoleName()));
 
             if (logOption)
             {
                 strFree(cmdOptionStr);
                 cmdOptionStr = NULL;
 
-                strCatFmt(info, " %s:%s", PROJECT_VERSION, strPtr(cmdOption()));
+                strCatFmt(info, " %s:%s", PROJECT_VERSION, strZ(cmdOption()));
             }
 
             LOG(cfgLogLevelDefault(), 0, strZ(info));
