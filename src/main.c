--- conflicted
+++ resolved
@@ -102,33 +102,6 @@
                         pgControlFromFile(cfgOptionStr(cfgOptPgPath));
 #endif
 
-<<<<<<< HEAD
-            // Run backup
-            perlExec();
-
-            // Switch to expire command
-            cmdEnd(0, NULL);
-            cfgCommandSet(cfgCmdExpire);
-            cmdBegin(false);
-
-            // Run expire
-            // CSHANG cmdExpire();
-            perlExec();
-        }
-
-        // Info command
-        // -------------------------------------------------------------------------------------------------------------------------
-        else if (cfgCommand() == cfgCmdInfo)
-        {
-            cmdInfo();
-        }
-
-        // Execute Perl for commands not implemented in C
-        // -------------------------------------------------------------------------------------------------------------------------
-        else
-        {
-            result = perlExec();
-=======
                     // Run backup
                     perlExec();
 
@@ -265,7 +238,6 @@
                     break;
                 }
             }
->>>>>>> c650134a
         }
     }
     CATCH_ANY()
