<?xml version="1.0" encoding="UTF-8"?>
<!DOCTYPE doc SYSTEM "doc.dtd">
<doc title="{[project]} Releases" toc-number="n">
    <description>The {[project]} Releases detail each version of the software and lists the changes made in each version.</description>

    <intro>
        <text><backrest/> release numbers consist of two parts, major and minor.  A major release <i>may</i> break compatibility with the prior major release, but <proper>v2</proper> releases are fully compatible with <proper>v1</proper> repositories and will accept all <proper>v1</proper> options.  Minor releases can include bug fixes and features but do not change the repository format and strive to avoid changing options and naming.

        Documentation for the <proper>v1</proper> release can be found <link url="{[backrest-url-base]}/1">here</link>.

        The notes for a release may also contain <quote>Additional Notes</quote> but changes in this section are only to documentation or the test suite and have no direct impact on the <backrest/> codebase.</text>
    </intro>

    <release-list>
<<<<<<< HEAD
        <release date="XXXX-XX-XX" version="2.23dev" title="UNDER DEVELOPMENT">
            <release-core-list>
                <release-feature-list>
                    <release-item>
                        <release-item-contributor-list>
                            <release-item-reviewer id="cynthia.shang"/>
                        </release-item-contributor-list>

                        <p>Automate detection of a backup set during restore if a target time is provided but the <br-option>set</br-option> option has not been provided. If a backup set for the given target time cannot not be found, the latest (default) backup set will be used.</p>
                    </release-item>
                </release-feature-list>
=======
        <release date="XXXX-XX-XX" version="2.24dev" title="UNDER DEVELOPMENT">
            <release-core-list>
                <release-improvement-list>
                    <release-item>
                        <release-item-contributor-list>
                            <release-item-contributor id="david.steele"/>
                            <release-item-reviewer id="cynthia.shang"/>
                        </release-item-contributor-list>

                        <p>Add more validations to the manifest on <cmd>backup</cmd>.</p>
                    </release-item>
                </release-improvement-list>
            </release-core-list>
        </release>

        <release date="2020-01-27" version="2.23" title="Bug Fix">
            <release-core-list>
                <release-bug-list>
                    <release-item>
                        <release-item-contributor-list>
                            <release-item-ideator id="vitaliy.kukharik"/>
                            <release-item-contributor id="david.steele"/>
                            <release-item-reviewer id="cynthia.shang"/>
                        </release-item-contributor-list>

                        <p>Fix missing files corrupting the manifest.</p>

                        <p>If a file was removed by <postgres/> during the backup (or was missing from the standby) then the next file might not be copied and updated in the manifest.  If this happened then the backup would error when restored.</p>
                    </release-item>
                </release-bug-list>

                <release-improvement-list>
                    <release-item>
                        <release-item-contributor-list>
                            <release-item-contributor id="david.steele"/>
                            <release-item-contributor id="adrian.vondendriesch"/>
                        </release-item-contributor-list>

                        <p>Use <file>pkg-config</file> instead of <file>xml2-config</file> for <proper>libxml2</proper> build options.</p>
                    </release-item>

                    <release-item>
                        <release-item-contributor-list>
                            <release-item-contributor id="david.steele"/>
                            <release-item-reviewer id="cynthia.shang"/>
                        </release-item-contributor-list>

                        <p>Validate checksums are set in the manifest on <cmd>backup</cmd>/<cmd>restore</cmd>.</p>
                    </release-item>
                </release-improvement-list>
>>>>>>> 0a845214
            </release-core-list>
        </release>

        <release date="2020-01-21" version="2.22" title="Bug Fix">
            <release-core-list>
                <release-bug-list>
                    <release-item>
                        <release-item-contributor-list>
                            <release-item-ideator id="lukas.ertl"/>
                            <release-item-ideator id="eric.veldhuyzen"/>
                            <release-item-contributor id="david.steele"/>
                        </release-item-contributor-list>

                        <p>Fix error in timeline conversion.</p>

                        <p>The timeline is required to verify WAL segments in the archive after a backup.  The conversion was performed base <id>10</id> instead of <id>16</id>, which led to errors when the timeline was &amp;ge; <id>0xA</id>.</p>
                    </release-item>
                </release-bug-list>

            </release-core-list>
        </release>

        <release date="2020-01-15" version="2.21" title="C Migration Complete">
            <release-core-list>
                <release-bug-list>
                    <release-item>
                        <release-item-contributor-list>
                            <release-item-ideator id="urs.kramer"/>
                            <release-item-reviewer id="cynthia.shang"/>
                        </release-item-contributor-list>

                        <p>Fix options being ignored by asynchronous commands.</p>

                        <p>The asynchronous <cmd>archive-get</cmd>/<cmd>archive-push</cmd> processes were not loading options configured in command configuration sections, e.g. <id>[global:archive-get]</id>.</p>
                    </release-item>

                    <release-item>
                        <p>Fix handling of <id>\</id> in filenames.</p>

                        <p><id>\</id> was not being properly escaped when calculating the manifest checksum which prevented the manifest from loading. Since instances of <id>\</id> in cluster filenames should be rare to nonexistent this does not seem likely to be a serious problem in the field.</p>
                    </release-item>
                </release-bug-list>

                <release-feature-list>
                    <release-item>
                        <p><backrest/> is now pure <proper>C</proper>.</p>
                    </release-item>

                    <release-item>
                        <release-item-contributor-list>
                            <release-item-contributor id="mike.palmiotto"/>
                        </release-item-contributor-list>

                        <p>Add <br-option>pg-user</br-option> option.</p>

                        <p>Specifies the database user name when connecting to <postgres/>.  If not specified <backrest/> will connect with the local OS user or <id>PGUSER</id>, which was the previous behavior.</p>
                    </release-item>

                    <release-item>
                        <p>Allow path-style URIs in <proper>S3</proper> driver.</p>
                    </release-item>
                </release-feature-list>

                <release-improvement-list>
                    <release-item>
                        <release-item-contributor-list>
                            <release-item-reviewer id="cynthia.shang"/>
                        </release-item-contributor-list>

                        <p>The <cmd>backup</cmd> command is implemented entirely in C.</p>
                    </release-item>
                </release-improvement-list>

                <release-development-list>
                    <release-item>
                        <release-item-contributor-list>
                            <release-item-reviewer id="cynthia.shang"/>
                        </release-item-contributor-list>

                        <p>Add basic time management functions.</p>
                    </release-item>

                    <release-item>
                        <release-item-contributor-list>
                            <release-item-reviewer id="cynthia.shang"/>
                        </release-item-contributor-list>

                        <p>Add <code>httpLastModifiedToTime()</code> to parse HTTP <id>last-modified</id> header.</p>
                    </release-item>

                    <release-item>
                        <release-item-contributor-list>
                            <release-item-reviewer id="cynthia.shang"/>
                        </release-item-contributor-list>

                        <p>Parse dates in <code>storageS3InfoList()</code> and <code>storageS3Info()</code>.</p>
                    </release-item>
                </release-development-list>
            </release-core-list>
        </release>

        <release date="2019-12-12" version="2.20" title="Bug Fixes">
            <release-core-list>
                <release-bug-list>
                    <release-item>
                        <release-item-contributor-list>
                            <release-item-ideator id="stephen.frost"/>
                            <release-item-ideator id="milosz.suchy"/>
                        </release-item-contributor-list>

                        <p>Fix archive-push/archive-get when <path>PGDATA</path> is symlinked.</p>

                        <p>These commands tried to use <code>cwd()</code> as <path>PGDATA</path> but this would disagree with the path configured in pgBackRest if <path>PGDATA</path> was symlinked.  If <code>cwd()</code> does not match the <backrest/> path then <code>chdir()</code> to the path and make sure the next <code>cwd()</code> matches the result from the first call.</p>
                    </release-item>

                    <release-item>
                        <p>Fix reference list when <file>backup.info</file> is reconstructed in <cmd>expire</cmd> command.</p>

                        <p>Since the <cmd>backup</cmd> command is still using the <proper>Perl</proper> version of reconstruct this issue will not express unless <b>1)</b> there is a backup missing from <file>backup.info</file> and <b>2)</b> the <cmd>expire</cmd> command is run directly instead of running after <cmd>backup</cmd> as usual. This unlikely combination of events means this is probably not a problem in the field.</p>
                    </release-item>

                    <release-item>
                        <release-item-contributor-list>
                            <release-item-ideator id="stephen.frost"/>
                        </release-item-contributor-list>

                        <p>Fix segfault on unexpected EOF in <proper>gzip</proper> decompression.</p>
                    </release-item>
                </release-bug-list>

                <release-development-list>
                    <release-item>
                        <release-item-contributor-list>
                            <release-item-contributor id="david.steele"/>
                            <!-- cynthia.shang contributed tests -->
                            <release-item-reviewer id="cynthia.shang"/>
                        </release-item-contributor-list>

                        <p>Add manifest build for new backups.</p>
                    </release-item>
                </release-development-list>
            </release-core-list>
        </release>

        <release date="2019-11-12" version="2.19" title="C Migrations and Bug Fixes">
            <release-core-list>
                <release-bug-list>
                    <release-item>
                        <release-item-contributor-list>
                            <release-item-ideator id="james.sewell"/>
                            <release-item-ideator id="jens.wilke"/>
                        </release-item-contributor-list>

                        <p>Fix remote timeout in delta restore.</p>

                        <p>When performing a delta restore on a largely unchanged cluster the remote could timeout if no files were fetched from the repository within <br-option>protocol-timeout</br-option>.  Add keep-alives to prevent remote timeout.</p>
                    </release-item>

                    <release-item>
                        <release-item-contributor-list>
                            <release-item-ideator id="donicrosby"/>
                        </release-item-contributor-list>

                        <p>Fix handling of repeated HTTP headers.</p>

                        <p>When HTTP headers are repeated they should be considered equivalent to a single comma-separated header rather than generating an error, which was the prior behavior.</p>
                    </release-item>
                </release-bug-list>

                <release-improvement-list>
                    <release-item>
                        <release-item-contributor-list>
                            <release-item-contributor id="cynthia.shang"/>
                        </release-item-contributor-list>

                        <p><proper>JSON</proper> output from the <cmd>info</cmd> command is no longer pretty-printed.</p>

                        <p>Monitoring systems can more easily ingest the <proper>JSON</proper> without linefeeds. External tools such as <code>jq</code> can be used to pretty-print if desired.</p>
                    </release-item>

                    <release-item>
                        <release-item-contributor-list>
                            <release-item-contributor id="cynthia.shang"/>
                        </release-item-contributor-list>

                        <p>The <cmd>check</cmd> command is implemented entirely in C.</p>
                    </release-item>
                </release-improvement-list>
            </release-core-list>

            <release-doc-list>
                <release-improvement-list>
                    <release-item>
                        <release-item-contributor-list>
                            <release-item-contributor id="cynthia.shang"/>
                            <release-item-contributor id="david.steele"/>
                        </release-item-contributor-list>

                        <p>Document how to contribute to <backrest/>.</p>
                    </release-item>

                    <release-item>
                        <release-item-contributor-list>
                            <release-item-contributor id="brad.nicholson"/>
                        </release-item-contributor-list>

                        <p>Document maximum version for <br-option>auto-stop</br-option> option.</p>
                    </release-item>
                </release-improvement-list>
            </release-doc-list>

            <release-test-list>
                <release-improvement-list>
                    <release-item>
                        <release-item-contributor-list>
                            <release-item-ideator id="stephen.frost"/>
                        </release-item-contributor-list>

                        <p>Fix container test path being used when <br-option>--vm=none</br-option>.</p>
                    </release-item>

                    <release-item>
                        <release-item-contributor-list>
                            <release-item-ideator id="stephen.frost"/>
                        </release-item-contributor-list>

                        <p>Fix mismatched timezone in expect test.</p>
                    </release-item>

                    <release-item>
                        <release-item-contributor-list>
                            <release-item-ideator id="stephen.frost"/>
                        </release-item-contributor-list>

                        <p>Don't autogenerate embedded libc code by default.</p>
                    </release-item>
                </release-improvement-list>
            </release-test-list>
        </release>

        <release date="2019-10-01" version="2.18" title="PostgreSQL 12 Support">
            <release-core-list>
                <release-feature-list>
                    <release-item>
                        <p><postgres/> 12 support.</p>
                    </release-item>

                    <release-item>
                        <release-item-contributor-list>
                            <release-item-ideator id="stephen.frost"/>
                            <release-item-ideator id="ejberdecia"/>
                            <release-item-contributor id="cynthia.shang"/>
                        </release-item-contributor-list>

                        <p>Add <cmd>info</cmd> command <br-option>set</br-option> option for detailed text output.</p>

                        <p>The additional details include databases that can be used for selective restore and a list of tablespaces and symlinks with their default destinations.</p>
                    </release-item>

                    <release-item>
                        <release-item-contributor-list>
                            <release-item-reviewer id="cynthia.shang"/>
                        </release-item-contributor-list>

                        <p>Add <id>standby</id> restore type.</p>

                        <p>This restore type automatically adds <pg-option>standby_mode=on</pg-option> to recovery.conf for <postgres/> &lt; 12 and creates <file>standby.signal</file> for <postgres/> &amp;ge; 12, creating a common interface between PostgreSQL versions.</p>
                    </release-item>
                </release-feature-list>

                <release-improvement-list>
                    <release-item>
                        <release-item-contributor-list>
                            <release-item-reviewer id="cynthia.shang"/>
                        </release-item-contributor-list>

                        <p>The <cmd>restore</cmd> command is implemented entirely in C.</p>
                    </release-item>
                </release-improvement-list>

                <release-development-list>
                    <release-item>
                        <release-item-contributor-list>
                            <release-item-reviewer id="cynthia.shang"/>
                        </release-item-contributor-list>

                        <p>Migrate backup manifest load/save to C.</p>
                    </release-item>

                    <release-item>
                        <release-item-contributor-list>
                            <release-item-reviewer id="cynthia.shang"/>
                        </release-item-contributor-list>

                        <p>Improve performance of info file load/save.</p>
                    </release-item>

                    <release-item>
                        <release-item-contributor-list>
                            <release-item-reviewer id="cynthia.shang"/>
                        </release-item-contributor-list>

                        <p>Add helper function for adding <code>CipherBlock</code> filters to groups.</p>
                    </release-item>
                </release-development-list>
            </release-core-list>

            <release-doc-list>
                <release-improvement-list>
                    <release-item>
                        <release-item-contributor-list>
                            <release-item-ideator id="james.chanco.jr"/>
                            <release-item-contributor id="cynthia.shang"/>
                        </release-item-contributor-list>

                        <p>Document the relationship between <br-option>db-timeout</br-option> and <br-option>protocol-timeout</br-option>.</p>
                    </release-item>

                    <release-item>
                        <release-item-contributor-list>
                            <release-item-contributor id="cynthia.shang"/>
                        </release-item-contributor-list>

                        <p>Add documentation clarifications regarding standby repositories.</p>
                    </release-item>

                    <release-item>
                        <release-item-contributor-list>
                            <release-item-contributor id="cynthia.shang"/>
                        </release-item-contributor-list>

                        <p>Add FAQ for time-based Point-in-Time Recovery.</p>
                    </release-item>
                </release-improvement-list>
            </release-doc-list>
        </release>

        <release date="2019-09-03" version="2.17" title="C Migrations and Bug Fixes">
            <release-core-list>
                <release-bug-list>
                    <release-item>
                        <release-item-contributor-list>
                            <release-item-ideator id="jens.wilke"/>
                        </release-item-contributor-list>

                        <p>Improve slow manifest build for very large quantities of tables/segments.</p>
                    </release-item>

                    <release-item>
                        <release-item-contributor-list>
                            <release-item-ideator id="clueless.technologist"/>
                            <release-item-ideator id="janis.puris"/>
                            <release-item-ideator id="rachid.braum"/>
                        </release-item-contributor-list>

                        <p>Fix exclusions for special files.</p>
                    </release-item>
                </release-bug-list>

                <release-improvement-list>
                    <release-item>
                        <release-item-contributor-list>
                            <release-item-contributor id="cynthia.shang"/>
                        </release-item-contributor-list>

                        <p>The <cmd>stanza-create/update/delete</cmd> commands are implemented entirely in C.</p>
                    </release-item>

                    <release-item>
                        <release-item-contributor-list>
                            <release-item-contributor id="cynthia.shang"/>
                        </release-item-contributor-list>

                        <p>The <cmd>start</cmd>/<cmd>stop</cmd> commands are implemented entirely in C.</p>
                    </release-item>

                    <release-item>
                        <release-item-contributor-list>
                            <release-item-ideator id="damiano.albani"/>
                        </release-item-contributor-list>

                        <p>Create log directories/files with <id>0750</id>/<id>0640</id> mode.</p>
                    </release-item>
                </release-improvement-list>

                <release-development-list>
                    <release-item>
                        <release-item-contributor-list>
                            <release-item-reviewer id="cynthia.shang"/>
                        </release-item-contributor-list>

                        <p>Move info file checksum to the end of the file.</p>
                    </release-item>
                </release-development-list>
            </release-core-list>

            <release-doc-list>
                <release-bug-list>
                    <release-item>
                        <release-item-contributor-list>
                            <release-item-ideator id="joe.ayers"/>
                            <release-item-ideator id="john.harvey"/>
                        </release-item-contributor-list>

                        <p>Fix <id>yum.p.o</id> package being installed when custom package specified.</p>
                    </release-item>
                </release-bug-list>

                <release-improvement-list>
                    <release-item>
                        <release-item-contributor-list>
                            <release-item-ideator id="laurenz.albe"/>
                        </release-item-contributor-list>

                        <p>Build <backrest/> as an unprivileged user.</p>
                    </release-item>
                </release-improvement-list>
            </release-doc-list>
        </release>

        <release date="2019-08-05" version="2.16" title="C Migrations and Bug Fixes">
            <release-core-list>
                <release-bug-list>
                    <release-item>
                        <release-item-contributor-list>
                            <release-item-ideator id="sean0101n"/>
                            <release-item-ideator id="tim.garton"/>
                            <release-item-ideator id="jesper.st.john"/>
                            <release-item-ideator id="ales.zeleny"/>
                        </release-item-contributor-list>

                        <p>Retry <proper>S3</proper> <id>RequestTimeTooSkewed</id> errors instead of immediately terminating.</p>
                    </release-item>

                    <release-item>
                        <release-item-contributor-list>
                            <release-item-ideator id="pavel.suderevsky"/>
                        </release-item-contributor-list>

                        <p>Fix incorrect handling of <id>transfer-encoding</id> response to <id>HEAD</id> request.</p>
                    </release-item>

                    <release-item>
                        <release-item-contributor-list>
                            <release-item-ideator id="christian.lange"/>
                            <release-item-ideator id="ned.t.crigler"/>
                        </release-item-contributor-list>

                        <p>Fix scoping violations exposed by optimizations in <proper>gcc 9</proper>.</p>
                    </release-item>
                </release-bug-list>

                <release-feature-list>
                    <release-item>
                        <p>Add <br-option>repo-s3-port</br-option> option for setting a non-standard <proper>S3</proper> service port.</p>
                    </release-item>
                </release-feature-list>

                <release-improvement-list>
                    <release-item>
                        <release-item-contributor-list>
                            <release-item-contributor id="david.steele"/>
                            <release-item-contributor id="cynthia.shang"/>
                        </release-item-contributor-list>

                        <p>The <cmd>local</cmd> command for <cmd>backup</cmd> is implemented entirely in C.</p>
                    </release-item>

                    <release-item>
                        <release-item-contributor-list>
                            <release-item-reviewer id="cynthia.shang"/>
                        </release-item-contributor-list>

                        <p>The <cmd>check</cmd> command is implemented partly in C.</p>
                    </release-item>
                </release-improvement-list>

                <release-development-list>
                    <release-item>
                        <release-item-contributor-list>
                            <release-item-reviewer id="cynthia.shang"/>
                        </release-item-contributor-list>

                        <p>Add Perl interface to C storage layer.</p>
                    </release-item>

                    <release-item>
                        <release-item-contributor-list>
                            <release-item-reviewer id="cynthia.shang"/>
                        </release-item-contributor-list>

                        <p>Add <code>Db</code> object to encapsulate <postgres/> queries and commands.</p>
                    </release-item>

                    <release-item>
                        <release-item-contributor-list>
                            <release-item-reviewer id="cynthia.shang"/>
                        </release-item-contributor-list>

                        <p>Add PostgreSQL query client.</p>
                    </release-item>
                </release-development-list>
            </release-core-list>
        </release>

        <release date="2019-06-25" version="2.15" title="C Implementation of Expire">
            <release-core-list>
                <release-bug-list>
                    <release-item>
                        <release-item-contributor-list>
                            <release-item-ideator id="mohamad.el.rifai"/>
                            <release-item-contributor id="cynthia.shang"/>
                        </release-item-contributor-list>

                        <p>Fix archive retention expiring too aggressively.</p>
                    </release-item>
                </release-bug-list>

                <release-improvement-list>
                    <release-item>
                        <release-item-contributor-list>
                            <release-item-contributor id="cynthia.shang"/>
                        </release-item-contributor-list>

                        <p>The <cmd>expire</cmd> command is implemented entirely in C.</p>
                    </release-item>

                    <release-item>
                        <p>The <cmd>local</cmd> command for restore is implemented entirely in C.</p>
                    </release-item>

                    <release-item>
                        <release-item-contributor-list>
                            <release-item-ideator id="julian.zhang"/>
                            <release-item-ideator id="janis.puris"/>
                        </release-item-contributor-list>

                        <p>Remove hard-coded <postgres/> user so <id>$PGUSER</id> works.</p>
                    </release-item>

                    <release-item>
                        <release-item-contributor-list>
                            <release-item-ideator id="daniel.westermann"/>
                        </release-item-contributor-list>

                        <p>Honor <proper>configure</proper> <setting>--prefix</setting> option.</p>
                    </release-item>

                    <release-item>
                        <p>Rename <br-option>repo-s3-verify-ssl</br-option> option to <br-option>repo-s3-verify-tls</br-option>.</p>

                        <p>The new name is preferred because pgBackRest does not support any SSL protocol versions (they are all considered to be insecure).  The old name will continue to be accepted.</p>
                    </release-item>
                </release-improvement-list>

                <release-development-list>
                    <release-item>
                        <release-item-contributor-list>
                            <release-item-contributor id="cynthia.shang"/>
                        </release-item-contributor-list>

                        <p>Add most unimplemented functions to the remote storage driver.</p>
                    </release-item>

                    <release-item>
                        <release-item-contributor-list>
                            <release-item-contributor id="cynthia.shang"/>
                        </release-item-contributor-list>

                        <p>Rename <code>info*New()</code> functions to <code>info*NewLoad()</code>.</p>
                    </release-item>

                    <release-item>
                        <release-item-contributor-list>
                            <release-item-contributor id="cynthia.shang"/>
                        </release-item-contributor-list>

                        <p>Add backup management functions to <code>InfoBackup</code>.</p>
                    </release-item>
                </release-development-list>
            </release-core-list>

            <release-doc-list>
                <release-improvement-list>
                    <release-item>
                        <release-item-contributor-list>
                            <release-item-contributor id="cynthia.shang"/>
                        </release-item-contributor-list>

                        <p>Add FAQ to the documentation.</p>
                    </release-item>

                    <release-item>
                        <release-item-contributor-list>
                            <release-item-ideator id="patrick.mclaughlin"/>
                        </release-item-contributor-list>

                        <p>Use <setting>wal_level=replica</setting> in the documentation for <postgres/> &amp;ge; 9.6.</p>
                    </release-item>
                </release-improvement-list>
            </release-doc-list>
        </release>

        <release date="2019-05-20" version="2.14" title="Bug Fix and Improvements">
            <release-core-list>
                <release-bug-list>
                    <release-item>
                        <release-item-contributor-list>
                            <release-item-ideator id="jens.wilke"/>
                        </release-item-contributor-list>

                        <p>Fix segfault when <br-option>process-max</br-option> > 8 for <cmd>archive-push</cmd>/<cmd>archive-get</cmd>.</p>
                    </release-item>
                </release-bug-list>

                <release-improvement-list>
                    <release-item>
                        <release-item-contributor-list>
                            <release-item-ideator id="hatifnatt"/>
                            <release-item-contributor id="cynthia.shang"/>
                        </release-item-contributor-list>

                        <p>Bypass database checks when <cmd>stanza-delete</cmd> issued with <br-option>force</br-option>.</p>
                    </release-item>

                    <release-item>
                        <p>Add <file>configure</file> script for improved multi-platform support.</p>
                    </release-item>
                </release-improvement-list>

                <release-development-list>
                    <release-item>
                        <p>Filter improvements.  Only process next filter in <code>IoFilterGroup</code> when input buffer is full or flushing.  Improve filter's notion of <quote>done</quote> to optimize filter processing.</p>
                    </release-item>

                    <release-item>
                        <p>Improve performance of non-blocking reads by using maximum buffer size.</p>
                    </release-item>

                    <release-item>
                        <p>Add <code>storageInfoList()</code> to get detailed info about all entries in a path.</p>
                    </release-item>

                    <release-item>
                        <p>Allow <code>storageInfo()</code> to follow links.</p>
                    </release-item>

                    <release-item>
                        <p>Allow <code>StorageFileWrite</code> to set user, group, and modification time.</p>
                    </release-item>

                    <release-item>
                        <p>Add <code>pathExists()</code> to <code>Storage</code> object.</p>
                    </release-item>

                    <release-item>
                        <p>Improve zero-length content handling in <code>HttpClient</code> object.</p>
                    </release-item>

                    <release-item>
                        <p>Don't append <code>strerror()</code> to error message when <code>errno</code> is 0.</p>
                    </release-item>

                    <release-item>
                        <release-item-contributor-list>
                            <release-item-reviewer id="cynthia.shang"/>
                        </release-item-contributor-list>

                        <p>Improve type safety of interfaces and drivers.</p>
                    </release-item>

                    <release-item>
                        <p>Add <br-option>--c</br-option> option to request a C remote.</p>
                    </release-item>

                    <release-item>
                        <p>Add <file>common/macro.h</file> for general-purpose macros.</p>
                    </release-item>

                    <release-item>
                        <p>Add macros for object free functions.</p>
                    </release-item>

                    <release-item>
                        <p>Various <code>MemContext</code> callback improvements.</p>
                    </release-item>

                    <release-item>
                        <p>Various <code>Buffer</code> improvements.</p>
                    </release-item>

                    <release-item>
                        <p>Simplify storage object names.</p>
                    </release-item>

                    <release-item>
                        <p>Add <code>ioWriteStr()</code> and <code>ioWriteStrLine()</code>.</p>
                    </release-item>

                    <release-item>
                        <p>Add separate functions to encode/decode each JSON type.</p>
                    </release-item>

                    <release-item>
                        <p>Add macros to create constant <code>Buffer</code> objects.</p>
                    </release-item>

                    <release-item>
                        <p>Add missing <code>httpUriEncode()</code> in S3 request.</p>
                    </release-item>

                    <release-item>
                        <p>Add <code>unsigned int</code> <code>Variant</code> type and update code to use it.</p>
                    </release-item>

                    <release-item>
                        <p>Expose handle (file descriptor) from <code>IoWrite</code> when applicable.</p>
                    </release-item>

                    <release-item>
                        <p>Add <code>iniSave()</code> and <code>iniMove()</code> to <code>Ini</code> object.</p>
                    </release-item>

                    <release-item>
                        <p>Add <code>*Save()</code> functions to most <code>Info</code> objects.</p>
                    </release-item>

                    <release-item>
                        <p>Extern <code>infoHash()</code> so it can be used by other modules.</p>
                    </release-item>

                    <release-item>
                        <p><code>varNewKv()</code> accepts a <code>KeyValue</code> object rather than creating one.</p>
                    </release-item>

                    <release-item>
                        <p>Add constant for maximum buffer sizes required by <code>cvt*()</code> functions.</p>
                    </release-item>

                    <release-item>
                        <p>Add <id>true</id> and <id>false</id> <code>String</code> constants.</p>
                    </release-item>

                    <release-item>
                        <p>Refactor <code>Ini</code> interface to expose <code>String</code> values instead of <code>Variant</code>.</p>
                    </release-item>

                    <release-item>
                        <p>Refactor <code>main()</code> as a <code>switch()</code> statement.</p>
                    </release-item>

                    <release-item>
                        <p>Add <code>cfgOptionUInt()</code> and <code>cfgOptionUInt64()</code> and update code to use them.</p>
                    </release-item>

                    <release-item>
                        <p>Improve log performance, simplify macros, rename <code>logWill()</code> to <code>logAny()</code>.</p>
                    </release-item>

                    <release-item>
                        <p>Improve coverage in <file>perl/exec</file>, <file>config/config</file>, and <file>config/parse</file> modules.</p>
                    </release-item>

                    <release-item>
                        <p>Remove <id>-Wswitch-enum</id> compiler option.</p>
                    </release-item>

                    <release-item>
                        <p>Error on multiple option alternate names and simplify help command.</p>
                    </release-item>

                    <release-item>
                        <p>Use <code>THROW_ON_SYS_ERROR*()</code> to improve code coverage.</p>
                    </release-item>

                    <release-item>
                        <p>Improve macros and coverage rules that were hiding missing coverage.</p>
                    </release-item>

                    <release-item>
                        <p>Improve efficiency of <code>FUNCTION_LOG*()</code> macros.</p>
                    </release-item>
                </release-development-list>
            </release-core-list>

            <release-doc-list>
                <release-feature-list>
                    <release-item>
                        <p>Add user guides for <proper>CentOS</proper>/<proper>RHEL</proper> <proper>6</proper>/<proper>7</proper>.</p>
                    </release-item>
                </release-feature-list>

                <release-development-list>
                    <release-item>
                        <p>Automate coverage summary report generation.</p>
                    </release-item>

                    <release-item>
                        <p>Add <setting>--out-preserve</setting> to preserve contents of output path.</p>
                    </release-item>

                    <release-item>
                        <p>Restore index menu url default lost in b85e51d6.</p>
                    </release-item>
                </release-development-list>
            </release-doc-list>

            <release-test-list>
                <release-development-list>
                    <release-item>
                        <p>Add <code>harnessInfoChecksum/Z()</code> to ease creation of test info files.</p>
                    </release-item>

                    <release-item>
                        <p>Update containers with <postgres/> minor releases and <id>liblz4</id>.</p>
                    </release-item>

                    <release-item>
                        <p>Add <code>testUser()</code> and <code>testGroup()</code>.</p>
                    </release-item>

                    <release-item>
                        <p>Add <id>build-max</id> option to set max build processes.</p>
                    </release-item>

                    <release-item>
                        <p>Reduce <proper>ScalityS3</proper> processes since only two are needed.</p>
                    </release-item>

                    <release-item>
                        <release-item-contributor-list>
                            <release-item-contributor id="cynthia.shang"/>
                        </release-item-contributor-list>

                        <p>Update <id>mock/expire</id> module test matrix so expect tests output.</p>
                    </release-item>
                </release-development-list>
            </release-test-list>
        </release>

        <release date="2019-04-18" version="2.13" title="Bug Fixes">
            <release-core-list>
                <release-bug-list>
                    <release-item>
                        <release-item-contributor-list>
                            <release-item-ideator id="brunre01"/>
                            <release-item-ideator id="jens.wilke"/>
                            <release-item-ideator id="tomasz.kontusz"/>
                            <release-item-ideator id="guruguruguru"/>
                        </release-item-contributor-list>

                        <p>Fix zero-length reads causing problems for IO filters that did not expect them.</p>
                    </release-item>

                    <release-item>
                        <p>Fix reliability of error reporting from <cmd>local</cmd>/<cmd>remote</cmd> processes.</p>
                    </release-item>

                    <release-item>
                        <p>Fix <proper>Posix</proper>/<proper>CIFS</proper> error messages reporting the wrong filename on write/sync/close.</p>
                    </release-item>
                </release-bug-list>

                <release-development-list>
                    <release-item>
                        <p>Harden IO filters against zero input and optimize zero output case.</p>
                    </release-item>

                    <release-item>
                        <p>Move <code>lockRelease()</code> to the end of <code>exitSafe()</code>.</p>
                    </release-item>

                    <release-item>
                        <p>Add <code>CHECK()</code> macro for production assertions.</p>
                    </release-item>

                    <release-item>
                        <p>Automatically generate constants for command and option names.</p>
                    </release-item>

                    <release-item>
                        <p>Use a macro instead of a nested struct to create common <code>String</code> variables.</p>
                    </release-item>

                    <release-item>
                        <p>Add <code>STR()</code> macro to create constant <code>String</code> objects from runtime strings.</p>
                    </release-item>

                    <release-item>
                        <p>Add macros to create constant <code>Variant</code> types.</p>
                    </release-item>

                    <release-item>
                        <release-item-contributor-list>
                            <release-item-contributor id="cynthia.shang"/>
                        </release-item-contributor-list>

                        <p>Migrate <code>backupRegExp()</code> to C.</p>
                    </release-item>
                </release-development-list>
            </release-core-list>

            <release-doc-list>
                <release-development-list>
                    <release-item>
                        <p>Option to build documentation from current <proper>apt.postgres.org</proper> packages.</p>
                    </release-item>
                </release-development-list>
            </release-doc-list>
        </release>

        <release date="2019-04-11" version="2.12" title="C Implementation of Archive Push">
            <release-core-list>
                <p><b>IMPORTANT NOTE</b>: The new <proper>TLS</proper>/<proper>SSL</proper> implementation forbids dots in <proper>S3</proper> bucket names per RFC-2818.  This security fix is required for compliant hostname verification.</p>

                <release-bug-list>
                    <release-item>
                        <release-item-contributor-list>
                            <release-item-ideator id="marc.cousin"/>
                        </release-item-contributor-list>

                        <p>Fix issues when a path option is / terminated.</p>
                    </release-item>

                    <release-item>
                        <release-item-contributor-list>
                            <release-item-ideator id="brad.nicholson"/>
                        </release-item-contributor-list>

                        <p>Fix issues when <br-option>log-level-file=off</br-option> is set for the <cmd>archive-get</cmd> command.</p>
                    </release-item>

                    <release-item>
                        <release-item-contributor-list>
                            <release-item-ideator id="kyle.nevins"/>
                        </release-item-contributor-list>

                        <p>Fix C code to recognize <id>host:port</id> option format like Perl does.</p>
                    </release-item>

                    <release-item>
                        <p>Fix issues with <code>remote</code>/<code>local</code> command logging options.</p>
                    </release-item>
                </release-bug-list>

                <release-improvement-list>
                    <release-item>
                        <p>The <cmd>archive-push</cmd> command is implemented entirely in C.</p>
                    </release-item>

                    <release-item>
                        <!-- <commit type="depend" subject="Allow three-digits process IDs in logging."/> -->

                        <release-item-contributor-list>
                            <release-item-ideator id="rakshitha.br"/>
                        </release-item-contributor-list>

                        <p>Increase <br-option>process-max</br-option> limit to <id>999</id>.</p>
                    </release-item>

                    <release-item>
                        <p>Improve error message when an <proper>S3</proper> bucket name contains dots.</p>
                    </release-item>
                </release-improvement-list>

                <release-development-list>
                    <release-item>
                        <p>Add separate <cmd>archive-push-async</cmd> command.</p>
                    </release-item>

                    <release-item>
                        <p><code>CryptoHash</code> improvements and fixes. Fix incorrect buffer size used in <code>cryptoHashOne()</code>.  Add missing <code>const</code> to <code>cryptoHashOne()</code> and <code>cryptoHashOneStr()</code>.  Add hash size constants.  Extern hash type constant.</p>
                    </release-item>

                    <release-item>
                        <p>Add <id>CIFS</id> storage driver.</p>
                    </release-item>

                    <release-item>
                        <p>Add file write to the remote and S3 storage drivers.</p>
                    </release-item>

                    <release-item>
                        <p>Add <code>storageRepoWrite()</code> and <code>storagePg()</code>/<code>storagePgWrite()</code> to storage helper.</p>
                    </release-item>

                    <release-item>
                        <p>Use a single file to handle global errors in async archiving.</p>
                    </release-item>

                    <release-item>
                        <p>Add document creation to XML objects.</p>
                    </release-item>

                    <release-item>
                        <p>Remove redundant documentation from <postgres/> interface files and clarify ambiguous function names.</p>
                    </release-item>

                    <release-item>
                        <p>Add WAL info to <postgres/> interface.</p>
                    </release-item>

                    <release-item>
                        <p>Refactor <postgres/> interface to remove most code duplication.</p>
                    </release-item>

                    <release-item>
                        <p>Logging improvements.  Allow three-digit process IDs in logging.  Allow process id in C logging.</p>
                    </release-item>

                    <release-item>
                        <p>Add process id to <code>ProtocolParallelJob</code>.</p>
                    </release-item>

                    <release-item>
                        <p>Add process id to C <cmd>archive-get</cmd> and <cmd>archive-push</cmd> logging.</p>
                    </release-item>

                    <release-item>
                        <p>Close log file before <code>exec()</code>.</p>
                    </release-item>

                    <release-item>
                        <p>Allow warnings to be written by <code>archiveAsyncStatusOkWrite()</code>.</p>
                    </release-item>

                    <release-item>
                        <p>Move WAL path prefix logic into <code>walPath()</code>.</p>
                    </release-item>

                    <release-item>
                        <p>Make notion of current <postgres/> info ID in C align with Perl.</p>
                    </release-item>

                    <release-item>
                        <p>Add locking capability to the remote command.</p>
                    </release-item>

                    <release-item>
                        <p>Add <code>forkSafe()</code> to handle fork errors.</p>
                    </release-item>

                    <release-item>
                        <p>Add <code>httpHeaderDup()</code>.</p>
                    </release-item>

                    <release-item>
                        <p><code>httpClientRequest()</code> accepts a body parameter.</p>
                    </release-item>

                    <release-item>
                        <p>Add <code>protocolKeepAlive()</code> to send <id>noops</id> to all remotes.</p>
                    </release-item>

                    <release-item>
                        <p>Make <code>strLstDup()</code> null-tolerant.</p>
                    </release-item>

                    <release-item>
                        <p>Add <code>strLstMergeAnti()</code> for merge anti-joins.</p>
                    </release-item>

                    <release-item>
                        <p>Add <code>cvtSSizeToZ()</code> and debug macros.</p>
                    </release-item>

                    <release-item>
                        <p>Remove unused <code>infoArchiveCheckPg()</code> function.</p>
                    </release-item>

                    <release-item>
                        <p>Add constants for <file>.ok</file>/<file>.error</file> status extensions.</p>
                    </release-item>
                </release-development-list>
            </release-core-list>

            <release-doc-list>
                <release-improvement-list>
                    <release-item>
                        <release-item-contributor-list>
                            <release-item-ideator id="magnus.hagander"/>
                        </release-item-contributor-list>

                        <p>Clarify that S3-compatible object stores are supported.</p>
                    </release-item>
                </release-improvement-list>
            </release-doc-list>

            <release-test-list>
                <release-development-list>
                    <release-item>
                        <p>Build test harness with the same warnings as code being tested.</p>
                    </release-item>

                    <release-item>
                        <p>Add <code>TEST_64BIT()</code> macro to detect 64-bit platforms.</p>
                    </release-item>

                    <release-item>
                        <p>Skip coverage for macros with numbers in their name.</p>
                    </release-item>

                    <release-item>
                        <p>Use <cmd>restore</cmd> command for remote performances tests.</p>
                    </release-item>
                </release-development-list>
            </release-test-list>
        </release>

        <release date="2019-03-11" version="2.11" title="C Implementation of Archive Get">
            <release-core-list>
                <release-bug-list>
                    <release-item>
                        <release-item-contributor-list>
                            <release-item-ideator id="benoit.lobréau"/>
                        </release-item-contributor-list>

                        <p>Fix possible truncated WAL segments when an error occurs mid-write.</p>
                    </release-item>

                    <release-item>
                        <release-item-contributor-list>
                            <release-item-contributor id="stefan.fercot"/>
                        </release-item-contributor-list>

                        <p>Fix info command missing WAL min/max when stanza specified.</p>
                    </release-item>

                    <release-item>
                        <release-item-contributor-list>
                            <release-item-ideator id="leo.khomenko"/>
                        </release-item-contributor-list>

                        <p>Fix non-compliant JSON for options passed from C to Perl.</p>
                    </release-item>
                </release-bug-list>

                <release-improvement-list>
                    <release-item>
                        <p>The <cmd>archive-get</cmd> command is implemented entirely in C.</p>
                    </release-item>

                    <release-item>
                        <release-item-contributor-list>
                            <release-item-contributor id="marc.cousin"/>
                        </release-item-contributor-list>

                        <p>Enable socket keep-alive on older <proper>Perl</proper> versions.</p>
                    </release-item>

                    <release-item>
                        <release-item-contributor-list>
                            <release-item-ideator id="jason.odonnell"/>
                        </release-item-contributor-list>

                        <p>Error when parameters are passed to a command that does not accept parameters.</p>
                    </release-item>

                    <release-item>
                        <release-item-contributor-list>
                            <release-item-ideator id="hans.jurgen.schonig"/>
                        </release-item-contributor-list>

                        <p>Add hints when unable to find a WAL segment in the archive.</p>
                    </release-item>

                    <release-item>
                        <release-item-contributor-list>
                            <release-item-ideator id="james.badger"/>
                        </release-item-contributor-list>

                        <p>Improve error when hostname cannot be found in a certificate.</p>
                    </release-item>

                    <release-item>
                        <release-item-contributor-list>
                            <release-item-contributor id="benoit.lobréau"/>
                        </release-item-contributor-list>

                        <p>Add additional options to <file>backup.manifest</file> for debugging purposes.</p>
                    </release-item>
                </release-improvement-list>

                <release-development-list>
                    <release-item>
                        <p>Migrate <cmd>local</cmd> and <cmd>remote</cmd> commands to C.</p>
                    </release-item>

                    <release-item>
                        <p>Add separate <cmd>archive-get-async</cmd> command.</p>
                    </release-item>

                    <release-item>
                        <p>Add <code>ProtocolParallel*</code> objects for parallelizing commands.</p>
                    </release-item>

                    <release-item>
                        <p>Add <code>ProtocolCommand</code> object.</p>
                    </release-item>

                    <release-item>
                        <p>Add <code>exists()</code> to remote storage.</p>
                    </release-item>

                    <release-item>
                        <p>Resolve storage path expressions before passing to remote.</p>
                    </release-item>

                    <release-item>
                        <p>Expose handle (file descriptor) from <code>IoRead</code> when applicable.</p>
                    </release-item>

                    <release-item>
                        <p>Add <code>storageHelperFree()</code> to storage helper.</p>
                    </release-item>

                    <release-item>
                        <p>Add <code>kvKeyExists()</code> to <code>KeyValue</code> object.</p>
                    </release-item>

                    <release-item>
                        <p>Add <code>lstRemove()</code> to <code>List</code> object.</p>
                    </release-item>

                    <release-item>
                        <p>Allow <code>cfgExecParam()</code> to exclude options.</p>
                    </release-item>

                    <release-item>
                        <p><code>MemContext</code> improvements.  Improve performance of context and memory allocations. Use <code>contextTop</code>/<code>contextCurrent</code> instead of <code>memContextTop()</code>/<code>memContextCurrent()</code>.  Don't make a copy of the context name.</p>
                    </release-item>

                    <release-item>
                        <release-item-contributor-list>
                            <release-item-contributor id="douglas.j.hunley"/>
                        </release-item-contributor-list>

                        <p>Make <id>DESTDIR</id> fully-configurable in the <file>Makefile</file>.</p>
                    </release-item>

                    <release-item>
                        <release-item-contributor-list>
                            <release-item-ideator id="ucando"/>
                            <release-item-ideator id="jungle-boogie"/>
                            <release-item-ideator id="luca.ferrari"/>
                        </release-item-contributor-list>

                        <p>Add note for <id>CSTD</id> settings on BSD variants.</p>
                    </release-item>

                    <release-item>
                        <release-item-contributor-list>
                            <release-item-contributor id="luca.ferrari"/>
                        </release-item-contributor-list>

                        <p>Add <id>clean</id> and <id>uninstall</id> targets to <file>Makefile</file>.</p>
                    </release-item>

                    <release-item>
                        <release-item-contributor-list>
                            <release-item-contributor id="stephen.frost"/>
                        </release-item-contributor-list>

                        <p>Change <code>execRead()</code> to return a <code>size_t</code>.</p>
                    </release-item>

                    <release-item>
                        <p>Prevent option warning from being output when running help command.</p>
                    </release-item>

                    <release-item>
                        <p>Improve null-handling of <code>strToLog()</code> and <code>varToLog()</code>.</p>
                    </release-item>

                    <release-item>
                        <p>Increase per-call stack trace size to <id>4096</id>.</p>
                    </release-item>

                    <release-item>
                        <p>Move <code>compress</code> module to <code>common/compress</code>.</p>
                    </release-item>

                    <release-item>
                        <p>Move <code>crypto</code> module to <code>common/crypto</code>.</p>
                    </release-item>
                </release-development-list>
            </release-core-list>

            <release-doc-list>
                <release-improvement-list>
                    <release-item>
                        <p>Update default documentation version to <postgres/> 10.</p>
                    </release-item>
                </release-improvement-list>

                <release-development-list>
                    <release-item>
                        <p>Add instructions for building the coverage report.</p>
                    </release-item>

                    <release-item>
                        <p>Documentation builds on <postgres/> 9.4-10.</p>
                    </release-item>
                </release-development-list>
            </release-doc-list>

            <release-test-list>
                <release-development-list>
                    <release-item>
                        <p>Create test matrix for <id>mock/archive</id>, <id>mock/archive-stop</id>, <id>mock/all</id>, <id>mock/expire</id>, and <id>mock/stanza</id> to increase coverage and reduce tests.</p>
                    </release-item>

                    <release-item>
                        <p>Improve fork harness to allow multiple children and setup pipes automatically.</p>
                    </release-item>

                    <release-item>
                        <p>Reduce expect log level in <id>mock/archive</id> and <id>mock/stanza</id> tests.</p>
                    </release-item>

                    <release-item>
                        <p>Rename test modules for consistency.</p>
                    </release-item>

                    <release-item>
                        <p>Only run test-level stack trace by default for unit-tested modules.</p>
                    </release-item>

                    <release-item>
                        <p>Add missing ToLog() coverage to <code>String</code>, <code>List</code>, and <code>PgControl</code>.</p>
                    </release-item>

                    <release-item>
                        <p>Create aliases for test VMs ordered by age.</p>
                    </release-item>
                </release-development-list>
            </release-test-list>
        </release>

        <release date="2019-02-09" version="2.10" title="Bug Fixes">
            <release-core-list>
                <release-bug-list>
                    <release-item>
                        <release-item-contributor-list>
                            <release-item-ideator id="mibiio"/>
                        </release-item-contributor-list>

                        <p>Add unimplemented <proper>S3</proper> driver method required for <cmd>archive-get</cmd>.</p>
                    </release-item>

                    <release-item>
                        <release-item-contributor-list>
                            <release-item-ideator id="james.chanco.jr"/>
                        </release-item-contributor-list>

                        <p>Fix check for improperly configured <br-option>pg-path</br-option>.</p>
                    </release-item>
                </release-bug-list>

                <release-development-list>
                    <release-item>
                        <p>JSON improvements.  Optimize parser implementation.  Make the renderer more null tolerant.</p>
                    </release-item>

                    <release-item>
                        <p>Automatically adjust <br-option>db-timeout</br-option> when <br-option>protocol-timeout</br-option> is smaller.</p>
                    </release-item>
                </release-development-list>
            </release-core-list>
        </release>

        <release date="2019-01-30" version="2.09" title="Minor Improvements and Bug Fixes">
            <release-core-list>
                <release-bug-list>
                    <release-item>
                        <release-item-contributor-list>
                            <release-item-ideator id="vidhya.gurumoorthi"/>
                            <release-item-ideator id="joe.ayers"/>
                            <release-item-ideator id="douglas.j.hunley"/>
                        </release-item-contributor-list>

                        <p>Fix issue with multiple async status files causing a hard error.</p>
                    </release-item>
                </release-bug-list>

                <release-improvement-list>
                    <release-item>
                        <p>The <cmd>info</cmd> command is implemented entirely in C.</p>
                    </release-item>

                    <release-item>
                        <p>Simplify <cmd>info</cmd> command text message when no stanzas are present.</p>

                        <p>Replace the repository path with <quote>the repository</quote>.</p>
                    </release-item>

                    <release-item>
                        <release-item-contributor-list>
                            <release-item-contributor id="douglas.j.hunley"/>
                        </release-item-contributor-list>

                        <p>Add <id>_DARWIN_C_SOURCE</id> flag to Makefile for <proper>MacOS</proper> builds.</p>
                    </release-item>

                    <release-item>
                        <release-item-contributor-list>
                            <release-item-ideator id="bruno.friedmann"/>
                        </release-item-contributor-list>

                        <p>Update address lookup in C TLS client to use modern methods.</p>
                    </release-item>

                    <release-item>
                        <commit subject="Include Posix-compliant header for strcasecmp()."/>
                        <commit subject="Include Posix-compliant header for fd_set."/>

                        <release-item-contributor-list>
                            <release-item-ideator id="ucando"/>
                        </release-item-contributor-list>

                        <p>Include Posix-compliant header for <code>strcasecmp()</code> and <code>fd_set</code>.</p>
                    </release-item>
                </release-improvement-list>

                <release-development-list>
                    <release-item>
                        <p>Add remote storage objects.</p>
                    </release-item>

                    <release-item>
                        <p>Add <code>ProtocolClient</code> object and helper functions.</p>
                    </release-item>

                    <release-item>
                        <p>Add <code>Exec</code> object.</p>
                    </release-item>

                    <release-item>
                        <p>Add <code>IoHandleRead</code> and <code>IoHandleWrite</code> objects.</p>
                    </release-item>

                    <release-item>
                        <p>Add <code>cfgExecParam()</code> to generate parameters for executing commands.</p>
                    </release-item>

                    <release-item>
                        <p>Ignore <id>SIGPIPE</id> signals and check <id>EPIPE</id> result instead.</p>
                    </release-item>

                    <release-item>
                        <p>Function log macro improvements.  Rename FUNCTION_DEBUG_* and consolidate ASSERT_* macros for consistency. Improve <code>CONST</code> and <code>P</code>/<code>PP</code> type macro handling. Move <code>MACRO_TO_STR()</code> to <file>common/debug.h</file>. Remove unused type parameter from <code>FUNCTION_TEST_RETURN()</code>.</p>
                    </release-item>

                    <release-item>
                        <p>Make the <proper>C</proper> version of the <cmd>info</cmd> command conform to the <proper>Perl</proper> version.</p>
                    </release-item>

                    <release-item>
                        <p>Improve accuracy of <code>strSizeFormat()</code>.</p>
                    </release-item>

                    <release-item>
                        <p>Add <code>ioReadBuf()</code> to easily read into a buffer.</p>
                    </release-item>

                    <release-item>
                        <p>JSON improvements.  Allow empty arrays in JSON parser.  Fix null output in JSON renderer.  Fix escaping in JSON string parser/renderer.</p>
                    </release-item>

                    <release-item>
                        <p>Allocate extra space for concatenations in the <code>String</code> object.</p>
                    </release-item>

                    <release-item>
                        <p>Return <code>UnknownError</code> from <code>errorTypeFromCode()</code> for invalid error codes.</p>
                    </release-item>

                    <release-item>
                        <p>Update Perl repo rules to work when stanza is not specified.</p>
                    </release-item>

                    <release-item>
                        <p>Update <code>Storage::Local->list()</code> to accept an undefined path.</p>
                    </release-item>

                    <release-item>
                        <p>Null-terminate list returned by <code>strLstPtr()</code>.</p>
                    </release-item>

                    <release-item>
                        <p>Add <code>kvMove()</code> and <code>varLstMove()</code>.</p>
                    </release-item>

                    <release-item>
                        <p>Replace <code>FileOpenError</code> with <code>HostConnectError</code> in <code>TlsClient</code>.</p>
                    </release-item>

                    <release-item>
                        <p>Allow string <code>Variant</code> objects to contain <code>null</code>.</p>
                    </release-item>

                    <release-item>
                        <p>Rename <code>common/io/handle</code> module to <code>common/io/handleWrite</code>.</p>
                    </release-item>

                    <release-item>
                        <p>Add <code>const VariantList *</code> debug type.</p>
                    </release-item>
                </release-development-list>
            </release-core-list>

            <release-doc-list>
                <release-bug-list>
                    <release-item>
                        <release-item-contributor-list>
                            <release-item-ideator id="heath.lord"/>
                        </release-item-contributor-list>

                        <p>Fix hard-coded repository path.</p>
                    </release-item>
                </release-bug-list>

                <release-improvement-list>
                    <release-item>
                        <release-item-contributor-list>
                            <release-item-ideator id="bruce.burdick"/>
                        </release-item-contributor-list>

                        <p>Clarify that encryption is always performed client-side.</p>
                    </release-item>

                    <release-item>
                        <p>Add examples for building a documentation host.</p>
                    </release-item>

                    <release-item>
                        <commit subject="Allow if in manifest variables."/>
                        <commit subject="Allow if condition in documentation lists and list items."/>

                        <p>Allow <code>if</code> in manifest variables, lists, and list items.</p>
                    </release-item>
                </release-improvement-list>
            </release-doc-list>

            <release-test-list>
                <release-development-list>
                    <release-item>
                        <p>Move C module include in <file>test.c</file> above headers included for testing.</p>
                    </release-item>

                    <release-item>
                        <p>Allow primary <id>gid</id> for the test user to be different from <id>uid</id>.</p>
                    </release-item>

                    <release-item>
                        <p>Increase timeout in <id>storage/s3</id> module to improve reliability.</p>
                    </release-item>
                </release-development-list>
            </release-test-list>
        </release>

        <release date="2019-01-02" version="2.08" title="Minor Improvements and Bug Fixes">
            <release-core-list>
                <release-bug-list>
                    <release-item>
                        <release-item-contributor-list>
                            <release-item-ideator id="matt.kunkel"/>
                        </release-item-contributor-list>

                        <p>Remove request for S3 object info directly after putting it.</p>
                    </release-item>

                    <release-item>
                        <release-item-contributor-list>
                            <release-item-ideator id="ronan.dunklau"/>
                        </release-item-contributor-list>

                        <p>Correct <br-option>archive-get-queue-max</br-option> to be <id>size</id> type.</p>
                    </release-item>

                    <release-item>
                        <release-item-contributor-list>
                            <release-item-ideator id="camilo.aguilar"/>
                        </release-item-contributor-list>

                        <p>Add error message when current user <id>uid</id>/<id>gid</id> does not map to a name.</p>
                    </release-item>

                    <release-item>
                        <p>Error when <br-option>--target-action=shutdown</br-option> specified for <postgres/> &lt; 9.5.</p>
                    </release-item>
                </release-bug-list>

                <release-improvement-list>
                    <release-item>
                        <release-item-contributor-list>
                            <release-item-ideator id="ronan.dunklau"/>
                        </release-item-contributor-list>

                        <p>Set TCP keepalives on <proper>S3</proper> connections.</p>
                    </release-item>

                    <release-item>
                        <release-item-contributor-list>
                            <release-item-ideator id="ryan.lambert"/>
                            <release-item-contributor id="cynthia.shang"/>
                        </release-item-contributor-list>

                        <p>Reorder <cmd>info</cmd> command text output so most recent backup is output last.</p>
                    </release-item>

                    <release-item>
                        <p>Change file ownership only when required.</p>
                    </release-item>

                    <release-item>
                        <release-item-contributor-list>
                            <release-item-ideator id="brad.nicholson"/>
                        </release-item-contributor-list>

                        <p>Redact <id>authentication</id> header when throwing <proper>S3</proper> errors.</p>
                    </release-item>
                </release-improvement-list>

                <release-development-list>
                    <release-item>
                        <p>Enable S3 storage and encryption for <cmd>archive-get</cmd> command in C.</p>
                    </release-item>

                    <release-item>
                        <release-item-contributor-list>
                            <release-item-contributor id="cynthia.shang"/>
                        </release-item-contributor-list>

                        <p>Migrate local <cmd>info</cmd> command to C.</p>
                    </release-item>

                    <release-item>
                        <p>Add <proper>S3</proper> storage driver.</p>
                    </release-item>

                    <release-item>
                        <p>Add <code>HttpClient</code> object.</p>
                    </release-item>

                    <release-item>
                        <p>Add <code>TlsClient</code> object.</p>
                    </release-item>

                    <release-item>
                        <p>Add interface objects for <proper>libxml2</proper>.</p>
                    </release-item>

                    <release-item>
                        <p>Add encryption capability to <code>Info*</code> objects.</p>
                    </release-item>

                    <release-item>
                        <p>Add <code>IoFilter</code> interface to <code>CipherBlock</code> object.</p>
                    </release-item>

                    <release-item>
                        <p>Allow arbitrary <code>InOut</code> filters to be chained in <code>IoFilterGroup</code>.</p>
                    </release-item>

                    <release-item>
                        <release-item-contributor-list>
                            <release-item-contributor id="cynthia.shang"/>
                        </release-item-contributor-list>

                        <p>Add <code>infoBackup</code> object to encapsulate the <file>backup.info</file> file.</p>
                    </release-item>

                    <release-item>
                        <release-item-contributor-list>
                            <release-item-contributor id="cynthia.shang"/>
                        </release-item-contributor-list>

                        <p>Improve JSON to <code>Variant</code> conversion and add <code>Variant</code> to JSON conversion.</p>
                    </release-item>

                    <release-item>
                        <release-item-contributor-list>
                            <release-item-contributor id="cynthia.shang"/>
                        </release-item-contributor-list>

                        <p>Storage helper improvements.  Allow <code>NULL</code> stanza in storage helper.  Add path expression for repository backup.</p>
                    </release-item>

                    <release-item>
                        <release-item-contributor-list>
                            <release-item-contributor id="cynthia.shang"/>
                        </release-item-contributor-list>

                        <p>Info module improvements.  Rename constants in <code>Info</code> module for consistency.  Remove <code>#define</code> statements in the <code>InfoPg</code> module to conform with newly-adopted coding standards.  Use cast to make for loop more readable in <code>InfoPg</code> module.  Add <code>infoArchiveIdHistoryMatch()</code> to the <code>InfoArchive</code> object.</p>
                    </release-item>

                    <release-item>
                        <p>Allow I/O read interface to explicitly request blocking reads.</p>
                    </release-item>

                    <release-item>
                        <release-item-contributor-list>
                            <release-item-contributor id="david.steele"/>
                            <release-item-contributor id="cynthia.shang"/>
                        </release-item-contributor-list>

                        <p>Improve error messages when info files are missing/corrupt.</p>
                    </release-item>

                    <release-item>
                        <release-item-contributor-list>
                            <release-item-contributor id="cynthia.shang"/>
                        </release-item-contributor-list>

                        <p>Add <code>strSizeFormat()</code> to <code>String</code> object.</p>
                    </release-item>

                    <release-item>
                        <p>Add <code>strLstInsert()</code> and <code>strLstInsertZ()</code> to <code>StringList</code> object.</p>
                    </release-item>

                    <release-item>
                        <p>Rename <code>PGBACKREST</code>/<code>BACKREST</code> constants to <code>PROJECT</code>.</p>
                    </release-item>

                    <release-item>
                        <p>Require <proper>S3</proper> key options except for <cmd>local</cmd>/<cmd>remote</cmd> commands.</p>
                    </release-item>

                    <release-item>
                        <p>Explicitly compile with Posix 2001 standard.</p>
                    </release-item>

                    <release-item>
                        <p>Add <code>ServiceError</code> for errors from a service that can be retried.</p>
                    </release-item>

                    <release-item>
                        <p>Conditional compilation of Perl logic in <file>exit.c</file>.</p>
                    </release-item>

                    <release-item>
                        <p>Merge <code>cipher.h</code> into <code>crypto.h</code>.</p>
                    </release-item>

                    <release-item>
                        <p>Remove extraneous <code>use</code>/<code>include</code> statements.</p>
                    </release-item>

                    <release-item>
                        <p>Remove embedded semicolon from <code>String</code> constant macros.</p>
                    </release-item>

                    <release-item>
                        <p>Reduce debug level for <code>infoIni()</code> to test.</p>
                    </release-item>

                    <release-item>
                        <p>Return <code>IoFilterGroup *</code> from <code>ioFilterGroupAdd()</code>.</p>
                    </release-item>

                    <release-item>
                        <p>Add coding standards for <code>String</code> constants.</p>
                    </release-item>

                    <release-item>
                        <p>Add missing <code>LOG_DEBUG()</code> macro.</p>
                    </release-item>
                </release-development-list>
            </release-core-list>

            <release-doc-list>
                <release-improvement-list>
                    <release-item>
                        <release-item-contributor-list>
                            <release-item-ideator id="keith.fiske"/>
                        </release-item-contributor-list>

                        <p>Clarify when <br-option>target-action</br-option> is effective and <postgres/> version support.</p>
                    </release-item>

                    <release-item>
                        <release-item-contributor-list>
                            <release-item-ideator id="pritam.barhate"/>
                        </release-item-contributor-list>

                        <p>Clarify that region/endpoint must be configured correctly for the bucket.</p>
                    </release-item>

                    <release-item>
                        <p>Add documentation for building the documentation.</p>
                    </release-item>
                </release-improvement-list>

                <release-development-list>
                    <release-item>
                        <release-item-contributor-list>
                            <release-item-contributor id="cynthia.shang"/>
                        </release-item-contributor-list>

                        <p>Add <code>admonitions</code> to all documentation renderers (HTML, PDF, Markdown and help text) and update <file>xml</file> files accordingly.</p>
                    </release-item>

                    <release-item>
                        <release-item-contributor-list>
                            <release-item-contributor id="cynthia.shang"/>
                        </release-item-contributor-list>

                        <p>Add HTML table rendering and update PDF/Markdown renderers to support header-less tables. Add optional table captions.</p>
                    </release-item>

                    <release-item>
                        <release-item-contributor-list>
                            <release-item-contributor id="cynthia.shang"/>
                        </release-item-contributor-list>

                        <p>Escape special characters in latex when not in a code block.</p>
                    </release-item>

                    <release-item>
                        <release-item-contributor-list>
                            <release-item-contributor id="cynthia.shang"/>
                        </release-item-contributor-list>

                        <p>Base menu ordering on natural ordering in the manifest.</p>
                    </release-item>

                    <release-item>
                        <p>Replace keywords with more flexible if statements.</p>
                    </release-item>

                    <release-item>
                        <p>Pre-build containers for any <id>execute</id> elements marked <id>pre</id>.</p>
                    </release-item>

                    <release-item>
                        <p>Documentation may be built with user-specified packages.</p>
                    </release-item>

                    <release-item>
                        <p>Add Centos/RHEL 7 option to documentation build.</p>
                    </release-item>

                    <release-item>
                        <release-item-contributor-list>
                            <release-item-contributor id="cynthia.shang"/>
                        </release-item-contributor-list>

                        <p>Allow custom logo for PDF documentation.</p>
                    </release-item>

                    <release-item>
                        <release-item-contributor-list>
                            <release-item-contributor id="cynthia.shang"/>
                        </release-item-contributor-list>

                        <p>Modify general document elements to allow any child element.</p>
                    </release-item>

                    <release-item>
                        <p>Use absolute paths so that <file>./doc.pl</file> runs.</p>
                    </release-item>

                    <release-item>
                        <p>Pick <code>pg_switch_wal()</code>/<code>pg_switch_xlog()</code> based on <postgres/> version.</p>
                    </release-item>

                    <release-item>
                        <p>Add configuration to the standby so it works as a primary when promoted.</p>
                    </release-item>

                    <release-item>
                        <p>Create common <id>if</id> expressions for testing <id>os-type</id>.</p>
                    </release-item>

                    <release-item>
                        <p>Add <id>zlib1g-dev</id> to <proper>Debian</proper> builds.</p>
                    </release-item>
                </release-development-list>
            </release-doc-list>

            <release-test-list>
                <release-development-list>
                    <release-item>
                        <p>New test containers with static test certificates.</p>
                    </release-item>

                    <release-item>
                        <p>Fix test binary name for <file>gprof</file>.</p>
                    </release-item>

                    <release-item>
                        <p>Allow arbitrary multiplier and flush character in <code>IoTestFilterMultiply</code>.</p>
                    </release-item>

                    <release-item>
                        <p>Update URL for Docker install.</p>
                    </release-item>

                    <release-item>
                        <p>Add <code>testRepoPath()</code> to let C unit tests know where the code repository is located.</p>
                    </release-item>

                    <release-item>
                        <p>Merge <file>common/typeStringListTest</file> module into <file>common/typeStringTest</file>.</p>
                    </release-item>

                    <release-item>
                        <p>Merge <file>common/typeVariantListTest</file> module into <file>common/typeVariantTest</file>.</p>
                    </release-item>
                </release-development-list>
            </release-test-list>
        </release>

        <release date="2018-11-16" version="2.07" title="Automatic Backup Checksum Delta">
            <release-core-list>
                <release-bug-list>
                    <release-item>
                        <release-item-contributor-list>
                            <release-item-ideator id="sebastien.lardiere"/>
                        </release-item-contributor-list>

                        <p>Fix issue with <br-option>archive-push-queue-max</br-option> not being honored on connection error.</p>
                    </release-item>

                    <release-item>
                        <p>Fix static WAL segment size used to determine if <br-option>archive-push-queue-max</br-option> has been exceeded.</p>
                    </release-item>

                    <release-item>
                        <release-item-contributor-list>
                            <release-item-ideator id="vthriller"/>
                        </release-item-contributor-list>

                        <p>Fix error after log file open failure when processing should continue.</p>
                    </release-item>
                </release-bug-list>

                <release-feature-list>
                    <release-item>
                        <release-item-contributor-list>
                            <release-item-contributor id="cynthia.shang"/>
                        </release-item-contributor-list>

                        <p>Automatically enable backup checksum delta when anomalies (e.g. timeline switch) are detected.</p>
                    </release-item>
                </release-feature-list>

                <release-improvement-list>
                    <release-item>
                        <release-item-contributor-list>
                            <release-item-ideator id="craig.a.james"/>
                        </release-item-contributor-list>

                        <p>Retry all S3 <id>5xx</id> errors rather than just <id>500</id> internal errors.</p>
                    </release-item>
                </release-improvement-list>

                <release-development-list>
                    <release-item>
                        <release-item-contributor-list>
                            <release-item-contributor id="cynthia.shang"/>
                            <release-item-contributor id="david.steele"/>
                        </release-item-contributor-list>

                        <p>Correct current history item in <code>InfoPg</code> to always be in position 0.</p>
                    </release-item>

                    <release-item>
                        <p>Make <code>ioReadLine()</code> read less aggressively.</p>
                    </release-item>

                    <release-item>
                        <p>Add <code>ioWriteFlush()</code> to flush pending output.</p>
                    </release-item>

                    <release-item>
                        <p>Add destructors to <code>IoRead</code> and <code>IoWrite</code> objects.</p>
                    </release-item>

                    <release-item>
                        <p>Add <id>base</id> variants to all integer to string conversion functions.</p>
                    </release-item>

                    <release-item>
                        <p>Add <code>lstInsert()</code> to <code>List</code> object.</p>
                    </release-item>

                    <release-item>
                        <p>Add <code>strCatChr()</code>, <code>strEmpty()</code>, and constant macros to <code>String</code> object.</p>
                    </release-item>

                    <release-item>
                        <p>Add <code>regExpPrefix()</code> to aid in static prefix searches.</p>
                    </release-item>

                    <release-item>
                        <release-item-contributor-list>
                            <release-item-contributor id="cynthia.shang"/>
                        </release-item-contributor-list>

                        <p>Correct <code>cfgDefDataFind()</code> to use <code>UINTP</code> instead of <code>VOIDPP</code>.</p>
                    </release-item>

                    <release-item>
                        <release-item-contributor-list>
                            <release-item-contributor id="cynthia.shang"/>
                        </release-item-contributor-list>

                        <p>Change <code>infoArchiveCheckPg()</code> to display the <postgres/> version as a string (e.g. 9.4) instead of the integer representation (e.g. 90400) when throwing an error.</p>
                    </release-item>

                    <release-item>
                        <p>Allow storage path and file mode to be 0.</p>
                    </release-item>

                    <release-item>
                        <p>Limit usable <code>Buffer</code> size without changing allocated size.</p>
                    </release-item>

                    <release-item>
                        <p>Construct <code>Wait</code> object in milliseconds instead of fractional seconds.</p>
                    </release-item>

                    <release-item>
                        <p>Add <code>THROW*_ON_SYS_ERROR*</code> macros to test and throw system errors.</p>
                    </release-item>

                    <release-item>
                        <p>Add <code>KernelError</code> to report miscellaneous kernel errors.</p>
                    </release-item>

                    <release-item>
                        <p>Use <code>THROW_ON_SYS_ERROR</code> macro to improve <code>fork</code> code coverage.</p>
                    </release-item>

                    <release-item>
                        <p><code>Storage</code> interface methods no longer declare the driver as const.</p>
                    </release-item>

                    <release-item>
                        <p>Add <code>memContextCallbackClear()</code> to prevent double <code>free()</code> calls.</p>
                    </release-item>

                    <release-item>
                        <p>Merge <file>crypto/random</file> module into <file>crypto/crypto</file>.</p>
                    </release-item>

                    <release-item>
                        <p>Add <code>cryptoError()</code> and update crypto code to use it.</p>
                    </release-item>

                    <release-item>
                        <p>Rename <code>CipherError</code> to <code>CryptoError</code>.</p>
                    </release-item>

                    <release-item>
                        <p>Reword misleading message in stack trace when parameter buffer is full.</p>
                    </release-item>

                    <release-item>
                        <p>Add logging macros for <code>TimeMSec</code> type.</p>
                    </release-item>

                    <release-item>
                        <p>Modify value of <code>PERL_EMBED_ERROR</code> macro.</p>
                    </release-item>
                </release-development-list>
            </release-core-list>

            <release-doc-list>
                <release-development-list>
                    <release-item>
                        <p>Add new HTML tags and <code>strExtra</code> to <code>DocHtmlElement</code>.</p>
                    </release-item>

                    <release-item>
                        <p>Remove error suppression for <backrest/> <file>make</file>.</p>
                    </release-item>
                </release-development-list>
            </release-doc-list>

            <release-test-list>
                <release-development-list>
                    <release-item>
                        <p>New test containers.  Add libxml2 library needed for S3 development.  Include new minor version upgrades for <postgres/>.  Remove <postgres/> 11 beta/rc repository.</p>
                    </release-item>

                    <release-item>
                        <p>Test speed improvements.  Mount <id>tmpfs</id> in <file>Vagrantfile</file> instead <file>test.pl</file>.  Preserve contents of C unit test build directory between <file>test.pl</file> executions.  Improve efficiency of code generation.</p>
                    </release-item>

                    <release-item>
                        <p>New, concise coverage report for C.</p>
                    </release-item>

                    <release-item>
                        <p>Add <code>TEST_LOG()</code> and <code>TEST_LOG_FMT()</code> macros.</p>
                    </release-item>

                    <release-item>
                        <p>Improve alignment of expected vs. actual error test results.</p>
                    </release-item>

                    <release-item>
                        <p>Add time since the beginning of the run to each test statement.</p>
                    </release-item>
                </release-development-list>
            </release-test-list>
        </release>

        <release date="2018-10-15" version="2.06" title="Checksum Delta Backup and PostgreSQL 11 Support">
            <release-core-list>
                <release-bug-list>
                    <release-item>
                        <release-item-contributor-list>
                            <release-item-ideator id="dan.farrell"/>
                        </release-item-contributor-list>

                        <p>Fix missing URI encoding in S3 driver.</p>
                    </release-item>

                    <release-item>
                        <release-item-contributor-list>
                            <release-item-ideator id="jesper.st.john"/>
                        </release-item-contributor-list>

                        <p>Fix incorrect error message for duplicate options in configuration files.</p>
                    </release-item>

                    <release-item>
                        <p>Fix incorrectly reported error return in <id>info</id> logging.</p>

                        <p>A return code of 1 from the <cmd>archive-get</cmd> was being logged as an error message at <id>info</id> level but otherwise worked correctly.</p>
                    </release-item>
                </release-bug-list>

                <release-feature-list>
                    <release-item>
                        <release-item-contributor-list>
                            <release-item-contributor id="cynthia.shang"/>
                        </release-item-contributor-list>

                        <p>Add checksum delta for incremental backups.</p>

                        <p>Checksum delta backups uses checksums rather than timestamps to determine if files have changed.</p>
                    </release-item>

                    <release-item>
                        <commit subject="PostgreSQL 11 Beta 4 support."/>
                        <commit subject="Support configurable WAL segment size."/>
                        <commit subject="PostgreSQL 11 support."/>

                        <p><postgres/> 11 support, including configurable WAL segment size.</p>
                    </release-item>
                </release-feature-list>

                <release-improvement-list>
                    <release-item>
                        <p>Ignore all files in a linked tablespace directory except the subdirectory for the current version of <postgres/>.</p>

                        <p>Previously an error would be generated if other files were present and not owned by the <postgres/> user.</p>
                    </release-item>

                    <release-item>
                        <release-item-contributor-list>
                            <release-item-ideator id="douglas.j.hunley"/>
                            <release-item-contributor id="cynthia.shang"/>
                        </release-item-contributor-list>

                        <p>Improve <cmd>info</cmd> command to display the stanza cipher type.</p>
                    </release-item>

                    <release-item>
                        <p>Improve support for special characters in filenames.</p>
                    </release-item>

                    <release-item>
                        <release-item-contributor-list>
                            <release-item-contributor id="cynthia.shang"/>
                        </release-item-contributor-list>

                        <p>Allow <br-option>delta</br-option> option to be specified in the <backrest/> configuration file.</p>
                    </release-item>
                </release-improvement-list>

                <release-development-list>
                    <release-item>
                        <p>Migrate local, unencrypted, non-S3 <cmd>archive-get</cmd> command to C.</p>
                    </release-item>

                    <release-item>
                        <p>Storage refactoring.  Posix file functions now differentiate between open and missing errors.  Don't use negations in objects below Storage.  Rename posix driver files/functions for consistency.  Full abstraction of storage driver interface.  Merge protocol storage helper into storage helper.  Add CIFS driver to storage helper for read-only repositories.</p>
                    </release-item>

                    <release-item>
                        <p>Update all interfaces to use variable parameter constructors.</p>
                    </release-item>

                    <release-item>
                        <p>Info objects now parse JSON and use specified storage.</p>
                    </release-item>

                    <release-item>
                        <p>Add <code>ioReadLine()</code>/<code>ioWriteLine()</code> to <code>IoRead</code>/<code>IoWrite</code> objects.</p>
                    </release-item>

                    <release-item>
                        <p>Add helper for repository storage.</p>
                    </release-item>

                    <release-item>
                        <p>Add <code>cryptoHmacOne()</code> for HMAC support.</p>
                    </release-item>

                    <release-item>
                        <p>Add <code>cfgDefOptionMulti()</code> to identify multi-value options.</p>
                    </release-item>

                    <release-item>
                        <release-item-contributor-list>
                            <release-item-contributor id="david.steele"/>
                            <release-item-contributor id="stephen.frost"/>
                        </release-item-contributor-list>

                        <p>Add <code>bufNewZ()</code> and <code>bufHex()</code> to <code>Buffer</code> object.</p>
                    </release-item>

                    <release-item>
                        <release-item-contributor-list>
                            <release-item-contributor id="cynthia.shang"/>
                        </release-item-contributor-list>

                        <p>Allow <code>hashSize()</code> to run on remote storage.</p>
                    </release-item>

                    <release-item>
                        <release-item-contributor-list>
                            <release-item-contributor id="cynthia.shang"/>
                        </release-item-contributor-list>

                        <p>Restore <code>bIgnoreMissing</code> flag in <code>backupFile()</code> lost in storage refactor.</p>
                    </release-item>

                    <release-item>
                        <p>Migrate <code>walIsPartial()</code>, <code>walIsSegment()</code>, and <code>walSegmentFind()</code> from Perl to C.</p>
                    </release-item>

                    <release-item>
                        <p>Migrate control functions to detect stop files to C.</p>
                    </release-item>

                    <release-item>
                        <p>Make archive-get info messages consistent between C and Perl implementations.</p>
                    </release-item>

                    <release-item>
                        <p>Change locking around async process forking to be more test friendly.</p>
                    </release-item>

                    <release-item>
                        <p>Simplify debug logging by allowing log functions to return <code>String</code> objects.</p>
                    </release-item>

                    <release-item>
                        <p>Improve documentation in <code>filter.h</code> and <code>filter.internal.h</code>.</p>
                    </release-item>
                </release-development-list>
            </release-core-list>

            <release-doc-list>
                <release-improvement-list>
                    <release-item>
                        <release-item-contributor-list>
                            <release-item-ideator id="stephen.frost"/>
                            <release-item-ideator id="magnus.hagander"/>
                        </release-item-contributor-list>

                        <p>Use <id>command</id> in <file>authorized_hosts</file> to improve SSH security.</p>
                    </release-item>

                    <release-item>
                        <release-item-contributor-list>
                            <release-item-ideator id="stephane.schildknecht"/>
                            <release-item-contributor id="cynthia.shang"/>
                        </release-item-contributor-list>

                        <p>List allowable values for the <br-option>buffer-size</br-option> option in the configuration reference.</p>
                    </release-item>
                </release-improvement-list>

                <release-development-list>
                    <release-item>
                        <p>Update introduction to be pithy.</p>
                    </release-item>
                </release-development-list>
            </release-doc-list>

            <release-test-list>
                <release-development-list>
                    <release-item>
                        <p>Install <proper>nodejs</proper> from <id>deb.nodesource.com</id>.</p>
                    </release-item>

                    <release-item>
                        <p>Disable flapping <id>archive/get</id> unit on CentOS 6.</p>
                    </release-item>

                    <release-item>
                        <p>Move test expect log out of the regular test directory.</p>
                    </release-item>

                    <release-item>
                        <p>Fix buffer underrun in configuration test harness.</p>
                    </release-item>

                    <release-item>
                        <p>Fix missing test caused by a misplaced YAML tag.</p>
                    </release-item>

                    <release-item>
                        <p>Make Valgrind return an error even when a non-fatal issue is detected.  Update some minor issues discovered in the tests as a result.</p>
                    </release-item>

                    <release-item>
                        <p>Add <id>-ftree-coalesce-vars</id> option to unit test compilation.</p>
                    </release-item>

                    <release-item>
                        <p>Clear test directory between test runs.</p>
                    </release-item>

                    <release-item>
                        <p>Allow C or Perl coverage to run on more than one VM.</p>
                    </release-item>

                    <release-item>
                        <p>Don't perform valgrind when requested.</p>
                    </release-item>

                    <release-item>
                        <p>Remove compiler warnings that are not valid for u16.</p>
                    </release-item>

                    <release-item>
                        <p>Merge all posix storage tests into a single unit.</p>
                    </release-item>

                    <release-item>
                        <release-item-contributor-list>
                            <release-item-contributor id="stephen.frost"/>
                        </release-item-contributor-list>

                        <p>Add <file>.gitignore</file> to C <path>src</path> directory.</p>
                    </release-item>

                    <release-item>
                        <p>Fix typo in unit test error messages, EXECTED => EXPECTED.</p>
                    </release-item>

                    <release-item>
                        <p>Make comment blocks consistent across all tests.</p>
                    </release-item>
                </release-development-list>
            </release-test-list>
        </release>

        <release date="2018-08-31" version="2.05" title="Environment Variable Options and Exclude Temporary/Unlogged Relations">
            <release-core-list>
                <release-bug-list>
                    <release-item>
                        <release-item-contributor-list>
                            <release-item-ideator id="cynthia.shang"/>
                        </release-item-contributor-list>

                        <p>Fix issue where <i>relative</i> links in <path>$PGDATA</path> could be stored in the backup with the wrong path.</p>

                        <p>This issue did not affect absolute links and relative tablespace links were caught by other checks.</p>
                    </release-item>

                    <release-item>
                        <release-item-contributor-list>
                            <release-item-ideator id="jason.odonnell"/>
                        </release-item-contributor-list>

                        <p>Remove incompletely implemented <br-option>online</br-option> option from the <cmd>check</cmd> command.</p>

                        <p>Offline operation runs counter to the purpose of this command, which is to check if archiving and backups are working correctly.</p>
                    </release-item>

                    <release-item>
                        <release-item-contributor-list>
                            <release-item-ideator id="douglas.j.hunley"/>
                        </release-item-contributor-list>

                        <p>Fix issue where errors raised in C were not logged when called from Perl.</p>

                        <p><backrest/> properly terminated with the correct error code but lacked an error message to aid in debugging.</p>
                    </release-item>

                    <release-item>
                        <release-item-contributor-list>
                            <release-item-ideator id="yogesh.sharma"/>
                        </release-item-contributor-list>

                        <p>Fix issue when a boolean option (e.g. <br-option>delta</br-option>) was specified more than once.</p>
                    </release-item>
                </release-bug-list>

                <release-feature-list>
                    <release-item>
                        <p>Allow any option to be set in an environment variable.</p>

                        <p>This includes options that previously could only be specified on the command line, e.g. <br-option>stanza</br-option>, and secret options that could not be specified on the command-line, e.g. <br-option>repo1-s3-key-secret</br-option>.</p>
                    </release-item>

                    <release-item>
                        <release-item-contributor-list>
                            <release-item-contributor id="cynthia.shang"/>
                        </release-item-contributor-list>

                        <p>Exclude temporary and unlogged relation (table/index) files from backup.</p>

                        <p>Implemented using the same logic as the patches adding this feature to <postgres/>, <link url="https://git.postgresql.org/pg/commitdiff/8694cc96b52a967a49725f32be7aa77fd3b6ac25">8694cc96</link> and <link url="https://git.postgresql.org/pg/commitdiff/920a5e500a119b03356fb1fb64a677eb1aa5fc6f">920a5e50</link>.  Temporary relation exclusion is enabled in <postgres/> &amp;ge; <id>9.0</id>.  Unlogged relation exclusion is enabled in <postgres/> &amp;ge; <id>9.1</id>, where the feature was introduced.</p>
                    </release-item>

                    <release-item>
                        <release-item-contributor-list>
                            <release-item-reviewer id="cynthia.shang"/>
                        </release-item-contributor-list>

                        <p>Allow arbitrary directories and/or files to be excluded from a backup.</p>

                        <p>Misuse of this feature can lead to inconsistent backups so read the <br-option>--exclude</br-option> documentation carefully before using.</p>
                    </release-item>

                    <release-item>
                        <p>Add <br-option>log-subprocess</br-option> option to allow file logging for <id>local</id> and <id>remote</id> subprocesses.</p>
                    </release-item>

                    <release-item>
                        <p><postgres/> 11 Beta 3 support.</p>
                    </release-item>
                </release-feature-list>

                <release-improvement-list>
                    <release-item>
                        <release-item-contributor-list>
                            <release-item-contributor id="cynthia.shang"/>
                        </release-item-contributor-list>

                        <p>Allow zero-size files in backup manifest to reference a prior manifest regardless of timestamp delta.</p>
                    </release-item>

                    <release-item>
                        <release-item-contributor-list>
                            <release-item-contributor id="stephen.frost"/>
                        </release-item-contributor-list>

                        <p>Improve asynchronous <cmd>archive-get</cmd>/<cmd>archive-push</cmd> performance by directly checking status files.</p>
                    </release-item>

                    <release-item>
                        <release-item-contributor-list>
                            <release-item-ideator id="sarah.conway"/>
                        </release-item-contributor-list>

                        <p>Improve error message when a command is missing the <br-option>stanza</br-option> option.</p>
                    </release-item>
                </release-improvement-list>

                <release-development-list>
                    <release-item>
                        <p>Validate configuration options in a single pass.  By pre-calculating and storing the option dependencies in <file>parse.auto.c</file> validation can be completed in a single pass, which is both simpler and faster.</p>
                    </release-item>

                    <release-item>
                        <p>Add gzip compression/decompression filters for C.</p>
                    </release-item>

                    <release-item>
                        <release-item-contributor-list>
                            <release-item-ideator id="stephen.frost"/>
                            <release-item-reviewer id="stephen.frost"/>
                        </release-item-contributor-list>

                        <p>Improve performance of string to int conversion.  Use <code>strtoll()</code> instead of <code>sprintf()</code> for conversion.  Also use available integer min/max constants rather than hard-coded values.</p>
                    </release-item>

                    <release-item>
                        <release-item-contributor-list>
                            <release-item-contributor id="cynthia.shang"/>
                            <release-item-reviewer id="stephen.frost"/>
                        </release-item-contributor-list>

                        <p>Add <code>uint64</code> variant type and supporting conversion functions.</p>
                    </release-item>

                    <release-item>
                        <p>Add basic C JSON parser.</p>
                    </release-item>

                    <release-item>
                        <release-item-contributor-list>
                            <release-item-contributor id="cynthia.shang"/>
                        </release-item-contributor-list>

                        <p>Migrate minimum set of code for reading <file>archive.info</file> files from Perl to C.</p>
                    </release-item>

                    <release-item>
                        <p>Allow <code>Buffer</code> object <quote>used size</quote> to be different than <quote>allocated size</quote>.  Add functions to manage used size and remaining size and update automatically when possible.</p>
                    </release-item>

                    <release-item>
                        <release-item-contributor-list>
                            <release-item-reviewer id="cynthia.shang"/>
                        </release-item-contributor-list>

                        <p>Abstract IO layer out of the storage layer.  This allows the routines to be used for IO objects that do not have a storage representation.  Implement buffer read and write IO objects.  Implement filters and update <code>cryptoHash</code> to use the new interface.  Implement size and buffer filters.</p>
                    </release-item>

                    <release-item>
                        <p><code>storageFileRead()</code> accepts a buffer for output rather than creating one.  This is more efficient overall and allows the caller to specify how many bytes will be read on each call.  Reads are appended if the buffer already contains data but the buffer size will never increase.</p>
                    </release-item>

                    <release-item>
                        <release-item-contributor-list>
                            <release-item-contributor id="cynthia.shang"/>
                        </release-item-contributor-list>

                        <p>Add <code>iniSectionList()</code> to <code>Ini</code> object and remove dead code.</p>
                    </release-item>

                    <release-item>
                        <release-item-contributor-list>
                            <release-item-contributor id="david.steele"/>
                            <release-item-contributor id="cynthia.shang"/>
                        </release-item-contributor-list>

                        <p>Manifest improvements.  Require <postgres/> catalog version when instantiating a <code>Manifest</code> object (and not loading it from disk).  Prevent manifest from being built more than once.  Limit manifest build recursion (i.e. links followed) to sixteen levels to detect link loops.</p>
                    </release-item>

                    <release-item>
                        <p>Do nothing in <code>memContextMove()</code> when the context is already in the specified parent.</p>
                    </release-item>

                    <release-item>
                        <p>Allow command/option constants to autonumber in both C and Perl to reduce churn when a new command/option is added.</p>
                    </release-item>

                    <release-item>
                        <p>Show exact log level required for stack trace param output instead of just <quote>debug</quote>.</p>
                    </release-item>

                    <release-item>
                        <p>Update <code>Archive::Info->archiveIdList()</code> to return a valid error code instead of unknown.</p>
                    </release-item>

                    <release-item>
                        <p>Add <code>cvtBoolToConstZ()</code> to simplify conversion of boolean to string.</p>
                    </release-item>

                    <release-item>
                        <p>Add <code>cvtZToUInt()</code> to convert string to unsigned int.</p>
                    </release-item>

                    <release-item>
                        <p>Enable <id>-Wstrict-prototypes</id>, <id>-Wpointer-arith</id>, <id>-Wduplicated-branches</id>, <id>-Wvla</id>, and <id>-Wduplicated-cond</id> and update code to conform where necessary.</p>
                    </release-item>

                    <release-item>
                        <p>Rename error-handling variables in <code>Main.pm</code> to conform to standard.</p>
                    </release-item>

                    <release-item>
                        <p>Remove redundant lines from embedded Perl by combining blank lines.</p>
                    </release-item>

                    <release-item>
                        <p>Define cipher magic size with <code>sizeof()</code> rather than using a constant.</p>
                    </release-item>

                    <release-item>
                        <p>Add <code>cvtCharToZ()</code> and macro for debugging <code>char</code> params.</p>
                    </release-item>

                    <release-item>
                        <p>Add <code>strReplaceChr()</code> to <code>String</code> object.</p>
                    </release-item>

                    <release-item>
                        <p>Correct <id>OptionInvalidError</id> to <id>OptionInvalidValueError</id> in boolean option parsing.</p>
                    </release-item>
                </release-development-list>
            </release-core-list>

            <release-doc-list>
                <release-bug-list>
                    <release-item>
                        <release-item-contributor-list>
                            <release-item-ideator id="camilo.aguilar"/>
                        </release-item-contributor-list>

                        <p>Fix invalid log level in <br-option>log-path</br-option> option reference.</p>
                    </release-item>
                </release-bug-list>

                <release-improvement-list>
                    <release-item>
                        <release-item-contributor-list>
                            <release-item-ideator id="christophe.pettus"/>
                        </release-item-contributor-list>

                        <p>Stop trying to arrange contributors in <file>release.xml</file> by last/first name.</p>

                        <p>Contributor names have always been presented in the release notes exactly as given, but we tried to assign internal IDs based on last/first name which can be hard to determine and ultimately doesn't make sense.  Inspired by Christophe's <proper>PostgresOpen 2017</proper> talk, <quote>Human Beings Do Not Have a Primary Key</quote>.</p>
                    </release-item>
                </release-improvement-list>

                <release-development-list>
                    <release-item>
                        <p>Allow containers to be defined in a document.  The defined containers are built before the document build begins which allows them to be reused.</p>
                    </release-item>

                    <release-item>
                        <p>Move most host setup to containers defined in the documentation.  This includes <postgres/> installation which had previously been included in the documentation.  This way produces faster builds and there is no need for us to document <postgres/> installation.</p>
                    </release-item>
                </release-development-list>
            </release-doc-list>

            <release-test-list>
                <release-improvement-list>
                    <release-item>
                        <p>Error if LibC build is performed outside the test environment.</p>

                        <p>LibC is no longer required for production builds.</p>
                    </release-item>
                </release-improvement-list>

                <release-development-list>
                    <release-item>
                        <p>Use pre-built images from Docker Hub when the container definition has not changed.  Downloading an image is quite a bit faster than building a new image from scratch and saves minutes per test run in CI.</p>
                    </release-item>

                    <release-item>
                        <p>Refactor the <code>common/log</code> tests to not depend on <code>common/harnessLog</code>.  <code>common/harnessLog</code> was not ideally suited for general testing and made all the tests quite awkward.  Instead, move all code used to test the <code>common/log</code> module into the <code>logTest</code> module and repurpose <code>common/harnessLog</code> to do log expect testing for all other tests in a cleaner way. Add a few exceptions for config testing since the log levels are reset by default in <code>config/parse</code>.</p>
                    </release-item>

                    <release-item>
                        <p>Add <setting>--log-level-test</setting> option.  This allows setting the test log level independently from the general test harness setting, but current only works for the C tests.  It is useful for seeing log output from functions on the console while a test is running.</p>
                    </release-item>

                    <release-item>
                        <p>Improve error reporting for <code>TEST_ASSIGN()</code> and <code>TEST_RESULT_VOID()</code> macros.</p>
                    </release-item>

                    <release-item>
                        <p>Update code count for new file types and exclusions.</p>
                    </release-item>
                </release-development-list>
            </release-test-list>
        </release>

        <release date="2018-07-05" version="2.04" title="Critical Bug Fix for Backup Resume">
            <release-core-list>
                <p><b>IMPORTANT NOTE</b>: This release fixes a critical bug in the backup resume feature. All resumed backups prior to this release should be considered inconsistent. A backup will be resumed after a prior backup fails, unless <br-option>resume=n</br-option> has been specified. A resumed backup can be identified by checking the backup log for the message <quote>aborted backup of same type exists, will be cleaned to remove invalid files and resumed</quote>. If the message exists, do not use this backup or any backup in the same set for a restore and check the restore logs to see if a resumed backup was restored. If so, there may be inconsistent data in the cluster.</p>

                <release-bug-list>
                    <release-item>
                        <release-item-contributor-list>
                            <release-item-ideator id="david.youatt"/>
                            <release-item-ideator id="yogesh.sharma"/>
                            <release-item-ideator id="stephen.frost"/>
                        </release-item-contributor-list>

                        <p>Fix critical bug in resume that resulted in inconsistent backups.</p>

                        <p>A regression in <id>v0.82</id> removed the timestamp comparison when deciding which files from the aborted backup to keep on resume. See note above for more details.</p>
                    </release-item>

                    <release-item>
                        <release-item-contributor-list>
                            <release-item-ideator id="nj.baliyan"/>
                            <release-item-contributor id="cynthia.shang"/>
                        </release-item-contributor-list>

                        <p>Fix error in selective restore when only one user database exists in the cluster.</p>
                    </release-item>

                    <release-item>
                        <release-item-contributor-list>
                            <release-item-contributor id="andrew.schwartz"/>
                        </release-item-contributor-list>

                        <p>Fix non-compliant ISO-8601 timestamp format in S3 authorization headers.</p>

                        <p>AWS and some gateways were tolerant of space rather than zero-padded hours while others were not.</p>
                    </release-item>
                </release-bug-list>

                <release-feature-list>
                    <release-item>
                        <p><postgres/> 11 Beta 2 support.</p>
                    </release-item>
                </release-feature-list>

                <release-improvement-list>
                    <release-item>
                        <release-item-contributor-list>
                            <release-item-ideator id="adam.k.sumner"/>
                        </release-item-contributor-list>

                        <p>Improve the HTTP client to set <id>content-length</id> to 0 when not specified by the server.</p>

                        <p>S3 (and gateways) always set <id>content-length</id> or <id>transfer-encoding</id> but <id>HTTP 1.1</id> does not require it and proxies (e.g. <proper>HAProxy</proper>) may not include either.</p>
                    </release-item>

                    <release-item>
                        <release-item-contributor-list>
                            <release-item-ideator id="stephen.frost"/>
                        </release-item-contributor-list>

                        <p>Set <code>search_path = 'pg_catalog'</code> on <postgres/> connections.</p>
                    </release-item>
                </release-improvement-list>

                <release-development-list>
                    <release-item>
                        <p>Move cryptographic hash functions to C using <proper>OpenSSL</proper>.</p>
                    </release-item>

                    <release-item>
                        <p>Split log levels into separate header file.  Many modules that use <code>debug.h</code> do not need to do logging so this reduces dependencies for those modules.</p>
                    </release-item>

                    <release-item>
                        <p>Auto-generate Makefile with dependencies.</p>
                    </release-item>

                    <release-item>
                        <p>Rename <code>cipher</code> module to the more general <code>crypto</code>.</p>
                    </release-item>

                    <release-item>
                        <p>Update Debian package to add debug symbols to <backrest/> executable.</p>
                    </release-item>

                    <release-item>
                        <release-item-contributor-list>
                            <release-item-ideator id="devrim.gunduz"/>
                        </release-item-contributor-list>

                        <p>Convert the not very portable <code>uint</code> type to <code>unsigned int</code>.</p>
                    </release-item>
                </release-development-list>
            </release-core-list>

            <release-doc-list>
                <release-improvement-list>
                    <release-item>
                        <p>Create a new section to describe building <backrest/> and build on a separate host.</p>
                    </release-item>

                    <release-item>
                        <release-item-contributor-list>
                            <release-item-ideator id="douglas.j.hunley"/>
                            <release-item-ideator id="jason.odonnell"/>
                        </release-item-contributor-list>

                        <p>Add sample S3 policy to restrict bucket privileges.</p>
                    </release-item>
                </release-improvement-list>

                <release-development-list>
                    <release-item>
                        <p>Fix default location of <file>pgbackrest.conf</file> in option reference.</p>
                    </release-item>

                    <release-item>
                        <p>Preliminary documentation for <postgres/> 11 unprivileged user backup.</p>
                    </release-item>

                    <release-item>
                        <p>Remove call to <file>lscpu</file> which can vary widely by build host.</p>
                    </release-item>

                    <release-item>
                        <p>Build containers from scratch for more accurate testing.  Use a prebuilt s3 server container.</p>
                    </release-item>

                    <release-item>
                        <p>Document generator improvements.  Allow parameters to be passed when a container is created.  Allow <file>/etc/hosts</file> update to be skipped (for containers without bash).  Allow environment load to be skipped.  Allow bash wrapping to be skipped.  Allow forcing a command to run as a user without sudo.  Allow an entire execute list to be hidden.</p>
                    </release-item>
                </release-development-list>
            </release-doc-list>

            <release-test-list>
                <release-development-list>
                    <release-item>
                        <p>Add zero-length file to <id>mock</id>/<id>all</id> test.</p>
                    </release-item>

                    <release-item>
                        <p>Update primary test environment (Vagrant and Docker) to Ubuntu 18.04.</p>
                    </release-item>

                    <release-item>
                        <p>Improve efficiency of C library builds now that they are used only for testing.</p>
                    </release-item>

                    <release-item>
                        <p>Remove RHEL and Debian package patches since they have been committed upstream.</p>
                    </release-item>

                    <release-item>
                        <p>Update parameters for <file>VBoxService</file> start.</p>
                    </release-item>

                    <release-item>
                        <p>Make <file>ls</file> ordering deterministic in <id>mock</id>/<id>all</id> test.</p>
                    </release-item>
                </release-development-list>
            </release-test-list>
        </release>

        <release date="2018-05-22" version="2.03" title="Single Executable to Deploy">
            <release-core-list>
                <release-bug-list>
                    <release-item>
                        <release-item-contributor-list>
                            <release-item-ideator id="laetitia"/>
                        </release-item-contributor-list>

                        <p>Fix potential buffer overrun in error message handling.</p>
                    </release-item>

                    <release-item>
                        <release-item-contributor-list>
                            <release-item-ideator id="uspen"/>
                        </release-item-contributor-list>

                        <p>Fix archive write lock being taken for the synchronous <cmd>archive-get</cmd> command.</p>
                    </release-item>
                </release-bug-list>

                <release-improvement-list>
                    <release-item>
                        <p>Embed exported C functions and Perl modules directly into the <backrest/> executable.</p>
                    </release-item>

                    <release-item>
                        <release-item-contributor-list>
                            <release-item-ideator id="nick.floersch"/>
                        </release-item-contributor-list>

                        <p>Use <code>time_t</code> instead of <code>__time_t</code> for better portability.</p>
                    </release-item>

                    <release-item>
                        <p>Print total runtime in milliseconds at command end.</p>
                    </release-item>
                </release-improvement-list>

                <release-development-list>
                    <release-item>
                        <p>Add stack trace macros to all functions.  Low-level functions only include stack trace in test builds while higher-level functions ship with stack trace built-in.  Stack traces include all parameters passed to the function but production builds only create the parameter list when the log level is set high enough, i.e. <id>debug</id> or <id>trace</id> depending on the function.</p>
                    </release-item>

                    <release-item>
                        <p>Build <path>libc</path> using links rather than referencing the C files in <path>src</path> directly.  The C library builds with different options which should not be reused for the C binary or vice versa.</p>
                    </release-item>
                </release-development-list>
            </release-core-list>

            <release-test-list>
                <release-development-list>
                    <release-item>
                        <p>Test harness improvements.  Allow more than one test to provide coverage for the same module.  Add option to disable valgrind.  Add option to disabled coverage.  Add option to disable debug build.  Add option to disable compiler optimization.  Add <id>--dev-test</id> mode.</p>
                    </release-item>

                    <release-item>
                        <p>Update SSL error message test on CentOS 7.</p>
                    </release-item>

                    <release-item>
                        <p>Set <br-option>log-timestamp=n</br-option> for integration tests.  This means less filtering of logs needs to be done and new timestamps can be added without adding new filters.</p>
                    </release-item>
                </release-development-list>
            </release-test-list>
        </release>

        <release date="2018-05-06" version="2.02" title="Parallel Asynchronous Archive Get and Configuration Includes">
            <release-core-list>
                <release-bug-list>
                    <release-item>
                        <release-item-contributor-list>
                            <release-item-ideator id="craig.a.james"/>
                        </release-item-contributor-list>

                        <p>Fix directory syncs running recursively when only the specified directory should be synced.</p>
                    </release-item>

                    <release-item>
                        <release-item-contributor-list>
                            <release-item-ideator id="yummyliu"/>
                            <release-item-ideator id="vitaliy.kukharik"/>
                        </release-item-contributor-list>

                        <p>Fix <br-option>archive-copy</br-option> throwing <quote>path not found</quote> error for incr/diff backups.</p>
                    </release-item>

                    <release-item>
                        <release-item-contributor-list>
                            <release-item-ideator id="vitaliy.kukharik"/>
                        </release-item-contributor-list>

                        <p>Fix failure in manifest build when two or more files in <id>PGDATA</id> are linked to the same directory.</p>
                    </release-item>

                    <release-item>
                        <p>Fix delta restore failing when a linked file is missing.</p>
                    </release-item>

                    <release-item>
                        <release-item-contributor-list>
                            <release-item-ideator id="clinton.adams"/>
                        </release-item-contributor-list>

                        <p>Fix rendering of key/value and list options in help.</p>
                    </release-item>
                </release-bug-list>

                <release-feature-list>
                    <release-item>
                        <p>Add asynchronous, parallel <cmd>archive-get</cmd>.</p>

                        <p>This feature maintains a queue of WAL segments to help reduce latency when <postgres/> requests a WAL segment with <pg-option>restore_command</pg-option>.</p>
                    </release-item>

                    <release-item>
                        <release-item-contributor-list>
                            <release-item-contributor id="cynthia.shang"/>
                        </release-item-contributor-list>

                        <p>Add support for additional <backrest/> configuration files.</p>

                        <p>The directory is specified by the <br-option>--config-include-path</br-option> option. Add <br-option>--config-path</br-option> option for overriding the default base path of the <br-option>--config</br-option> and <br-option>--config-include-path</br-option> option.</p>
                    </release-item>

                    <release-item>
                        <release-item-contributor-list>
                            <release-item-contributor id="yogesh.sharma"/>
                        </release-item-contributor-list>

                        <p>Add <br-option>repo-s3-token</br-option> option to allow temporary credentials tokens to be configured.</p>

                        <p><backrest/> currently has no way to request new credentials so the entire command (e.g. <cmd>backup</cmd>, <cmd>restore</cmd>) must complete before the credentials expire.</p>
                    </release-item>
                </release-feature-list>

                <release-improvement-list>
                    <release-item>
                        <release-item-contributor-list>
                            <release-item-contributor id="cynthia.shang"/>
                        </release-item-contributor-list>

                        <p>Update the <br-option>archive-push-queue-max</br-option>, <br-option>manifest-save-threshold</br-option>, and <br-option>buffer-size</br-option> options to accept values in <id>KB</id>, <id>MB</id>, <id>GB</id>, <id>TB</id>, or <id>PB</id> where the multiplier is a power of <id>1024</id>.</p>
                    </release-item>

                    <release-item>
                        <p>Make backup/restore path sync more efficient.</p>

                        <p>Scanning the entire directory can be very expensive if there are a lot of small tables.  The backup manifest contains the path list so use it to perform syncs instead of scanning the backup/restore path.</p>
                    </release-item>

                    <release-item>
                        <p>Show command parameters as well as command options in initial info log message.</p>
                    </release-item>

                    <release-item>
                        <p>Rename archive-queue-max option to archive-push-queue-max.</p>

                        <p>This is consistent with the new <br-option>archive-get-queue-max</br-option> option. The old option name will continue to be accepted.</p>
                    </release-item>
                </release-improvement-list>

                <release-development-list>
                    <release-item>
                        <p>Make <path>backup.history</path> sync more efficient.  Only the <path>backup.history/[year]</path> directory was being synced, so check if the <path>backup.history</path> is newly created and sync it as well.</p>
                    </release-item>

                    <release-item>
                        <p>Move async forking and more error handling to C. The Perl process was exiting directly when called but that interfered with proper locking for the forked async process.  Now Perl returns results to the C process which handles all errors, including signals.</p>
                    </release-item>

                    <release-item>
                        <p>Improved lock implementation written in C.  Now only two types of locks can be taken: <id>archive</id> and <id>backup</id>.  Most commands use one or the other but the <cmd>stanza-*</cmd> commands acquire both locks.  This provides better protection than the old command-based locking scheme.</p>
                    </release-item>

                    <release-item>
                        <p>Storage object improvements.  Convert all functions to variadic functions.  Enforce read-only storage. Add <code>storageLocalWrite()</code> helper function.  Add <code>storageCopy()</code>, <code>storageExists()</code>, <code>storageMove()</code>, <code>storageNewRead()</code>/<code>storageNewWrite()</code>, <code>storagePathCreate()</code>, <code>storagePathRemove()</code>, <code>storagePathSync()</code>, and <code>storageRemove()</code>.  Add <code>StorageFileRead</code> and <code>StorageFileWrite</code> objects.  Abstract Posix driver code into a separate module. Call <code>storagePathRemove()</code> from the Perl Posix driver.</p>
                    </release-item>

                    <release-item>
                        <release-item-contributor-list>
                            <release-item-contributor id="cynthia.shang"/>
                            <release-item-contributor id="david.steele"/>
                        </release-item-contributor-list>

                        <p>Improve <code>String</code> and <code>StringList</code> objects.  Add <code>strUpper()</code>, <code>strLower()</code>, <code>strLstExists()</code>, <code>strLstExistsZ()</code>, <code>strChr()</code>, <code>strSub()</code>, <code>strSubN()</code>, and <code>strTrunc()</code>.</p>
                    </release-item>

                    <release-item>
                        <p>Improve <code>Buffer</code> object.  Add <code>bufNewC()</code>, <code>bufEq()</code> and <code>bufCat()</code>.  Only reallocate buffer when the size has changed.</p>
                    </release-item>

                    <release-item>
                        <p>Add <code>pgControlInfo()</code> to read <file>pg_control</file> and determine the <postgres/> version.</p>
                    </release-item>

                    <release-item>
                        <p>Add <code>walSegmentNext()</code> and <code>walSegmentRange()</code>.</p>
                    </release-item>

                    <release-item>
                        <p>Error handling improvements.  Add <code>THROWP_</code>* macro variants for error handling.  These macros allow an <code>ErrorType</code> pointer to be passed and are required for functions that may return different errors based on a parameter.  Add <code>_FMT</code> variants for all <code>THROW</code> macros so format types are checked by the compiler.</p>
                    </release-item>

                    <release-item>
                        <p>Split <code>cfgLoad()</code> into multiple functions to make testing easier.  Mainly this helps with unit tests that need to do log expect testing.</p>
                    </release-item>

                    <release-item>
                        <p>Allow <code>MemContext</code> objects to be copied to a new parent.  This makes it easier to create objects and then copy them to another context when they are complete without having to worry about freeing them on error.  Update <code>List</code>, <code>StringList</code>, and <code>Buffer</code> to allow moves.  Update <code>Ini</code> and <code>Storage</code> to take advantage of moves.</p>
                    </release-item>

                    <release-item>
                        <p>Full branch coverage in C code.</p>
                    </release-item>

                    <release-item>
                        <p>Refactor <id>usec</id> to <id>msec</id> in <code>common/time.c</code>.  The implementation provides <id>usec</id> resolution but this is not needed in practice and it makes the interface more complicated due to the extra zeros.</p>
                    </release-item>

                    <release-item>
                        <p>Replace <code>THROW_ON_SYS_ERROR()</code> with <code>THROW_SYS_ERROR()</code>.  The former macro was hiding missing branch coverage for critical error handling.</p>
                    </release-item>

                    <release-item>
                        <p>Start work on C handle io object and use it to output help.</p>
                    </release-item>

                    <release-item>
                        <p>Don't copy <id>CFGDEF_NAME_ALT</id> or <id>CFGDEF_INHERIT</id> when processing config option inheritance.</p>
                    </release-item>

                    <release-item>
                        <p>Split debug and assert code into separate headers.  Assert can be used earlier because it only depends on the error-handler and not logging.  Add <code>ASSERT()</code> macro which is preserved in production builds.</p>
                    </release-item>

                    <release-item>
                        <p>Cleanup C types.  Remove <code>typec.h</code>. Order all typdefs above local includes.</p>
                    </release-item>

                    <release-item>
                        <p>Fix header exclusion defines that do not match the general pattern.</p>
                    </release-item>
                </release-development-list>
            </release-core-list>

            <release-doc-list>
                <release-bug-list>
                    <release-item>
                        <release-item-contributor-list>
                            <release-item-ideator id="viorel.tabara"/>
                        </release-item-contributor-list>

                        <p>Update docs with 32-bit support and caveats.</p>

                        <p>32-bit support was added in <proper>v1.26</proper>.</p>
                    </release-item>
                </release-bug-list>

                <release-improvement-list>
                    <release-item>
                        <release-item-contributor-list>
                            <release-item-ideator id="stephen.frost"/>
                            <release-item-ideator id="brian.faherty"/>
                        </release-item-contributor-list>

                        <p>Add monitoring examples using <postgres/> and <proper>jq</proper>.</p>
                    </release-item>

                    <release-item>
                        <release-item-contributor-list>
                            <release-item-ideator id="christophe.courtois"/>
                        </release-item-contributor-list>

                        <p>Add example of command section usage to archiving configuration.</p>
                    </release-item>

                    <release-item>
                        <p>Remove documentation describing <code>info --output=json</code> as experimental.</p>
                    </release-item>

                    <release-item>
                        <p>Update out-of-date description for the <br-option>spool-path</br-option> option.</p>
                    </release-item>
                </release-improvement-list>

                <release-development-list>
                    <release-item>
                        <p>Add logic to find the real oid of the <id>test1</id> database during restore testing.</p>
                    </release-item>

                    <release-item>
                        <p>Document build improvements.  Perform <code>apt-get update</code> to ensure packages are up to date before installing.  Add <id>-p</id> to the repository <file>mkdir</file> so it won't fail if the directory already exists, handy for testing packages.</p>
                    </release-item>
                </release-development-list>
            </release-doc-list>

            <release-test-list>
                <release-feature-list>
                    <release-item>
                        <p>Use <proper>lcov</proper> for C unit test coverage reporting.</p>

                        <p>Switch from <proper>Devel::Cover</proper> because it would not report on branch coverage for reports converted from <proper>gcov</proper>.  Incomplete branch coverage for a module now generates an error.  Coverage of unit tests is not displayed in the report unless they are incomplete for either statement or branch coverage.</p>
                    </release-item>
                </release-feature-list>

                <release-development-list>
                    <release-item>
                        <p>Move test definitions to <file>test/define.yaml</file>.  The location is better because it is no longer buried in the Perl test libs.  Also, the data can be easily accessed from C.</p>
                    </release-item>

                    <release-item>
                        <p>Move help/version integration tests to <id>mock/all</id>.  Help and version are covered by unit tests, so we really just to need to make sure there is output when called from the command line.</p>
                    </release-item>

                    <release-item>
                        <p>Move <id>archive-stop</id> and <id>expire</id> tests to the <id>mock</id> module.  These are mock integration tests so they should be grouped with the other mock integration tests.</p>
                    </release-item>

                    <release-item>
                        <p>Add <code>harnessCfgLoad()</code> test function, which allows a new config to be loaded for unit testing without resetting log functions, opening a log file, or taking locks.</p>
                    </release-item>

                    <release-item>
                        <p>Add <code>HARNESS_FORK</code> macros for tests that require fork().  A standard pattern for tests makes fork() easier to use and should help prevent some common mistakes.</p>
                    </release-item>

                    <release-item>
                        <p>Add <code>TEST_ERROR_FMT</code> macro to simplify testing of formatted error messages.</p>
                    </release-item>

                    <release-item>
                        <p>Generate code counts for all source files.  The source files are also classified by type and purpose.</p>
                    </release-item>

                    <release-item>
                        <p>Include VM type in <id>gcov</id> path to avoid conflicts between VMs with different architectures.</p>
                    </release-item>

                    <release-item>
                        <p>Improve logic for smart builds to include version changes.  Skip version checks when testing in <setting>--dev</setting> mode.</p>
                    </release-item>

                    <release-item>
                        <p>Use <proper>pip 9.03</proper> in test VMs.  <proper>pip 10</proper> drops support for <proper>Python 2.6</proper> which is still used by the older test VMs.</p>
                    </release-item>

                    <release-item>
                        <p>Allow <code>-DDEBUG_UNIT</code> to be suppressed to test how debug macros behave.</p>
                    </release-item>

                    <release-item>
                        <p>Rename Perl tests so they don't conflict with their C counterparts.</p>
                    </release-item>

                    <release-item>
                        <p>Divide tests into three types (<id>unit</id>, <id>integration</id>, <id>performance</id>).  Many options that were set per test can instead be inferred from the types, i.e. <id>container</id>, <id>c</id>, <id>expect</id>, and <id>individual</id>.</p>
                    </release-item>

                    <release-item>
                        <p>Try tweaking time sync settings to prevent clock drift rather than restarting <id>VBoxService</id> on every test run.</p>
                    </release-item>
                </release-development-list>
            </release-test-list>
        </release>

        <release date="2018-03-19" version="2.01" title="Minor Bug Fixes and Improvements">
            <release-core-list>
                <release-bug-list>
                    <release-item>
                        <release-item-contributor-list>
                            <release-item-ideator id="brad.nicholson"/>
                        </release-item-contributor-list>

                        <p>Fix <br-option>--target-action</br-option> and <br-option>--recovery-option</br-option> options being reported as invalid when restoring with <br-option>--type=immediate</br-option>.</p>
                    </release-item>

                    <release-item>
                        <release-item-contributor-list>
                            <release-item-ideator id="brad.nicholson"/>
                        </release-item-contributor-list>

                        <p>Immediately error when a secure option (e.g. <br-option>repo1-s3-key</br-option>) is passed on the command line.</p>

                        <p>Since <backrest/> would not pass secure options on to sub-processes an obscure error was thrown.  The new error is much clearer and provides hints about how to fix the problem.  Update command documentation to omit secure options that cannot be specified on the command-line.</p>
                    </release-item>

                    <release-item>
                        <release-item-contributor-list>
                            <release-item-ideator id="ibrahim.edib.kokdemir"/>
                        </release-item-contributor-list>

                        <p>Fix issue passing <br-option>--no-config</br-option> to embedded Perl.</p>
                    </release-item>

                    <release-item>
                        <release-item-contributor-list>
                            <release-item-ideator id="clinton.adams"/>
                        </release-item-contributor-list>

                        <p>Fix issue where specifying <br-option>log-level-stderr</br-option> &gt; <id>warn</id> would cause a <cmd>local</cmd>/<cmd>remote</cmd> process to error on exit due to output found on stderr when none was expected.</p>

                        <p>The max value for a <cmd>local</cmd>/<cmd>remote</cmd> process is now <id>error</id> since there is no reason for these processes to emit warnings.</p>
                    </release-item>

                    <release-item>
                        <release-item-contributor-list>
                            <release-item-ideator id="thomas.flatley"/>
                            <release-item-contributor id="cynthia.shang"/>
                        </release-item-contributor-list>

                        <p>Fix manifest test in the <cmd>check</cmd> command when tablespaces are present.</p>
                    </release-item>
                </release-bug-list>

                <release-improvement-list>
                    <release-item>
                        <release-item-contributor-list>
                            <release-item-contributor id="cynthia.shang"/>
                        </release-item-contributor-list>

                        <p>Error when multiple arguments are set in the config file for an option that does not accept multiple arguments.</p>
                    </release-item>

                    <release-item>
                        <release-item-contributor-list>
                            <release-item-contributor id="adrian.vondendriesch"/>
                        </release-item-contributor-list>

                        <p>Remove extraneous sudo commands from <file>src/Makefile</file>.</p>
                    </release-item>
                </release-improvement-list>

                <release-development-list>
                    <release-item>
                        <p>Improve Perl configuration. Set config before <code>Main::main()</code> call to avoid secrets being exposed in a stack trace.  Move logic for setting defaults to C.</p>
                    </release-item>

                    <release-item>
                        <p>Improve logging.  Move command begin to C except when it must be called after another command in Perl (e.g. <cmd>expire</cmd> after <cmd>backup</cmd>).  Command begin logs correctly for complex data types like hash and list.  Specify which commands will log to file immediately and set the default log level for log messages that are common to all commands.  File logging is initiated from C.</p>
                    </release-item>

                    <release-item>
                        <release-item-contributor-list>
                            <release-item-contributor id="cynthia.shang"/>
                        </release-item-contributor-list>

                        <p>Port most of <code>Config::Config::configLoad()</code> from Perl to C.</p>
                    </release-item>

                    <release-item>
                        <release-item-contributor-list>
                            <release-item-ideator id="douglas.j.hunley"/>
                        </release-item-contributor-list>

                        <p>Fix incorrect enum types in <file>config.c</file> that throw warnings under clang.</p>
                    </release-item>

                    <release-item>
                        <p>Enable <id>-Wswitch-enum</id>, <id>-Wconversion</id>, <id>-Wformat=2</id>, <id>-Wformat-nonliteral</id>, and <id>-Wformat-signedness</id> and silence new warnings.</p>
                    </release-item>

                    <release-item>
                        <p>Improve code documentation in <code>config</code> module.</p>
                    </release-item>

                    <release-item>
                        <p>Improve debugging.  Add <code>ASSERT_DEBUG()</code> macro for debugging and replace all current <code>assert()</code> calls except in tests that can't use the debug code.  Replace remaining NDEBUG blocks with the more granular DEBUG_UNIT.  Remove some debug <code>memset()</code> calls in <code>MemContext</code> since valgrind is more useful for these checks.</p>
                    </release-item>

                    <release-item>
                        <release-item-contributor-list>
                            <release-item-contributor id="cynthia.shang"/>
                        </release-item-contributor-list>

                        <p>Add <code>cfgOptionTest()</code> and update <code>cfgOption()</code> calls that are better implemented as <code>cfgOptionTest()</code>.</p>
                    </release-item>

                    <release-item>
                        <p>Build with <id>-DNDEBUG</id> by default but disable for testing.</p>
                    </release-item>

                    <release-item>
                        <p>Check <code>int</code> size in <code>common/type.h</code>.  This ensures that integers are at least 32-bits without having to run the test suite.</p>
                    </release-item>

                    <release-item>
                        <p>Improve conversion of C exceptions to <code>Exception</code> objects.  Colons in the message would prevent all of the message from being loaded into the <code>Exception</code> object.</p>
                    </release-item>
                </release-development-list>
            </release-core-list>

            <release-doc-list>
                <release-improvement-list>
                    <release-item>
                        <release-item-contributor-list>
                            <release-item-ideator id="stephen.frost"/>
                        </release-item-contributor-list>

                        <p>Show index in examples for indexed options, i.e. <id>repo-*</id>, <id>pg-*</id>.</p>
                    </release-item>

                    <release-item>
                        <release-item-contributor-list>
                            <release-item-ideator id="stephen.frost"/>
                        </release-item-contributor-list>

                        <p>Simplify table of contents on command page by only listing commands.</p>
                    </release-item>

                    <release-item>
                        <p>Remove references to the C library being optional.</p>
                    </release-item>
                </release-improvement-list>
            </release-doc-list>

            <release-test-list>
                <release-feature-list>
                    <release-item>
                        <p>Add CentOS/RHEL package builds.</p>
                    </release-item>

                    <release-item>
                        <p>Use clang for static code analysis.</p>

                        <p>Nothing found initially except for some functions that should have been marked <code>__noreturn__</code>.</p>
                    </release-item>
                </release-feature-list>

                <release-development-list>
                    <release-item>
                        <p>Build performance improvements.  Improve bin and libc build performance.  Improve code generation performance.</p>
                    </release-item>

                    <release-item>
                        <p>Config test code writes secure options to a file instead of passing on the command-line.</p>
                    </release-item>

                    <release-item>
                        <p>Disable console display of coverage for C files since <code>Devel::Cover</code> does not handle it well.</p>
                    </release-item>

                    <release-item>
                        <p>Add new test for <code>Common::Io::Process</code> to show that output on stderr will raise an exception on <code>close()</code> even if the exit code is 0.</p>
                    </release-item>

                    <release-item>
                        <p>Update <file>pip</file> before installing <file>awscli</file>.</p>
                    </release-item>

                    <release-item>
                        <p>Remove <setting>--smart</setting> from <setting>--expect</setting> tests.  This ensures that new binaries are built before running the tests.</p>
                    </release-item>

                    <release-item>
                        <p>Remove Debian package patch now that it has been merged upstream.</p>
                    </release-item>
                </release-development-list>
            </release-test-list>
        </release>

        <release date="2018-02-23" version="2.00" title="Performance Improvements for Archive Push">
            <release-core-list>
                <release-feature-list>
                    <release-item>
                        <release-item-contributor-list>
                            <release-item-reviewer id="cynthia.shang"/>
                        </release-item-contributor-list>

                        <p>The <cmd>archive-push</cmd> command is now partially coded in C which allows the <postgres/> <file>archive_command</file> to run significantly faster when processing status messages from the asynchronous archive process.</p>
                    </release-item>
                </release-feature-list>

                <release-improvement-list>
                    <release-item>
                        <release-item-contributor-list>
                            <release-item-contributor id="cynthia.shang"/>
                        </release-item-contributor-list>

                        <p>Improve <cmd>check</cmd> command to verify that the backup manifest can be built.</p>
                    </release-item>

                    <release-item>
                        <p>Improve performance of HTTPS client.  Buffering now takes the <code>pending</code> bytes on the socket into account (when present) rather than relying entirely on <code>select()</code>.  In some instances the final bytes would not be flushed until the connection was closed.</p>
                    </release-item>

                    <release-item>
                        <p>Improve S3 delete performance.  The constant <id>S3_BATCH_MAX</id> had been replaced with a hard-coded value of 2, probably during testing.</p>
                    </release-item>

                    <release-item>
                        <p>Allow any non-command-line option to be reset to default on the command-line.  This allows options in <file>pgbackrest.conf</file> to be reset to default which reduces the need to write new configuration files for specific needs.</p>
                    </release-item>

                    <release-item>
                        <p>The C library is now required. This eliminates conditional loading and eases development of new library features.</p>
                    </release-item>

                    <release-item>
                        <p>The <file>{[project-exe]}</file> executable is now a C binary instead of Perl. This allows certain time-critical commands (like async <cmd>archive-push</cmd>) to run more quickly.</p>
                    </release-item>

                    <release-item>
                        <p>Rename <id>db-*</id> options to <id>pg-*</id> and <id>backup-*</id> options to <id>repo-*</id> to improve consistency.  <id>repo-*</id> options are now indexed although currently only one is allowed.</p>
                    </release-item>
                </release-improvement-list>

                <release-development-list>
                    <release-item>
                        <p>Implement <cmd>help</cmd> command in C.</p>
                    </release-item>

                    <release-item>
                        <p>Implement <cmd>version</cmd> command in C.</p>
                    </release-item>

                    <release-item>
                        <release-item-contributor-list>
                            <release-item-reviewer id="cynthia.shang"/>
                        </release-item-contributor-list>

                        <p>Config parsing implemented in C and passed to Perl as JSON.</p>
                    </release-item>

                    <release-item>
                        <p>Add <code>Buffer</code>, <code>Ini</code>, <code>KeyValue</code>, <code>List</code>, <code>RegExp</code>, <code>Storage</code>, <code>String</code>, <code>StringList</code>, <code>Variant</code>, <code>VariantList</code>, and <code>Wait</code> objects.</p>
                    </release-item>

                    <release-item>
                        <p>Add <code>command</code>, <code>exit</code>, <code>log</code>, and <code>time</code> modules.</p>
                    </release-item>

                    <release-item>
                        <p>Remove deprecated <br-option>archive-max-mb</br-option> option.</p>
                    </release-item>

                    <release-item>
                        <p>Improve <code>MemContext</code> module.  Add temporary context blocks and refactor allocation arrays to include allocation size.</p>
                    </release-item>

                    <release-item>
                        <p>Improve <code>error</code> module.  Add functions to convert error codes to C errors and handle system errors.</p>
                    </release-item>

                    <release-item>
                        <p>Create a master list of errors in <file>build/error.yaml</file>.  The C and Perl errors lists are created automatically by <code>Build.pm</code> so they stay up to date.</p>
                    </release-item>

                    <release-item>
                        <p>Move lock release later in exitSafe() to reduce the chance of a new process starting and acquiring a lock before the old process has exited.</p>
                    </release-item>

                    <release-item>
                        <p>Add 30 second wait loop to lockAcquire() when fail on no lock enabled.  This should help prevent processes that are shutting down from interfering with processes that are starting up.</p>
                    </release-item>

                    <release-item>
                        <p>Replace <code>cfgCommandTotal()</code>/<code>cfgOptionTotal()</code> functions with constants.  The constants are applicable in more cases and allow the compiler to optimize certain loops more efficiently.</p>
                    </release-item>

                    <release-item>
                        <p>Cleanup usage of internal options.  Apply internal to options that need to be read to determine locality but should not appear in the help.</p>
                    </release-item>

                    <release-item>
                        <p>Refactor code to make valgrind happy.</p>
                    </release-item>

                    <release-item>
                        <release-item-contributor-list>
                            <release-item-ideator id="cynthia.shang"/>
                        </release-item-contributor-list>

                        <p>Fix non-compliant formatting for function declarations.</p>
                    </release-item>
                </release-development-list>
            </release-core-list>

            <release-doc-list>
                <release-feature-list>
                    <release-item>
                        <p>All clusters in the documentation are initialized with checksums.</p>
                    </release-item>
                </release-feature-list>

                 <release-improvement-list>
                     <release-item>
                         <p>List deprecated option names in documentation and command-line help.</p>
                     </release-item>

                     <release-item>
                        <release-item-contributor-list>
                            <release-item-ideator id="david.youatt"/>
                        </release-item-contributor-list>

                         <p>Clarify that S3 buckets must be created by the user.</p>
                     </release-item>
                 </release-improvement-list>

                <release-development-list>
                    <release-item>
                        <p>Add coding standards document.</p>
                    </release-item>

                    <release-item>
                        <p>Improve section source feature to not require a title or content.  The title will be pulled from the source document.</p>
                    </release-item>

                    <release-item>
                        <p>Allow code blocks to have a type.  Currently this is only rendered in Markdown.</p>
                    </release-item>

                    <release-item>
                        <release-item-contributor-list>
                            <release-item-contributor id="cynthia.shang"/>
                        </release-item-contributor-list>

                        <p>Add table render for Markdown format.</p>
                    </release-item>

                    <release-item>
                        <p>PDF rendering improvements.  Check both <path>doc-path</path> and <path>bin-path</path> for logo.  Allow PDF to be output to a location other than the <path>output</path> directory. Use PDF-specific version variable for more flexible formatting.  Allow sections to be excluded from table of contents.  More flexible replacements for titles and footers.  Fill is now the default for table columns.  Column width is specified as a percentage rather that using latex-specific notation.  Fix missing variable replace for <code>code-block</code> title.</p>
                    </release-item>

                    <release-item>
                        <p>Add <id>id</id> param for hosts created with <code>host-add</code>.  The <id>host-*-ip</id> variable is created from the <id>id</id> param so the <id>name</id> param can be changed without affecting the <id>host-*-ip</id> variable.  If <id>id</id> is not specified then it is copied from <id>name</id>.</p>
                    </release-item>

                    <release-item>
                        <p>Deploy historical documentation to <path>prior</path> rather than the root directory.</p>
                    </release-item>
                </release-development-list>
            </release-doc-list>

            <release-test-list>
                <release-development-list>
                    <release-item>
                        <p>Run valgrind on all C unit tests.</p>
                    </release-item>

                    <release-item>
                        <p>Only build C binary/library for Perl unit/integration tests or C unit tests that require Perl.</p>
                    </release-item>

                    <release-item>
                        <p>Improve speed of C unit tests.  Preserve object files between tests and use a Makefile to avoid rebuilding object files.</p>
                    </release-item>

                    <release-item>
                        <p>Report coverage errors via the console.  This helps with debugging coverage issues on remote services like Travis.</p>
                    </release-item>

                    <release-item>
                        <p>No longer run <id>master</id> branch through CI. The <id>integration</id> branch will be run through CI and then pushed to <id>master</id> with github status checks.</p>
                    </release-item>

                    <release-item>
                        <p>Rename Perl tests so they don't conflict with their C counterparts.</p>
                    </release-item>

                    <release-item>
                        <p>Update URL for Debian package repository.</p>
                    </release-item>
                </release-development-list>
            </release-test-list>
        </release>

        <release date="2018-07-05" version="1.29" title="Critical Bug Fix for Backup Resume">
            <release-core-list>
                <p><b>IMPORTANT NOTE</b>: This release fixes a critical bug in the backup resume feature. All resumed backups prior to this release should be considered inconsistent. A backup will be resumed after a prior backup fails, unless <br-option>resume=n</br-option> has been specified. A resumed backup can be identified by checking the backup log for the message <quote>aborted backup of same type exists, will be cleaned to remove invalid files and resumed</quote>. If the message exists, do not use this backup or any backup in the same set for a restore and check the restore logs to see if a resumed backup was restored. If so, there may be inconsistent data in the cluster.</p>

                <release-bug-list>
                    <release-item>
                        <release-item-contributor-list>
                            <release-item-ideator id="david.youatt"/>
                            <release-item-ideator id="yogesh.sharma"/>
                            <release-item-ideator id="stephen.frost"/>
                        </release-item-contributor-list>

                        <p>Fix critical bug in resume that resulted in inconsistent backups.  A regression in <id>v0.82</id> removed the timestamp comparison when deciding which files from the aborted backup to keep on resume. See note above for more details.</p>
                    </release-item>

                     <release-item>
                         <release-item-contributor-list>
                             <release-item-contributor id="andrew.schwartz"/>
                         </release-item-contributor-list>

                         <p>Fix non-compliant ISO-8601 timestamp format in S3 authorization headers.  AWS and some gateways were tolerant of space rather than zero-padded hours while others were not.</p>
                     </release-item>

                     <release-item>
                         <release-item-contributor-list>
                             <release-item-ideator id="craig.a.james"/>
                         </release-item-contributor-list>

                         <p>Fix directory syncs running recursively when only the specified directory should be synced.</p>
                     </release-item>

                     <release-item>
                         <release-item-contributor-list>
                             <release-item-ideator id="brad.nicholson"/>
                         </release-item-contributor-list>

                         <p>Fix <br-option>--target-action</br-option> and <br-option>--recovery-option</br-option> options being reported as invalid when restoring with <br-option>--type=immediate</br-option>.</p>
                     </release-item>

                    <release-item>
                        <release-item-contributor-list>
                            <release-item-ideator id="yummyliu"/>
                            <release-item-ideator id="vitaliy.kukharik"/>
                        </release-item-contributor-list>

                        <p>Fix <br-option>archive-copy</br-option> throwing <quote>path not found</quote> error for incr/diff backups.</p>
                    </release-item>

                    <release-item>
                        <release-item-contributor-list>
                            <release-item-ideator id="vitaliy.kukharik"/>
                        </release-item-contributor-list>

                        <p>Fix failure in manifest build when two or more files in <id>PGDATA</id> are linked to the same directory.</p>
                    </release-item>

                     <release-item>
                         <p>Fix delta restore failing when a linked file was missing.</p>
                     </release-item>

                     <release-item>
                         <release-item-contributor-list>
                             <release-item-ideator id="nj.baliyan"/>
                             <release-item-contributor id="cynthia.shang"/>
                         </release-item-contributor-list>

                         <p>Fix error in selective restore when only one user database exists in the cluster.</p>
                     </release-item>
                </release-bug-list>

                <release-improvement-list>
                     <release-item>
                         <release-item-contributor-list>
                             <release-item-ideator id="adam.k.sumner"/>
                         </release-item-contributor-list>

                         <p>Improve the HTTP client to set <id>content-length</id> to 0 when not specified by the server.  S3 (and gateways) always set <id>content-length</id> or <id>transfer-encoding</id> but <id>HTTP 1.1</id> does not require it and proxies (e.g. <proper>HAProxy</proper>) may not include either.</p>
                     </release-item>

                    <release-item>
                        <p>Improve performance of HTTPS client.  Buffering now takes the <code>pending</code> bytes on the socket into account (when present) rather than relying entirely on <code>select()</code>.  In some instances the final bytes would not be flushed until the connection was closed.</p>
                    </release-item>

                     <release-item>
                         <p>Improve S3 delete performance.  The constant <id>S3_BATCH_MAX</id> had been replaced with a hard-coded value of 2, probably during testing.</p>
                     </release-item>

                     <release-item>
                         <p>Make backup/restore path sync more efficient.  Scanning the entire directory can be very expensive if there are a lot of small tables.  The backup manifest contains the path list so use it to perform syncs instead of scanning the backup/restore path.  Remove recursive path sync functionality since it is no longer used.</p>
                     </release-item>
                </release-improvement-list>

                <release-development-list>
                     <release-item>
                         <p>Make <path>backup.history</path> sync more efficient.  Only the <path>backup.history/[year]</path> directory was being synced, so check if the <path>backup.history</path> is newly created and sync it as well.</p>
                     </release-item>

                     <release-item>
                         <p>Add log-level-stderr option for stanza-* commands.</p>
                     </release-item>
                </release-development-list>
            </release-core-list>

            <release-doc-list>
                <release-bug-list>
                    <release-item>
                        <release-item-contributor-list>
                            <release-item-ideator id="viorel.tabara"/>
                        </release-item-contributor-list>

                        <p>Update docs with 32-bit support and caveats. 32-bit support was added in <proper>v1.26</proper>.</p>
                    </release-item>
                </release-bug-list>

                <release-improvement-list>
                    <release-item>
                        <release-item-contributor-list>
                        <release-item-ideator id="david.youatt"/>
                    </release-item-contributor-list>

                        <p>Clarify that S3 buckets must be created by the user.</p>
                    </release-item>

                    <release-item>
                        <p>Update out-of-date description for the <br-option>spool-path</br-option> option.</p>
                    </release-item>
                </release-improvement-list>

                <release-development-list>
                     <release-item>
                         <p>Remove call to <file>lscpu</file> which can vary widely by build host.</p>
                     </release-item>
                </release-development-list>
            </release-doc-list>

            <release-test-list>
                <release-development-list>
                     <release-item>
                         <p>Add new test for <code>Common::Io::Process</code> to show that output on stderr will raise an exception on <code>close()</code> even if the exit code is 0.</p>
                     </release-item>

                     <release-item>
                         <p>Add zero-length file to <id>mock</id>/<id>all</id> test.</p>
                     </release-item>

                    <release-item>
                        <p>Disable package build tests since <id>v1</id> will no longer be packaged.  Users installing packages should update to <id>v2</id>. <id>v1</id> builds are intended for users installing from source.</p>
                    </release-item>

                    <release-item>
                        <p>Update SSL error message test on CentOS 7.</p>
                    </release-item>

                    <release-item>
                        <p>Update URL for Debian package repository.</p>
                    </release-item>

                    <release-item>
                        <p>Make <file>ls</file> ordering deterministic in <id>mock</id>/<id>all</id> test.</p>
                    </release-item>

                    <release-item>
                        <p>Change backup test user from <id>backrest</id> to <id>pgbackrest</id>.</p>
                    </release-item>
                </release-development-list>
            </release-test-list>
        </release>

        <release date="2018-02-01" version="1.28" title="Stanza Delete">
            <release-core-list>
                <release-bug-list>
                    <release-item>
                        <release-item-contributor-list>
                            <release-item-ideator id="chiranjeevi.ravilla"/>
                            <release-item-contributor id="cynthia.shang"/>
                        </release-item-contributor-list>

                        <p>Fixed inability to restore a single database contained in a tablespace using --db-include.</p>
                    </release-item>

                    <release-item>
                        <release-item-contributor-list>
                            <release-item-ideator id="adam.k.sumner"/>
                            <release-item-contributor id="cynthia.shang"/>
                        </release-item-contributor-list>

                        <p>Ensure latest <id>db-id</id> is selected on when matching <file>archive.info</file> to <file>backup.info</file>.  This provides correct matching in the event there are <id>system-id</id> and <id>db-version</id> duplicates (e.g. after reverting a <id>pg_upgrade</id>).</p>
                    </release-item>

                    <release-item>
                        <release-item-contributor-list>
                            <release-item-ideator id="jason.odonnell"/>
                            <release-item-contributor id="david.steele"/>
                        </release-item-contributor-list>

                        <p>Fixed overly chatty error message when reporting an invalid command.</p>
                    </release-item>
                </release-bug-list>

                <release-feature-list>
                    <release-item>
                        <release-item-contributor-list>
                            <release-item-ideator id="magnus.hagander"/>
                            <release-item-contributor id="cynthia.shang"/>
                        </release-item-contributor-list>

                        <p>Add <cmd>stanza-delete</cmd> command to cleanup unused stanzas.</p>
                    </release-item>
                </release-feature-list>

                <release-improvement-list>
                    <release-item>
                        <release-item-contributor-list>
                            <release-item-contributor id="cynthia.shang"/>
                        </release-item-contributor-list>

                        <p>Improve <cmd>stanza-create</cmd> command so that it does not error when the stanza already exists.</p>
                    </release-item>
                </release-improvement-list>

                <release-development-list>
                    <release-item>
                        <release-item-contributor-list>
                            <release-item-contributor id="cynthia.shang"/>
                        </release-item-contributor-list>

                        <p>Minor changes to <code>Manifest</code> module, mostly for test reproducibility.</p>
                    </release-item>

                    <release-item>
                        <release-item-contributor-list>
                            <release-item-ideator id="cynthia.shang"/>
                        </release-item-contributor-list>

                        <p>Fix non-compliant formatting for function declarations.</p>
                    </release-item>
                </release-development-list>
            </release-core-list>

            <release-doc-list>
                <release-improvement-list>
                    <release-item>
                        <release-item-contributor-list>
                            <release-item-ideator id="jason.odonnell"/>
                        </release-item-contributor-list>

                        <p>Update <cmd>stanza-create --force</cmd> documentation to urge caution when using.</p>
                    </release-item>
                </release-improvement-list>
            </release-doc-list>

            <release-test-list>
                <release-development-list>
                    <release-item>
                        <release-item-contributor-list>
                            <release-item-contributor id="cynthia.shang"/>
                        </release-item-contributor-list>

                        <p>Add unit tests for the <code>Manifest</code> module.</p>
                    </release-item>
                </release-development-list>
            </release-test-list>
        </release>

        <release date="2017-12-19" version="1.27" title="Bug Fixes and Documentation">
            <release-core-list>
                <release-bug-list>
                    <release-item>
                        <release-item-contributor-list>
                            <release-item-ideator id="sebastien.lardiere"/>
                        </release-item-contributor-list>

                        <p>Fixed an issue that suppressed locality errors for <cmd>backup</cmd> and <cmd>restore</cmd>.  When a backup host is present, backups should only be allowed on the backup host and restores should only be allowed on the database host unless an alternate configuration is created that ignores the remote host.</p>
                    </release-item>

                     <release-item>
                         <release-item-contributor-list>
                             <release-item-ideator id="adam.brusselback"/>
                         </release-item-contributor-list>

                         <p>Fixed an issue where WAL was not expired on <postgres/> 10.  This was caused by a faulty regex that expected all <postgres/> major versions to be X.X.</p>
                     </release-item>

                    <release-item>
                        <p>Fixed an issue where the <br-option>--no-config</br-option> option was not passed to child processes.  This meant the child processes would still read the local config file and possibly cause unexpected behaviors.</p>
                    </release-item>

                    <release-item>
                        <release-item-contributor-list>
                            <release-item-ideator id="stephen.frost"/>
                            <release-item-contributor id="cynthia.shang"/>
                        </release-item-contributor-list>

                        <p>Fixed <cmd>info</cmd> command to eliminate <code>"db (prior)"</code> output if no backups or archives exist for a prior version of the cluster.</p>
                    </release-item>
                </release-bug-list>

                <release-development-list>
                    <release-item>
                        <p>Add <code>memGrowRaw()</code> to memory context module.</p>
                    </release-item>
                </release-development-list>
            </release-core-list>

            <release-doc-list>
                <release-feature-list>
                    <release-item>
                        <release-item-contributor-list>
                            <release-item-ideator id="markus.nullmeier"/>
                        </release-item-contributor-list>

                        <p>Document the relationship between the <br-option>archive-copy</br-option> and <br-option>archive-check</br-option> options.</p>
                    </release-item>

                    <release-item>
                        <p>Improve <br-option>archive-copy</br-option> reference documentation.</p>
                    </release-item>
                </release-feature-list>

                <release-development-list>
                    <release-item>
                        <p>Relax permissions set by <file>release.pl</file>.</p>
                    </release-item>

                    <release-item>
                        <p>Split <quote>refactor</quote> sections into <quote>improvements</quote> and <quote>development</quote> in the release notes.  Many development notes are not relevant to users and simply clutter the release notes, so they are no longer shown on the website.</p>
                    </release-item>

                    <release-item>
                        <p>Allow internal options that do not show up in the documentation.  Used for test options initially but other use cases are on the horizon.</p>
                    </release-item>
                </release-development-list>
            </release-doc-list>

            <release-test-list>
                <release-development-list>
                    <release-item>
                        <p>Update CI branches to <path>release/1</path> and <path>release/1-integration</path>.</p>
                    </release-item>

                    <release-item>
                        <p>No longer run <id>release/1</id> branch through CI. The <id>release/1-integration</id> branch will be run through CI and then pushed to <id>release/1</id> with github status checks.</p>
                    </release-item>

                    <release-item>
                        <p>Move restore test infrastructure to <code>HostBackup.pm</code>.  Required to test restores on the backup server, a fairly common scenario.  Improve the restore function to accept optional parameters rather than a long list of parameters. In passing, clean up extraneous use of <code>strType</code> and <code>strComment</code> variables.</p>
                    </release-item>

                    <release-item>
                        <p>Sync time to prevent build failures when running on VirtualBox.</p>
                    </release-item>
                </release-development-list>
            </release-test-list>
        </release>

        <release date="2017-11-21" version="1.26" title="Repository Encryption">
            <release-core-list>
                <release-bug-list>
                    <release-item>
                        <release-item-contributor-list>
                            <release-item-ideator id="craig.a.james"/>
                        </release-item-contributor-list>

                        <p>Fixed an issue that could cause copying large manifests to fail during restore.</p>
                    </release-item>

                    <release-item>
                        <release-item-contributor-list>
                            <release-item-contributor id="javier.wilson"/>
                        </release-item-contributor-list>

                        <p>Fixed incorrect WAL offset for 32-bit architectures.</p>
                    </release-item>

                    <release-item>
                        <release-item-contributor-list>
                            <release-item-ideator id="clinton.adams"/>
                            <release-item-contributor id="cynthia.shang"/>
                        </release-item-contributor-list>

                        <p>Fixed an issue retrieving WAL for old database versions.  After a <cmd>stanza-upgrade</cmd> it should still be possible to restore backups from the previous version and perform recovery with <cmd>archive-get</cmd>.  However, archive-get only checked the most recent db version/id and failed.  Also clean up some issues when the same db version/id appears multiple times in the history.</p>
                    </release-item>

                    <release-item>
                        <release-item-contributor-list>
                            <release-item-ideator id="jeff.mccormick"/>
                        </release-item-contributor-list>

                        <p>Fixed an issue with invalid backup groups being set correctly on restore.  If the backup cannot map a group to a name it stores the group in the manifest as <id>false</id> then uses either the owner of $PGDATA to set the group during restore or failing that the group of the current user.  This logic was not working correctly because the selected group was overwriting the user on restore leaving the group undefined and the user incorrectly set to the group.</p>
                    </release-item>

                    <release-item>
                        <release-item-contributor-list>
                            <release-item-ideator id="uspen"/>
                        </release-item-contributor-list>

                        <p>Fixed an issue passing parameters to remotes.  When more than one db was specified the path, port, and socket path would for db1 were passed no matter which db was actually being addressed.</p>
                    </release-item>
                </release-bug-list>

                <release-feature-list>
                    <release-item>
                        <release-item-contributor-list>
                            <release-item-contributor id="cynthia.shang"/>
                            <release-item-contributor id="david.steele"/>
                        </release-item-contributor-list>

                        <p>Repository encryption support.</p>
                    </release-item>
                </release-feature-list>

                <release-improvement-list>
                    <release-item>
                        <p>Disable gzip filter when <br-option>--compress-level-network=0</br-option>.  The filter was used with compress level set to 0 which added overhead without any benefit.</p>
                    </release-item>

                    <release-item>
                        <p>Inflate performance improvement for gzip filter.</p>
                    </release-item>
                </release-improvement-list>

                <release-development-list>
                    <release-item>
                        <p>Refactor protocol param generation into a new function.  This allows the code to be tested more precisely and doesn't require executing a remote process.</p>
                    </release-item>

                    <release-item>
                        <p>Add <id>list</id> type for options.  The <id>hash</id> type was being used for lists with an additional flag (`value-hash`) to indicate that it was not really a hash.</p>
                    </release-item>

                    <release-item>
                        <p>Remove configurable option hints. <br-option>db-path</br-option> was the only option with a hint so the feature seemed wasteful.  All missing stanza options now output the same hint without needing configuration.</p>
                    </release-item>

                    <release-item>
                        <p>Convert configuration definitions from auto-generated functions to auto-generated data structures.</p>
                    </release-item>

                    <release-item>
                        <p>Add <id>eof</id> to S3 file driver (required for encryption support).</p>
                    </release-item>

                    <release-item>
                        <p>Enable additional warnings for C builds.</p>
                    </release-item>

                    <release-item>
                        <p>Simplify try..catch..finally names.  Also wrap in a do...while loop to make sure that no random else is attached to the main if block.</p>
                    </release-item>

                    <release-item>
                        <p>Improve base64 implementation.  Different encoded strings could be generated based on compiler optimizations. Even though decoding was still successful the encoded strings did not match the standard.</p>
                    </release-item>

                    <release-item>
                        <p>Disable <id>-Wclobber</id> compiler warning because it is mostly useless but keep the rest of of <id>-Wextra</id>.</p>
                    </release-item>
                </release-development-list>
            </release-core-list>

            <release-doc-list>
                <release-feature-list>
                    <release-item>
                        <release-item-contributor-list>
                            <release-item-contributor id="cynthia.shang"/>
                        </release-item-contributor-list>

                        <p>Add template to improve initial information gathered for issue submissions.</p>
                    </release-item>
                </release-feature-list>

                <release-improvement-list>
                    <release-item>
                        <release-item-contributor-list>
                            <release-item-ideator id="keith.fiske"/>
                            <release-item-contributor id="cynthia.shang"/>
                        </release-item-contributor-list>

                        <p>Clarify usage of the <br-option>archive-timeout</br-option> option and describe how it is distinct from the <postgres/> <pg-option>archive_timeout</pg-option> setting.</p>
                    </release-item>
                </release-improvement-list>

                <release-development-list>
                    <release-item>
                        <p>Update <file>release.pl</file> to push data to site repository.</p>
                    </release-item>
                </release-development-list>
            </release-doc-list>

            <release-test-list>
                <release-feature-list>
                    <release-item>
                        <p>Automated tests for 32-bit i386/i686 architecture.</p>
                    </release-item>
                </release-feature-list>

                <release-development-list>
                    <release-item>
                        <p>Update Debian/Ubuntu containers to download latest version of <file>pip</file>.</p>
                    </release-item>

                    <release-item>
                        <p>Full unit test coverage for gzip filter.</p>
                    </release-item>

                    <release-item>
                        <p>Only check expect logs on CentOS 7.  Variations in distros cause false negatives in tests but don't add much value.</p>
                    </release-item>

                    <release-item>
                        <p>Fix flapping protocol timeout test.  It only matters that the correct error code is returned, so disable logging to prevent message ordering from failing the expect test.</p>
                    </release-item>

                    <release-item>
                        <p>Designate a single distro (Ubuntu 16.04) for coverage testing.  Running coverage testing on multiple distros takes time but doesn't add significant value.  Also ensure that the distro designated to run coverage tests is one of the default test distros.  For C tests, enable optimizations on the distros that don't do coverage testing.</p>
                    </release-item>

                    <release-item>
                        <p>Automate generation of WAL and <file>pg_control</file> test files.  The existing static files would not work with 32-bit or big-endian systems so create functions to generate these files dynamically rather than creating a bunch of new static files.</p>
                    </release-item>

                    <release-item>
                        <p>Refactor C unit test macros so they compile with <id>-Wstrict-aliasing</id>.</p>
                    </release-item>

                    <release-item>
                        <p>Refactor C page checksum unit test to compile with <id>-Wstrict-aliasing</id>.</p>
                    </release-item>
                </release-development-list>
            </release-test-list>
        </release>

        <release date="2017-10-24" version="1.25" title="S3 Performance Improvements">
            <release-core-list>
                <release-bug-list>
                    <release-item>
                        <release-item-contributor-list>
                            <release-item-ideator id="jens.wilke"/>
                        </release-item-contributor-list>

                        <p>Fix custom settings for <br-option>compress-level</br-option> option being ignored.</p>
                    </release-item>

                    <release-item>
                        <release-item-contributor-list>
                            <release-item-ideator id="benoit.lobréau"/>
                        </release-item-contributor-list>

                        <p>Remove error when overlapping timelines are detected.  Overlapping timelines are valid in many Point-in-Time-Recovery (PITR) scenarios.</p>
                    </release-item>

                    <release-item>
                        <release-item-contributor-list>
                            <release-item-ideator id="jason.odonnell"/>
                            <release-item-contributor id="cynthia.shang"/>
                        </release-item-contributor-list>

                        <p>Fix instances where <id>database-id</id> was not rendered as an integer in JSON info output.</p>
                    </release-item>
                </release-bug-list>

                <release-feature-list>
                    <release-item>
                        <release-item-contributor-list>
                            <release-item-ideator id="mihail.shvein"/>
                        </release-item-contributor-list>

                        <p>Improve performance of list requests on S3.  Any beginning literal portion of a filter expression is used to generate a search prefix which often helps keep the request small enough to avoid rate limiting.</p>
                    </release-item>
                </release-feature-list>

                <release-development-list>
                    <release-item>
                        <p>Improve protocol error handling.  In particular, <quote>stop</quote> errors are no longer reported as <quote>unexpected</quote>.</p>
                    </release-item>

                    <release-item>
                        <p>Allow functions with sensitive options to be logged at debug level with redactions.  Previously, functions with sensitive options had to be logged at trace level to avoid exposing them.  Trace level logging may still expose secrets so use with caution.</p>
                    </release-item>

                    <release-item>
                        <p>Replace dynamically built class hierarchies in I/O layer with fixed <code>parent()</code> calls.</p>
                    </release-item>

                    <release-item>
                        <p>Improve labeling for errors in helper processes.</p>
                    </release-item>

                    <release-item>
                        <p>Update C naming conventions.</p>
                    </release-item>

                    <release-item>
                        <p>Use <id>int</id> datatype wherever possible.</p>
                    </release-item>

                    <release-item>
                        <p>Better separation of C source from Perl interface.</p>
                    </release-item>

                    <release-item>
                        <p>Add <file>LibC.template.pm</file> to simplify LibC module generation.</p>
                    </release-item>

                    <release-item>
                        <p>Add C error handler.</p>
                    </release-item>

                    <release-item>
                        <p>Perl error handler recognizes errors thrown from the C library.</p>
                    </release-item>

                    <release-item>
                        <p>Page checksum module uses new C error handler.</p>
                    </release-item>

                    <release-item>
                        <p>Add C memory contexts.</p>
                    </release-item>

                    <release-item>
                        <p>Add base64 encode/decode.</p>
                    </release-item>
                </release-development-list>
            </release-core-list>

            <release-test-list>
                <release-feature-list>
                    <release-item>
                        <p>Add I/O performance tests.</p>
                    </release-item>
                </release-feature-list>

                <release-development-list>
                    <release-item>
                        <p>Add C unit test infrastructure.</p>
                    </release-item>

                    <release-item>
                        <p>Add test macros for C results and errors.</p>
                    </release-item>

                    <release-item>
                        <p>Warnings in C builds treated as errors.</p>
                    </release-item>

                    <release-item>
                        <p>Run all tests on tempfs rather than local disk.</p>
                    </release-item>

                    <release-item>
                        <p>Improve performance of test code. Wait when all tests have been assigned to reduce CPU load.</p>
                    </release-item>

                    <release-item>
                        <p>Remove Debian test repo after PostgreSQL 10 release.</p>
                    </release-item>

                    <release-item>
                        <p>Convert config and page checksum tests into C unit tests.</p>
                    </release-item>

                    <release-item>
                        <p>Add <postgres/> versions to Debian VMs for testing.</p>
                    </release-item>
                </release-development-list>
            </release-test-list>
        </release>

        <release date="2017-09-28" version="1.24" title="New Backup Exclusions">
            <release-core-list>
                <release-bug-list>
                    <release-item>
                        <release-item-contributor-list>
                            <release-item-ideator id="uspen"/>
                        </release-item-contributor-list>

                        <p>Fixed an issue where warnings were being emitted in place of lower priority log messages during backup from standby initialization.</p>
                    </release-item>

                    <release-item>
                        <release-item-contributor-list>
                            <release-item-ideator id="uspen"/>
                        </release-item-contributor-list>

                        <p>Fixed an issue where some <id>db-*</id> options (e.g. <br-option>db-port</br-option>) were not being passed to remotes.</p>
                    </release-item>
                </release-bug-list>

                <release-feature-list>
                    <release-item>
                        <p>Exclude contents of <path>pg_snapshots</path>, <path>pg_serial</path>, <path>pg_notify</path>, and <path>pg_dynshmem</path> from backup since they are rebuilt on startup.</p>
                    </release-item>

                    <release-item>
                        <p>Exclude <file>pg_internal.init</file> files from backup since they are rebuilt on startup.</p>
                    </release-item>
                </release-feature-list>

                <release-improvement-list>
                    <release-item>
                        <release-item-contributor-list>
                            <release-item-ideator id="jens.wilke"/>
                        </release-item-contributor-list>

                        <p>Open log file after async process is completely separated from the main process to prevent the main process from also logging to the file.</p>
                    </release-item>
                </release-improvement-list>

                <release-development-list>
                    <release-item>
                        <p>Dynamically generate list of files for C library build.</p>
                    </release-item>

                    <release-item>
                        <p>Break up <file>LibC.xs</file> into separate module files.</p>
                    </release-item>
                </release-development-list>
            </release-core-list>

            <release-doc-list>
                <release-feature-list>
                    <release-item>
                        <p>Add passwordless SSH configuration.</p>
                    </release-item>
                </release-feature-list>

                <release-improvement-list>
                    <release-item>
                        <p>Rename <proper>master</proper> to <proper>primary</proper> in documentation to align with <postgres/> convention.</p>
                    </release-item>
                </release-improvement-list>

                <release-development-list>
                    <release-item>
                        <p>Add full installation where required and remove doc containers that included parts of the installation.</p>
                    </release-item>
                </release-development-list>
            </release-doc-list>

            <release-test-list>
                <release-development-list>
                    <release-item>
                        <p>Improve C library smart build by ignoring changes outside of <path>/lib/pgBackRest/Config</path>.</p>
                    </release-item>
                </release-development-list>
            </release-test-list>
        </release>

        <release date="2017-09-03" version="1.23" title="Multiple Standbys and PostgreSQL 10 Support">
            <release-core-list>
                <release-bug-list>
                    <release-item>
                        <release-item-contributor-list>
                            <release-item-ideator id="jesper.st.john"/>
                            <release-item-ideator id="aleksandr.rogozin"/>
                        </release-item-contributor-list>

                        <p>Fixed an issue that could cause compression to abort on growing files.</p>
                    </release-item>

                    <release-item>
                        <release-item-contributor-list>
                            <release-item-ideator id="william.cox"/>
                        </release-item-contributor-list>

                        <p>Fixed an issue with keep-alives not being sent to the remote from the local process.</p>
                    </release-item>
                </release-bug-list>

                <release-feature-list>
                    <release-item>
                        <release-item-contributor-list>
                            <release-item-contributor id="cynthia.shang"/>
                        </release-item-contributor-list>

                        <p>Up to seven standbys can be configured for backup from standby.</p>
                    </release-item>

                    <release-item>
                        <p><postgres/> 10 support.</p>
                    </release-item>

                    <release-item>
                        <release-item-contributor-list>
                            <release-item-ideator id="victor.gdalevich"/>
                        </release-item-contributor-list>

                        <p>Allow <id>content-length</id> (in addition to chunked encoding) when reading XML data to improve compatibility with third-party S3 gateways.</p>
                    </release-item>
                </release-feature-list>

                <release-improvement-list>
                    <release-item>
                        <p>Increase HTTP timeout for S3.</p>
                    </release-item>

                    <release-item>
                        <p>Add HTTP retries to harden against transient S3 network errors.</p>
                    </release-item>
                </release-improvement-list>

                <release-development-list>
                    <release-item>
                        <p>Configuration definitions are now pulled from the C library when present.</p>
                    </release-item>
                </release-development-list>
            </release-core-list>

            <release-doc-list>
                <release-bug-list>
                    <release-item>
                        <release-item-contributor-list>
                            <release-item-contributor id="cynthia.shang"/>
                        </release-item-contributor-list>

                        <p>Fixed document generation to include section summaries on the Configuration page.</p>
                    </release-item>
                </release-bug-list>

                <release-development-list>
                    <release-item>
                        <p>Move contributor list to the end of <file>release.xml</file> for convenience.</p>
                    </release-item>
                </release-development-list>
            </release-doc-list>

            <release-test-list>
                <release-development-list>
                    <release-item>
                        <p>Change log test order to ignore unimportant log errors while shutting down <postgres/>.</p>
                    </release-item>

                    <release-item>
                        <p>Drain <id>stderr</id> during test process execution as well as termination to prevent lockups if there is a lot of output.</p>
                    </release-item>

                    <release-item>
                        <p>Update Docker build in <file>Vagrantfile</file>.</p>
                    </release-item>

                    <release-item>
                        <p>Update containers to support C library builds in the documentation.</p>
                    </release-item>

                    <release-item>
                        <p>Simplify smart logic for C Library and package builds.</p>
                    </release-item>
                </release-development-list>
            </release-test-list>
        </release>

        <release date="2017-08-09" version="1.22" title="Fixed S3 Retry">
            <release-core-list>
                <release-bug-list>
                    <release-item>
                        <p>Fixed authentication issue in S3 retry.</p>
                    </release-item>
                </release-bug-list>
            </release-core-list>
        </release>

        <release date="2017-08-08" version="1.21" title="Improved Info Output and SSH Port Option">
            <release-core-list>
                <release-bug-list>
                    <release-item>
                        <release-item-contributor-list>
                            <release-item-ideator id="stephen.frost"/>
                        </release-item-contributor-list>

                        <p>The <path>archive_status</path> directory is now recreated on restore to support <postgres/> 8.3 which does not recreate it automatically like more recent versions do.</p>
                    </release-item>

                    <release-item>
                        <release-item-contributor-list>
                            <release-item-contributor id="cynthia.shang"/>
                        </release-item-contributor-list>

                        <p>Fixed an issue that could cause the empty archive directory for an old <postgres/> version to be left behind after a <cmd>stanza-upgrade</cmd>.</p>
                    </release-item>
                </release-bug-list>

                <release-feature-list>
                    <release-item>
                        <release-item-contributor-list>
                            <release-item-contributor id="cynthia.shang"/>
                        </release-item-contributor-list>

                        <p>Modified the <cmd>info</cmd> command (both text and JSON output) to display the archive ID and minimum/maximum WAL currently present in the archive for the current and prior, if any, database cluster version.</p>
                    </release-item>

                    <release-item>
                        <release-item-contributor-list>
                            <release-item-contributor id="cynthia.shang"/>
                        </release-item-contributor-list>

                        <p>Added <br-option>--backup-ssh-port</br-option> and <br-option>--db-ssh-port</br-option> options to support non-default SSH ports.</p>
                    </release-item>
                </release-feature-list>

                <release-improvement-list>
                    <release-item>
                        <p>Retry when S3 returns an internal error (500).</p>
                    </release-item>
                </release-improvement-list>

                <release-development-list>
                    <release-item>
                        <p>Add <id>bIgnoreMissing</id> parameter to <code>Local->manifest()</code>.</p>
                    </release-item>
                </release-development-list>
            </release-core-list>

            <release-doc-list>
                <release-bug-list>
                    <release-item>
                        <p>Fix description of <br-option>--online</br-option> based on the command context.</p>
                    </release-item>
                </release-bug-list>

                <release-feature-list>
                    <release-item>
                        <p>Add creation of <file>/etc/pgbackrest.conf</file> to manual installation instructions.</p>
                    </release-item>
                </release-feature-list>

                <release-improvement-list>
                    <release-item>
                        <release-item-contributor-list>
                            <release-item-ideator id="stephen.frost"/>
                        </release-item-contributor-list>

                        <p>Move repository options into a separate section in command/command-line help.</p>
                    </release-item>
                </release-improvement-list>

                <release-development-list>
                    <release-item>
                        <p>Reduce log verbosity when building documentation by only logging sections that contain an execute list directly or in a child section.</p>
                    </release-item>

                    <release-item>
                        <p>Debian/Ubuntu documentation now builds on Ubuntu 16.</p>
                    </release-item>

                    <release-item>
                        <p>Remove vestigial repository options from <cmd>backup</cmd> command.</p>
                    </release-item>
                </release-development-list>
            </release-doc-list>

            <release-test-list>
                <release-development-list>
                    <release-item>
                        <p>Fix log checking after <postgres/> shuts down to include <id>FATAL</id> messages and disallow immediate shutdowns which can throw <id>FATAL</id> errors in the log.</p>
                    </release-item>

                    <release-item>
                        <p>Use Google DNS in test environment for consistency.</p>
                    </release-item>

                    <release-item>
                        <p>Use new Travis Trusty image.</p>
                    </release-item>

                    <release-item>
                        <p>Generate global fake cert in containers for testing.</p>
                    </release-item>

                    <release-item>
                        <release-item-contributor-list>
                            <release-item-contributor id="cynthia.shang"/>
                        </release-item-contributor-list>

                        <p>Consolidate <id>stanza-create</id> and <id>stanza-upgrade</id> tests into new <id>stanza</id> test.</p>
                    </release-item>
                </release-development-list>
            </release-test-list>
        </release>

        <release date="2017-06-27" version="1.20" title="Critical 8.3/8.4 Bug Fix">
            <release-core-list>
                <p><b>IMPORTANT NOTE</b>: <postgres/> <proper>8.3</proper> and <proper>8.4</proper> installations utilizing tablespaces should upgrade immediately from any <proper>v1</proper> release and run a full backup.  A bug prevented tablespaces from being backed up on these versions only.  <postgres/> &amp;ge; <proper>9.0</proper> is not affected.</p>

                <release-bug-list>
                    <release-item>
                        <p>Fixed an issue that prevented tablespaces from being backed up on <postgres/> &amp;le; <proper>8.4</proper>.</p>
                    </release-item>

                    <release-item>
                        <release-item-contributor-list>
                            <release-item-ideator id="adrian.vondendriesch"/>
                        </release-item-contributor-list>

                        <p>Fixed missing flag in C library build that resulted in a mismatched binary on 32-bit systems.</p>
                    </release-item>
                </release-bug-list>

                <release-feature-list>
                    <release-item>
                        <release-item-contributor-list>
                            <release-item-ideator id="scott.frazer"/>
                        </release-item-contributor-list>

                        <p>Add <br-option>s3-repo-ca-path</br-option> and <br-option>s3-repo-ca-file</br-option> options to accommodate systems where CAs are not automatically found by <code>IO::Socket::SSL</code>, i.e. <proper>RHEL7</proper>, or to load custom CAs.</p>
                    </release-item>
                </release-feature-list>

                <release-development-list>
                    <release-item>
                        <p>Harden protocol handshake to handle race conditions.</p>
                    </release-item>

                    <release-item>
                        <p>Fixed misleading error message when a file was opened for write in a missing directory.</p>
                    </release-item>

                    <release-item>
                        <p>Change log level of hardlink logging to <id>detail</id>.</p>
                    </release-item>

                    <release-item>
                        <p>Cast size in S3 manifest to integer.</p>
                    </release-item>

                    <release-item>
                        <p>Rename <code>Archive</code> modules to remove redundancy.</p>
                    </release-item>

                    <release-item>
                        <p>Improve <proper>S3</proper> error reporting.</p>
                    </release-item>

                    <release-item>
                        <p>Minor optimizations to package loads and ordering for <cmd>archive-get</cmd> and <cmd>archive-push</cmd> commands.</p>
                    </release-item>
                </release-development-list>
            </release-core-list>

            <release-doc-list>
                <release-development-list>
                    <release-item>
                        <p>Remove exhaustive version list from Stable Releases TOC.</p>
                    </release-item>

                    <release-item>
                        <p>Improve <proper>S3</proper> server implementation in documentation.</p>
                    </release-item>

                    <release-item>
                        <p>Update <proper>CentOS 6</proper> documentation to build on <postgres/> 9.5.</p>
                    </release-item>

                    <release-item>
                        <p>Remove <id>mount</id> from host <code>cache-key</code> because it can vary by system.</p>
                    </release-item>
                </release-development-list>
            </release-doc-list>

            <release-test-list>
                <release-feature-list>
                    <release-item>
                        <p>Add documentation builds to CI.</p>
                    </release-item>
                </release-feature-list>

                <release-development-list>
                    <release-item>
                        <p>Fix timeouts in <code>ExecuteTest</code> to speed multi-process testing.</p>
                    </release-item>

                    <release-item>
                        <p>Remove patch directory before Debian package builds.</p>
                    </release-item>

                    <release-item>
                        <p>Combine hardlink and non/compressed in synthetic tests to reduce test time and improve coverage.</p>
                    </release-item>

                    <release-item>
                        <p>Split <id>full</id> module into <id>mock</id> and <id>real</id> to allow better test combinations and save time in CI.</p>
                    </release-item>

                    <release-item>
                        <p>Consolidate <id>archive-push</id> and <id>archive-get</id> tests into new <id>archive</id> test.</p>
                    </release-item>

                    <release-item>
                        <p>Eliminate redundancy in <id>real</id> tests.</p>
                    </release-item>

                    <release-item>
                        <p>Install <id>sudo</id> in base containers rather than on demand.</p>
                    </release-item>

                    <release-item>
                        <p>More optimized container suite that greatly improves build time.</p>
                    </release-item>

                    <release-item>
                        <p>Added static Debian packages for <code>Devel::Cover</code> to reduce build time.</p>
                    </release-item>

                    <release-item>
                        <p>Add <id>deprecated</id> state for containers.  Deprecated containers may only be used to build packages.</p>
                    </release-item>

                    <release-item>
                        <p>Remove <proper>Debian 8</proper> from CI because it does not provide additional coverage over <proper>Ubuntu 12.04, 14.04, 16.04</proper>.</p>
                    </release-item>

                    <release-item>
                        <p>Add <proper>Debian 9</proper> to test suite.</p>
                    </release-item>

                    <release-item>
                        <p>Remove <setting>process-max</setting> option.  Parallelism is now tested in a more targeted manner and the high level option is no longer needed.</p>
                    </release-item>

                    <release-item>
                        <p>Balance database versions between VMs to minimize test duration.</p>
                    </release-item>

                    <release-item>
                        <p>Automatically check that all supported <postgres/> versions are being tested on a single default VM.</p>
                    </release-item>

                    <release-item>
                        <p>Add <id>performance</id> module and basic performance test for <cmd>archive-push</cmd>.</p>
                    </release-item>
                </release-development-list>
            </release-test-list>
        </release>

        <release date="2017-06-12" version="1.19" title="S3 Support">
            <release-core-list>
                <release-bug-list>
                    <release-item>
                        <release-item-contributor-list>
                            <release-item-contributor id="cynthia.shang"/>
                        </release-item-contributor-list>

                        <p>Fixed the <cmd>info</cmd> command so the WAL archive min/max displayed is for the current database version.</p>
                    </release-item>

                    <release-item>
                        <release-item-contributor-list>
                            <release-item-contributor id="cynthia.shang"/>
                        </release-item-contributor-list>

                        <p>Fixed the <cmd>backup</cmd> command so the <br-setting>backup-standby</br-setting> option is reset (and the backup proceeds on the primary) if the standby is not configured and/or reachable.</p>
                    </release-item>

                    <release-item>
                        <release-item-contributor-list>
                            <release-item-contributor id="cynthia.shang"/>
                        </release-item-contributor-list>

                        <p>Fixed config warnings raised from a remote process causing errors in the master process.</p>
                    </release-item>
                </release-bug-list>

                <release-feature-list>
                    <release-item>
                        <release-item-contributor-list>
                            <release-item-reviewer id="cynthia.shang"/>
                        </release-item-contributor-list>

                        <p><proper>Amazon S3</proper> repository support.</p>
                    </release-item>
                </release-feature-list>

                <release-development-list>
                    <release-item>
                        <release-item-contributor-list>
                            <release-item-reviewer id="cynthia.shang"/>
                        </release-item-contributor-list>

                        <p>Refactor storage layer to allow for new repository filesystems using drivers.</p>
                    </release-item>

                    <release-item>
                        <release-item-contributor-list>
                            <release-item-reviewer id="cynthia.shang"/>
                        </release-item-contributor-list>

                        <p>Refactor IO layer to allow for new compression formats, checksum types, and other capabilities using filters.</p>
                    </release-item>

                    <release-item>
                        <p>Move modules in <path>Protocol</path> directory in subdirectories.</p>
                    </release-item>

                    <release-item>
                        <p>Move backup modules into <path>Backup</path> directory.</p>
                    </release-item>
                </release-development-list>
            </release-core-list>

            <release-doc-list>
                <release-bug-list>
                    <release-item>
                        <p>Changed invalid <setting>max-archive-mb</setting> option in configuration reference to <br-setting>archive-queue-max</br-setting>.</p>
                    </release-item>

                    <release-item>
                        <release-item-contributor-list>
                            <release-item-contributor id="laetitia"/>
                        </release-item-contributor-list>

                        <p>Fixed missing <code>sudo</code> in installation section.</p>
                    </release-item>
                </release-bug-list>
            </release-doc-list>

            <release-test-list>
                <release-development-list>
                    <release-item>
                        <p>Fixed an undefined variable when a module had no uncoverable code exceptions.</p>
                    </release-item>

                    <release-item>
                        <p>Fixed issue with <setting>--dry-run</setting> requiring <setting>--vm-out</setting> to work properly.</p>
                    </release-item>

                    <release-item>
                        <p>Moved test and env modules to new directories to avoid namespace conflicts with common tests.</p>
                    </release-item>

                    <release-item>
                        <p>Set <setting>--vm-max=2</setting> for CI.</p>
                    </release-item>

                    <release-item>
                        <p>Remove flapping protocol timeout test that will be replaced in the upcoming storage patch.</p>
                    </release-item>
                </release-development-list>
            </release-test-list>
        </release>

        <release date="2017-04-12" version="1.18" title="Stanza Upgrade, Refactoring, and Locking Improvements">
            <release-core-list>
                <release-bug-list>
                    <release-item>
                        <release-item-contributor-list>
                            <release-item-ideator id="jens.wilke"/>
                        </release-item-contributor-list>

                        <p>Fixed an issue where read-only operations that used local worker processes (i.e. <cmd>restore</cmd>) were creating write locks that could interfere with parallel <cmd>archive-push</cmd>.</p>
                    </release-item>
                </release-bug-list>

                <release-feature-list>
                    <release-item>
                        <release-item-contributor-list>
                            <release-item-contributor id="cynthia.shang"/>
                        </release-item-contributor-list>

                        <p>Added the stanza-upgrade command to provide a mechanism for upgrading a stanza after upgrading to a new major version of <postgres/>.</p>
                    </release-item>

                    <release-item>
                        <release-item-contributor-list>
                            <release-item-contributor id="cynthia.shang"/>
                        </release-item-contributor-list>

                        <p>Added validation of <setting>pgbackrest.conf</setting> to display warnings if options are not valid or are not in the correct section.</p>
                    </release-item>
                </release-feature-list>

                <release-improvement-list>
                    <release-item>
                        <p>Simplify locking scheme.  Now, only the master process will hold write locks (for <cmd>archive-push</cmd> and <cmd>backup</cmd> commands) and not all local and remote worker processes as before.</p>
                    </release-item>

                    <release-item>
                        <p>Do not set timestamps of files in the backup directories to match timestamps in the cluster directory.  This was originally done to enable backup resume, but that process is now implemented with checksums.</p>
                    </release-item>

                    <release-item>
                        <release-item-contributor-list>
                            <release-item-ideator id="yogesh.sharma"/>
                        </release-item-contributor-list>

                        <p>Improved error message when the <cmd>restore</cmd> command detects the presence of <file>postmaster.pid</file>.</p>
                    </release-item>

                    <release-item>
                        <release-item-contributor-list>
                            <release-item-ideator id="yogesh.sharma"/>
                        </release-item-contributor-list>

                        <p>Renumber return codes between 25 and 125 to avoid PostgreSQL interpreting some as fatal signal exceptions.</p>
                    </release-item>
                </release-improvement-list>

                <release-development-list>
                    <release-item>
                        <p>Refactor <code>Ini.pm</code> to facilitate testing.</p>
                    </release-item>

                    <release-item>
                        <p>The <cmd>backup</cmd> and <cmd>restore</cmd> commands no longer copy via temp files.  In both cases the files are checksummed on resume so there's no danger of partial copies.</p>
                    </release-item>

                    <release-item>
                        <p>Allow functions to accept optional parameters as a hash.</p>
                    </release-item>

                    <release-item>
                        <p>Refactor <code>File->list()</code> and <code>fileList()</code> to accept optional parameters.</p>
                    </release-item>

                    <release-item>
                        <p>Refactor <code>backupLabel()</code> and add unit tests.</p>
                    </release-item>

                    <release-item>
                        <release-item-contributor-list>
                            <release-item-contributor id="cynthia.shang"/>
                        </release-item-contributor-list>

                        <p>Silence some perl critic warnings.</p>
                    </release-item>
                </release-development-list>
            </release-core-list>

            <release-doc-list>
                <release-development-list>
                    <release-item>
                        <p>Update wording for release note sections.</p>
                    </release-item>

                    <release-item>
                        <p>Ignore clock skew in container libc/package builds using make.  It is common for containers to have clock skew so the build process takes care of this issue independently.</p>
                    </release-item>
                </release-development-list>
            </release-doc-list>

            <release-test-list>
                <release-development-list>
                    <release-item>
                        <p>Complete statement/branch coverage for <code>Ini.pm</code>.</p>
                    </release-item>

                    <release-item>
                        <p>Improved functions used to test/munge manifest and info files.</p>
                    </release-item>

                    <release-item>
                        <p>Coverage testing always enabled on Debian-based containers.</p>
                    </release-item>

                    <release-item>
                        <p>Require description in every call to <code>testResult()</code>.</p>
                    </release-item>

                    <release-item>
                        <p>Make <code>iWaitSeconds</code> an optional parameter for <code>testResult()</code>.</p>
                    </release-item>

                    <release-item>
                        <p>Updated vagrant to new version and image.</p>
                    </release-item>

                    <release-item>
                        <p>Fixed flapping archive stop tests.</p>
                    </release-item>

                    <release-item>
                        <release-item-contributor-list>
                            <release-item-contributor id="cynthia.shang"/>
                        </release-item-contributor-list>

                        <p>Added ability to test warning messages.</p>
                    </release-item>
                </release-development-list>
            </release-test-list>
        </release>

        <release date="2017-03-13" version="1.17" title="Page Checksum Bug Fix">
            <release-core-list>
                <release-bug-list>
                    <release-item>
                        <release-item-contributor-list>
                            <release-item-ideator id="stephen.frost"/>
                        </release-item-contributor-list>

                        <p>Fixed an issue where newly initialized (but unused) pages would cause page checksum warnings.</p>
                    </release-item>
                </release-bug-list>
            </release-core-list>
        </release>

        <release date="2017-03-02" version="1.16" title="Page Checksum Improvements, CI, and Package Testing">
            <release-core-list>
                <release-bug-list>
                    <release-item>
                        <release-item-contributor-list>
                            <release-item-ideator id="stephen.frost"/>
                        </release-item-contributor-list>

                        <p>Fixed an issue where tables over 1GB would report page checksum warnings after the first segment.</p>
                    </release-item>

                    <release-item>
                        <release-item-contributor-list>
                            <release-item-ideator id="benoit.lobréau"/>
                        </release-item-contributor-list>

                        <p>Fixed an issue where databases created with a non-default tablespace would raise bogus warnings about <file>pg_filenode.map</file> and <file>pg_internal.init</file> not being page aligned.</p>
                    </release-item>
                </release-bug-list>

                <release-development-list>
                    <release-item>
                        <p>Improved the code and tests for <code>fileManifest()</code> to prevent a possible race condition when files are removed by the database while the manifest is being built.</p>
                    </release-item>
                </release-development-list>
            </release-core-list>

            <release-doc-list>
                <release-development-list>
                    <release-item>
                        <p>Container executions now load the user's environment.</p>
                    </release-item>
                </release-development-list>
            </release-doc-list>

            <release-test-list>
                <release-feature-list>
                    <release-item>
                        <p>Continuous integration using <id>travis-ci</id>.</p>
                    </release-item>

                    <release-item>
                        <p>Automated builds of Debian packages for all supported distributions.</p>
                    </release-item>
                </release-feature-list>

                <release-development-list>
                    <release-item>
                        <p>Added <setting>--dev</setting> option to aggregate commonly used dev options.</p>
                    </release-item>

                    <release-item>
                        <p>Added <setting>--retry</setting> option.</p>
                    </release-item>

                    <release-item>
                        <p>Added <setting>--no-package</setting> option to skip package builds.</p>
                    </release-item>

                    <release-item>
                        <p>C library and packages are built by default, added <setting>-smart</setting> option to rebuild only when file changes are detected.</p>
                    </release-item>

                    <release-item>
                        <p>The <setting>--libc-only</setting> option has been changed to <setting>--build-only</setting> now that packages builds have been added.</p>
                    </release-item>

                    <release-item>
                        <p>Improved formatting of <code>testResult()</code> output.</p>
                    </release-item>

                    <release-item>
                        <p>Improved truncation when outputting errors logs in the <code>ExecuteTest</code> module.</p>
                    </release-item>

                    <release-item>
                        <p>Fixed flapping archive-stop test with <code>testResult()</code> retries.</p>
                    </release-item>

                    <release-item>
                        <p>Added final test of archive contents to archive-push test.</p>
                    </release-item>

                    <release-item>
                        <p>Temporarily disable flapping keep-alive test.</p>
                    </release-item>
                </release-development-list>
            </release-test-list>
        </release>

        <release date="2017-02-13" version="1.15" title="Refactoring and Bug Fixes">
            <release-core-list>
                <release-bug-list>
                    <release-item>
                        <release-item-contributor-list>
                            <release-item-ideator id="navid.golpayegani"/>
                        </release-item-contributor-list>

                        <p>Fixed a regression introduced in <proper>v1.13</proper> that could cause backups to fail if files were removed (e.g. tables dropped) while the manifest was being built.</p>
                    </release-item>
                </release-bug-list>

                <release-development-list>
                    <release-item>
                        <p>Refactor <code>FileCommon::fileManifest()</code> and <code>FileCommon::fileStat</code> to be more modular to allow complete branch/statement level coverage testing.</p>
                    </release-item>
                </release-development-list>
            </release-core-list>

            <release-test-list>
                <release-development-list>
                    <release-item>
                        <p>Complete branch/statement level coverage testing for <code>FileCommon::fileManifest()</code> and <code>FileCommon::fileStat</code> functions and helper functions.</p>
                    </release-item>
                </release-development-list>
            </release-test-list>
        </release>

        <release date="2017-02-13" version="1.14" title="Refactoring and Bug Fixes">
            <release-core-list>
                <release-bug-list>
                    <release-item>
                        <release-item-contributor-list>
                            <release-item-ideator id="jens.wilke"/>
                        </release-item-contributor-list>

                        <p>Fixed an issue where an archive-push error would not be retried and would instead return errors to <postgres/> indefinitely (unless the <file>.error</file> file was manually deleted).</p>
                    </release-item>

                    <release-item>
                        <release-item-contributor-list>
                            <release-item-ideator id="jens.wilke"/>
                        </release-item-contributor-list>

                        <p>Fixed a race condition in parallel archiving where creation of new paths generated an error when multiple processes attempted to do so at the same time.</p>
                    </release-item>
                </release-bug-list>

                <release-improvement-list>
                    <release-item>
                        <release-item-contributor-list>
                            <release-item-ideator id="jens.wilke"/>
                        </release-item-contributor-list>

                        <p>Improved performance of <id>wal archive min/max</id> provided by the <cmd>info</cmd> command.</p>
                    </release-item>
                </release-improvement-list>
            </release-core-list>

            <release-doc-list>
                <release-feature-list>
                    <release-item>
                        <release-item-contributor-list>
                            <release-item-ideator id="jens.wilke"/>
                        </release-item-contributor-list>

                        <p>Updated async archiving documentation to more accurately describe how the new method works and how it differs from the old method.</p>
                    </release-item>
                </release-feature-list>

                <release-development-list>
                    <release-item>
                        <p>Documentation can now be built with reusable blocks to reduce duplication.</p>
                    </release-item>

                    <release-item>
                        <p>Improved support for <setting>--require</setting> option and section depends now default to the previous section.</p>
                    </release-item>

                    <release-item>
                        <p>Added ability to pass options to containers within the documentation.</p>
                    </release-item>

                    <release-item>
                        <p>Add <code>proper</code> tag to slightly emphasize proper nouns.</p>
                    </release-item>
                </release-development-list>
            </release-doc-list>
        </release>

        <release date="2017-02-05" version="1.13" title="Parallel Archiving, Stanza Create, Improved Info and Check">
            <release-core-list>
                <p><b>IMPORTANT NOTE</b>: The new implementation of asynchronous archiving no longer copies WAL to a separate queue. If there is any WAL left over in the old queue after upgrading to <id>1.13</id>, it will be abandoned and <b>not</b> pushed to the repository.

                To prevent this outcome, stop archiving by setting <setting>archive_command = false</setting>. Next, drain the async queue by running <code>pgbackrest --stanza=[stanza-name] archive-push</code> and wait for the process to complete.  Check that the queue in <path>[spool-path]/archive/[stanza-name]/out</path> is empty. Finally, install <code>1.13</code> and restore the original <setting>archive_command</setting>.

                <b>IMPORTANT NOTE</b>: The <cmd>stanza-create</cmd> command is not longer optional and must be executed before backup or archiving can be performed on a <b>new</b> stanza.  Pre-existing stanzas do not require <cmd>stanza-create</cmd> to be executed.</p>

                <release-bug-list>
                    <release-item>
                        <release-item-contributor-list>
                            <release-item-contributor id="adrian.vondendriesch"/>
                        </release-item-contributor-list>

                        <p>Fixed const assignment giving compiler warning in C library.</p>
                    </release-item>

                    <release-item>
                        <p>Fixed a few directory syncs that were missed for the <br-option>--repo-sync</br-option> option.</p>
                    </release-item>

                    <release-item>
                        <release-item-contributor-list>
                            <release-item-ideator id="leonardo.gg.avellar"/>
                        </release-item-contributor-list>

                        <p>Fixed an issue where a missing user/group on restore could cause an <quote>uninitialized value</quote> error in <code>File->owner()</code>.</p>
                    </release-item>

                    <release-item>
                        <p>Fixed an issue where protocol mismatch errors did not output the expected value.</p>
                    </release-item>

                    <release-item>
                        <p>Fixed a spurious <cmd>archive-get</cmd> log message that indicated an exit code of 1 was an abnormal termination.</p>
                    </release-item>
                </release-bug-list>

                <release-feature-list>
                    <release-item>
                        <p>Improved, multi-process implementation of asynchronous archiving.</p>
                    </release-item>

                    <release-item>
                        <release-item-contributor-list>
                            <release-item-contributor id="cynthia.shang"/>
                        </release-item-contributor-list>

                        <p>Improved <cmd>stanza-create</cmd> command so that it can repair broken repositories in most cases and is robust enough to be made mandatory.</p>
                    </release-item>

                    <release-item>
                        <release-item-contributor-list>
                            <release-item-contributor id="cynthia.shang"/>
                        </release-item-contributor-list>

                        <p>Improved <cmd>check</cmd> command to run on a standby, though only basic checks are done because <code>pg_switch_xlog()</code> cannot be executed on a replica.</p>
                    </release-item>

                    <release-item>
                        <p>Added archive and backup WAL ranges to the <cmd>info</cmd> command.</p>
                    </release-item>

                    <release-item>
                        <release-item-contributor-list>
                            <release-item-contributor id="benoit.lobréau"/>
                        </release-item-contributor-list>

                        <p>Added warning to update <code>pg_tablespace.spclocation</code> when remapping tablespaces in <postgres/> &lt; 9.2.</p>
                    </release-item>

                    <release-item>
                        <release-item-contributor-list>
                            <release-item-ideator id="michael.vitale"/>
                        </release-item-contributor-list>

                        <p>Remove remote lock requirements for the <cmd>archive-get</cmd>, <cmd>restore</cmd>, <cmd>info</cmd>, and <cmd>check</cmd> commands since they are read-only operations.</p>
                    </release-item>
                </release-feature-list>

                <release-improvement-list>
                    <release-item>
                        <release-item-contributor-list>
                            <release-item-ideator id="jens.wilke"/>
                        </release-item-contributor-list>

                        <p>Log file banner is not output until the first log entry is written.</p>
                    </release-item>

                    <release-item>
                        <p>Reduced the likelihood of torn pages causing a false positive in page checksums by filtering on start backup LSN.</p>
                    </release-item>

                    <release-item>
                        <release-item-contributor-list>
                            <release-item-contributor id="adrian.vondendriesch"/>
                        </release-item-contributor-list>

                        <p>Remove Intel-specific optimization from C library build flags.</p>
                    </release-item>

                    <release-item>
                        <p>Remove <br-option>--lock</br-option> option.  This option was introduced before the lock directory could be located outside the repository and is now obsolete.</p>
                    </release-item>

                    <release-item>
                        <p>Added <br-option>--log-timestamp</br-option> option to allow timestamps to be suppressed in logging.  This is primarily used to avoid filters in the automated documentation.</p>
                    </release-item>

                    <release-item>
                        <release-item-contributor-list>
                            <release-item-ideator id="yogesh.sharma"/>
                        </release-item-contributor-list>

                        <p>Return proper error code when unable to convert a relative path to an absolute path.</p>
                    </release-item>
                </release-improvement-list>

                <release-development-list>
                    <release-item>
                        <p>Refactor <code>File</code> and <code>BackupCommon</code> modules to improve test coverage.</p>
                    </release-item>

                    <release-item>
                        <p>Moved <code>File->manifest()</code> into the <code>FileCommon.pm</code> module.</p>
                    </release-item>

                    <release-item>
                        <p>Moved the <code>Archive</code> modules to the <path>Archive</path> directory and split the <cmd>archive-get</cmd> and <cmd>archive-push</cmd> commands into separate modules.</p>
                    </release-item>

                    <release-item>
                        <p>Split the <cmd>check</cmd> command out of the <code>Archive.pm</code> module.</p>
                    </release-item>

                    <release-item>
                        <p>Allow logging to be suppressed via <code>logDisable()</code> and <code>logEnable()</code>.</p>
                    </release-item>

                    <release-item>
                        <p>Allow for locks to be taken more than once in the same process without error.</p>
                    </release-item>

                    <release-item>
                        <p>Lock directories can be created when more than one directory level is required.</p>
                    </release-item>

                    <release-item>
                        <p>Clean up <code>optionValid()</code>/<code>optionTest()</code> logic in <code>Lock.pm</code>.</p>
                    </release-item>

                    <release-item>
                        <p>Added <code>Exception::exceptionCode()</code> and <code>Exception::exceptionMessage()</code> to simplify error handling logic.</p>
                    </release-item>

                    <release-item>
                        <p>Represent <file>.gz</file> extension with a constant.</p>
                    </release-item>

                    <release-item>
                        <p>Allow empty files to be created with <code>FileCommon::fileStringWrite()</code> and use temp files to avoid partial reads.</p>
                    </release-item>

                    <release-item>
                        <p>Refactor process IO and process master/minion code out from the common protocol code.</p>
                    </release-item>

                    <release-item>
                        <p>Fixed alignment issues with multiline logging.</p>
                    </release-item>
                </release-development-list>
            </release-core-list>

            <release-doc-list>
                <release-feature-list>
                    <release-item>
                        <release-item-contributor-list>
                            <release-item-contributor id="cynthia.shang"/>
                        </release-item-contributor-list>

                        <p>Added documentation to the User Guide for the <br-option>process-max</br-option> option.</p>
                    </release-item>
                </release-feature-list>

                <release-development-list>
                    <release-item>
                        <p>Update LICENSE.txt for 2017.</p>
                    </release-item>
                </release-development-list>
            </release-doc-list>

            <release-test-list>
                <release-development-list>
                    <release-item>
                        <p>Fixed <br-option>--no-online</br-option> tests to suppress expected errors.</p>
                    </release-item>

                    <release-item>
                        <p>Added integration for testing coverage with <code>Devel::Cover</code>.</p>
                    </release-item>

                    <release-item>
                        <p>Added unit tests for low-level functions in the <code>File</code> and <code>BackupCommon</code> modules.</p>
                    </release-item>

                    <release-item>
                        <p>C Library builds only run when C library has actually changed.</p>
                    </release-item>

                    <release-item>
                        <p>Added more flexibility in initializing and cleaning up after modules and tests.</p>
                    </release-item>

                    <release-item>
                        <p><code>testResult()</code> suppresses logging and reports exceptions.</p>
                    </release-item>

                    <release-item>
                        <p><code>testException()</code> allows messages to be matched with regular expressions.</p>
                    </release-item>

                    <release-item>
                        <p>Split test modules into separate files to make the code more maintainable.  Tests are dynamically loaded by name rather than requiring an if-else block.</p>
                    </release-item>

                    <release-item>
                        <p>Allow multiple <setting>--module</setting>, <setting>--test</setting>, and <setting>--run</setting> options to be used for <file>test.pl</file>.</p>
                    </release-item>

                    <release-item>
                        <p>Added expect log expression to replace year subdirectories in <path>backup.history</path>.</p>
                    </release-item>

                    <release-item>
                        <p>Refactor name/locations of common modules that setup test environments.</p>
                    </release-item>
                </release-development-list>
            </release-test-list>
        </release>

        <release date="2016-12-12" version="1.12" title="Page Checksums, Configuration, and Bug Fixes">
            <release-core-list>
                 <p><b>IMPORTANT NOTE</b>: In prior releases it was possible to specify options on the command-line that were invalid for the current command without getting an error.  An error will now be generated for invalid options so it is important to carefully check command-line options in your environment to prevent disruption.</p>

                <release-bug-list>
                    <release-item>
                        <release-item-contributor-list>
                            <release-item-ideator id="nikhilchandra.kulkarni"/>
                        </release-item-contributor-list>

                        <p>Fixed an issue where options that were invalid for the specified command could be provided on the command-line without generating an error.  The options were ignored and did not cause any change in behavior, but it did lead to some confusion.  Invalid options will now generate an error.</p>
                    </release-item>

                    <release-item>
                        <p>Fixed an issue where internal symlinks were not being created for tablespaces in the repository.  This issue was only apparent when trying to bring up clusters in-place manually using filesystem snapshots and did not affect normal backup and restore.</p>
                    </release-item>

                    <release-item>
                        <release-item-contributor-list>
                            <release-item-ideator id="adrian.vondendriesch"/>
                        </release-item-contributor-list>

                        <p>Fixed an issue that prevented errors from being output to the console before the logging system was initialized, i.e. while parsing options. Error codes were still being returned accurately so this would not have made a process look like it succeeded when it did not.</p>
                    </release-item>

                    <release-item>
                        <release-item-contributor-list>
                            <release-item-ideator id="michael.vitale"/>
                        </release-item-contributor-list>

                        <p>Fixed an issue where the <br-option>db-port</br-option> option specified on the backup server would not be properly passed to the remote unless it was from the first configured database.</p>
                    </release-item>
                </release-bug-list>

                <release-feature-list>
                    <release-item>
                        <release-item-contributor-list>
                            <release-item-ideator id="stephen.frost"/>
                        </release-item-contributor-list>

                        <p>Added the <br-option>--checksum-page</br-option> option to allow pgBackRest to validate page checksums in data files when checksums are enabled on <postgres/> >= 9.3.  Note that this functionality requires a C library which may not initially be available in OS packages.  The option will automatically be enabled when the library is present and checksums are enabled on the cluster.</p>
                    </release-item>

                    <release-item>
                        <p>Added the <br-option>--repo-link</br-option> option to allow internal symlinks to be suppressed when the repository is located on a filesystem that does not support symlinks.  This does not affect any <backrest/> functionality, but the convenience link <path>latest</path> will not be created and neither will internal tablespace symlinks, which will affect the ability to bring up clusters in-place manually using filesystem snapshots.</p>
                    </release-item>

                    <release-item>
                        <p>Added the <br-option>--repo-sync</br-option> option to allow directory syncs in the repository to be disabled for file systems that do not support them, e.g. NTFS.</p>
                    </release-item>

                    <release-item>
                        <release-item-contributor-list>
                            <release-item-ideator id="jens.wilke"/>
                        </release-item-contributor-list>

                        <p>Added a predictable log entry to signal that a command has completed successfully. For example a backup ends successfully with: <code>INFO: backup command end: completed successfully</code>.</p>
                    </release-item>
                </release-feature-list>

                <release-improvement-list>
                    <release-item>
                        <p>For simplicity, the <file>pg_control</file> file is now copied with the rest of the files instead of by itself of at the end of the process.  The <cmd>backup</cmd> command does not require this behavior and the <cmd>restore</cmd> copies to a temporary file which is renamed at the end of the restore.</p>
                    </release-item>
                </release-improvement-list>

                <release-development-list>
                    <release-item>
                        <release-item-contributor-list>
                            <release-item-contributor id="cynthia.shang"/>
                        </release-item-contributor-list>

                        <p>Abstracted code to determine which database cluster is the primary and which are standbys.</p>
                    </release-item>

                    <release-item>
                        <p>Improved consistency and flexibility of the protocol layer by using JSON for all messages.</p>
                    </release-item>

                    <release-item>
                        <p>File copy protocol now accepts a function that can do additional processing on the copy buffers and return a result to the calling process.</p>
                    </release-item>

                    <release-item>
                        <p>Improved <code>IO->bufferRead</code> to always return requested number of bytes until EOF.</p>
                    </release-item>

                    <release-item>
                        <p>Simplified the result hash of <code>File->manifest()</code>, <code>Db->tablespaceMapGet()</code>, and <code>Db->databaseMapGet()</code>.</p>
                    </release-item>

                    <release-item>
                        <p>Improved errors returned from child processes by removing redundant error level and code.</p>
                    </release-item>

                    <release-item>
                        <release-item-contributor-list>
                            <release-item-contributor id="cynthia.shang"/>
                        </release-item-contributor-list>

                        <p>Code cleanup in preparation for improved <cmd>stanza-create</cmd> command.</p>
                    </release-item>

                    <release-item>
                        <p>Improved parameter/result logging in debug/trace functions.</p>
                    </release-item>
                </release-development-list>
            </release-core-list>

            <release-doc-list>
                <release-bug-list>
                    <release-item>
                        <p>Fixed an issue that suppressed exceptions in PDF builds.</p>
                    </release-item>

                    <release-item>
                        <p>Fixed regression in section links introduced in <proper>v1.10</proper>.</p>
                    </release-item>
                </release-bug-list>

                <release-feature-list>
                    <release-item>
                        <p>Added Retention to QuickStart section.</p>
                    </release-item>
                </release-feature-list>

                <release-development-list>
                    <release-item>
                        <p>Allow a source to be included as a section so large documents can be broken up.</p>
                    </release-item>

                    <release-item>
                        <p>Added section link support to Markdown output.</p>
                    </release-item>

                    <release-item>
                        <p>Added list support to PDF output.</p>
                    </release-item>

                    <release-item>
                        <p>Added <setting>include</setting> option to explicitly build sources (complements the <setting>exclude</setting> option though both cannot be used in the same invocation).</p>
                    </release-item>

                    <release-item>
                        <p>Added <setting>keyword-add</setting> option to add keywords without overriding the <id>default</id> keyword.</p>
                    </release-item>

                    <release-item>
                        <p>Added <setting>debug</setting> option to <file>doc.pl</file> to easily add the <id>debug</id> keyword to documentation builds.</p>
                    </release-item>

                    <release-item>
                        <p>Added <setting>pre</setting> option to <file>doc.pl</file> to easily add the <id>pre</id> keyword to documentation builds.</p>
                    </release-item>

                    <release-item>
                        <p>Builds in <file>release.pl</file> now remove all docker containers to get consistent IP address assignments.</p>
                    </release-item>

                    <release-item>
                        <p>Improvements to markdown rendering.</p>
                    </release-item>

                    <release-item>
                        <p>Remove code dependency on <id>project</id> variable, instead use <id>title</id> param.</p>
                    </release-item>
                </release-development-list>
            </release-doc-list>

            <release-test-list>
                <release-development-list>
                    <release-item>
                        <p>Removed erroneous <br-option>--no-config</br-option> option in <id>help</id> test module.</p>
                    </release-item>

                    <release-item>
                        <release-item-contributor-list>
                            <release-item-contributor id="cynthia.shang"/>
                        </release-item-contributor-list>

                        <p>Update control and WAL test files to <id>9.4</id> with matching system identifiers.</p>
                    </release-item>

                    <release-item>
                        <p>Improved exception handling in file unit tests.</p>
                    </release-item>

                    <release-item>
                        <p>Changed the <br-option>--no-fork</br-option> test option to <br-option>--fork</br-option> with negation to match all other boolean parameters.</p>
                    </release-item>

                    <release-item>
                        <p>Various improvements to validation of backup and restore.</p>
                    </release-item>

                    <release-item>
                        <p>Add more realistic data files to synthetic backup and restore tests.</p>
                    </release-item>
                </release-development-list>
            </release-test-list>
        </release>

        <release date="2016-11-17" version="1.11" title="Bug Fix for Asynchronous Archiving Efficiency">
            <release-core-list>
                <release-bug-list>
                    <release-item>
                        <release-item-contributor-list>
                            <release-item-ideator id="stephen.frost"/>
                        </release-item-contributor-list>

                        <p>Fixed an issue where asynchronous archiving was transferring one file per execution instead of transferring files in batches.  This regression was introduced in <proper>v1.09</proper> and affected efficiency only, all WAL segments were correctly archived in asynchronous mode.</p>
                    </release-item>
                </release-bug-list>
            </release-core-list>
        </release>

        <release date="2016-11-08" version="1.10" title="Stanza Creation and Minor Bug Fixes">
            <release-core-list>
                <release-bug-list>
                    <release-item>
                        <p>Fixed an issue where a backup could error if no changes were made to a database between backups and only <file>pg_control</file> changed.</p>
                    </release-item>

                    <release-item>
                        <release-item-contributor-list>
                            <release-item-ideator id="nikhilchandra.kulkarni"/>
                        </release-item-contributor-list>

                        <p>Fixed an issue where tablespace paths with the same prefix would cause an invalid link error.</p>
                    </release-item>
                </release-bug-list>

                <release-feature-list>
                    <release-item>
                        <release-item-contributor-list>
                            <release-item-contributor id="cynthia.shang"/>
                        </release-item-contributor-list>

                        <p>Added the <cmd>stanza-create</cmd> command to formalize creation of stanzas in the repository.</p>
                    </release-item>
                </release-feature-list>

                <release-improvement-list>
                    <release-item>
                        <release-item-contributor-list>
                            <release-item-ideator id="devrim.gunduz"/>
                        </release-item-contributor-list>

                        <p>Removed extraneous <code>use lib</code> directives from Perl modules.</p>
                    </release-item>
                </release-improvement-list>
            </release-core-list>

            <release-doc-list>
                <release-development-list>
                    <release-item>
                        <p>Fixed missing variable replacements.</p>
                    </release-item>

                    <release-item>
                        <p>Removed hard-coded host names from configuration file paths.</p>
                    </release-item>

                    <release-item>
                        <p>Allow command-line length to be configured using <id>cmd-line-len</id> param.</p>
                    </release-item>

                    <release-item>
                        <p>Added <id>compact</id> param to allow CSS to be embedded in HTML file.</p>
                    </release-item>

                    <release-item>
                        <p>Added <id>pretty</id> param to produce HTML with proper indenting.</p>
                    </release-item>

                    <release-item>
                        <p>Only generate HTML menu when required and don't require index page.</p>
                    </release-item>

                    <release-item>
                        <p>Assign numbers to sections by default.</p>
                    </release-item>

                    <release-item>
                        <p>VM mount points are now optional.</p>
                    </release-item>
                </release-development-list>
            </release-doc-list>
        </release>

        <release date="2016-10-10" version="1.09" title="9.6 Support, Configurability, and Bug Fixes">
            <release-core-list>
                <release-bug-list>
                    <release-item>
                        <release-item-contributor-list>
                            <release-item-contributor id="cynthia.shang"/>
                        </release-item-contributor-list>

                        <p>Fixed the <cmd>check</cmd> command to prevent an error message from being logged if the backup directory does not exist.</p>
                    </release-item>

                    <release-item>
                        <release-item-contributor-list>
                            <release-item-ideator id="jason.odonnell"/>
                        </release-item-contributor-list>

                        <p>Fixed error message to properly display the archive command when an invalid archive command is detected.</p>
                    </release-item>

                    <release-item>
                        <release-item-contributor-list>
                            <release-item-ideator id="jens.wilke"/>
                        </release-item-contributor-list>

                        <p>Fixed an issue where the async archiver would not be started if <cmd>archive-push</cmd> did not have enough space to queue a new WAL segment.  This meant that the queue would never be cleared without manual intervention (such as calling <cmd>archive-push</cmd> directly).  <postgres/> now receives errors when there is not enough space to store new WAL segments but the async process will still be started so that space is eventually freed.</p>
                    </release-item>

                    <release-item>
                        <release-item-contributor-list>
                            <release-item-ideator id="jens.wilke"/>
                        </release-item-contributor-list>

                        <p>Fixed a remote timeout that occurred when a local process generated checksums (during resume or restore) but did not copy files, allowing the remote to go idle.</p>
                    </release-item>
                </release-bug-list>

                <release-feature-list>
                    <release-item>
                        <p>Non-exclusive backups will automatically be used on <postgres/> 9.6.</p>
                    </release-item>

                    <release-item>
                        <release-item-contributor-list>
                            <release-item-ideator id="jens.wilke"/>
                        </release-item-contributor-list>

                        <p>Added the <br-option>cmd-ssh</br-option> option to allow the ssh client to be specified.</p>
                    </release-item>

                    <release-item>
                        <release-item-contributor-list>
                            <release-item-ideator id="sascha.biberhofer"/>
                        </release-item-contributor-list>

                        <p>Added the <br-option>log-level-stderr</br-option> option to control whether console log messages are sent to <id>stderr</id> or <id>stdout</id>.  By default this is set to <setting>warn</setting> which represents a change in behavior from previous versions, even though it may be more intuitive.  Setting <br-option>log-level-stderr=off</br-option> will preserve the old behavior.</p>
                    </release-item>

                    <release-item>
                        <release-item-contributor-list>
                            <release-item-ideator id="jens.wilke"/>
                        </release-item-contributor-list>

                        <p>Set <id>application_name</id> to <id>"pgBackRest [command]"</id> for database connections.</p>
                    </release-item>

                    <release-item>
                        <p>Check that archive_mode is enabled when <br-option>archive-check</br-option> option enabled.</p>
                    </release-item>
                </release-feature-list>

                <release-improvement-list>
                    <release-item>
                        <release-item-contributor-list>
                            <release-item-ideator id="jens.wilke"/>
                        </release-item-contributor-list>

                        <p>Clarified error message when unable to acquire <backrest/> advisory lock to make it clear that it is not a <postgres/> backup lock.</p>
                    </release-item>

                    <release-item>
                        <p><backrest/> version number included in command start INFO log output.</p>
                    </release-item>

                    <release-item>
                        <p>Process ID logged for local process start/stop INFO log output.</p>
                    </release-item>
                </release-improvement-list>
            </release-core-list>

            <release-doc-list>
                <release-feature-list>
                    <release-item>
                        <release-item-contributor-list>
                            <release-item-contributor id="cynthia.shang"/>
                        </release-item-contributor-list>

                        <p>Added <br-option>archive-timeout</br-option> option documentation to the user guide.</p>
                    </release-item>
                </release-feature-list>

                <release-development-list>
                    <release-item>
                        <p>Added <setting>dev</setting> option to <file>doc.pl</file> to easily add the <id>dev</id> keyword to documentation builds.</p>
                    </release-item>
                </release-development-list>
            </release-doc-list>

            <release-test-list>
                <release-development-list>
                    <release-item>
                        <p>Update CentOS/Debian package definitions.</p>
                    </release-item>

                    <release-item>
                        <p>Fixed missing expect output for help module.</p>
                    </release-item>

                    <release-item>
                        <p>Fixed broken <id>vm-max</id> option in <file>test.pl</file>.</p>
                    </release-item>

                    <release-item>
                        <p>Regression tests can now be run as any properly-configured user, not just vagrant.</p>
                    </release-item>

                    <release-item>
                        <p>Minimize TeXLive package list to save time during VM builds.</p>
                    </release-item>
                </release-development-list>
            </release-test-list>
        </release>

        <release date="2016-09-14" version="1.08" title="Bug Fixes and Log Improvements">
            <release-core-list>
                <release-bug-list>
                    <release-item>
                        <release-item-contributor-list>
                            <release-item-ideator id="todd.vernick"/>
                        </release-item-contributor-list>

                        <p>Fixed an issue where local processes were not disconnecting when complete and could later timeout.</p>
                    </release-item>

                    <release-item>
                        <release-item-contributor-list>
                            <release-item-ideator id="todd.vernick"/>
                        </release-item-contributor-list>

                        <p>Fixed an issue where the protocol layer could timeout while waiting for WAL segments to arrive in the archive.</p>
                    </release-item>
                </release-bug-list>

                <release-improvement-list>
                    <release-item>
                        <p>Cache file log output until the file is created to create a more complete log.</p>
                    </release-item>
                </release-improvement-list>
            </release-core-list>

            <release-doc-list>
                <release-development-list>
                    <release-item>
                        <p>Show Process ID in output instead of filtering it out with the timestamp.</p>
                    </release-item>
                </release-development-list>
            </release-doc-list>

            <release-test-list>
                <release-development-list>
                    <release-item>
                        <release-item-contributor-list>
                            <release-item-contributor id="john.harvey"/>
                        </release-item-contributor-list>

                        <p>Suppress <quote>dpkg-reconfigure: unable to re-open stdin: No file or directory</quote> warning in Vagrant VM build.</p>
                    </release-item>

                    <release-item>
                        <p>Show Process ID in expect logs instead of filtering it out with the timestamp.</p>
                    </release-item>
                </release-development-list>
            </release-test-list>
        </release>

        <release date="2016-09-07" version="1.07" title="Thread to Process Conversion and Bug Fixes">
            <release-core-list>
                <release-bug-list>
                    <release-item>
                        <p>Fixed an issue where tablespaces were copied from the primary during standby backup.</p>
                    </release-item>

                    <release-item>
                        <release-item-contributor-list>
                            <release-item-contributor id="cynthia.shang"/>
                        </release-item-contributor-list>

                        <p>Fixed the <cmd>check</cmd> command so backup info is checked remotely and not just locally.</p>
                    </release-item>

                    <release-item>
                        <release-item-contributor-list>
                            <release-item-contributor id="cynthia.shang"/>
                        </release-item-contributor-list>

                        <p>Fixed an issue where <br-option>retention-archive</br-option> was not automatically being set when <br-option>retention-archive-type=diff</br-option>, resulting in a less aggressive than intended expiration of archive.</p>
                    </release-item>
                </release-bug-list>

                <release-feature-list>
                    <release-item>
                        <p>Converted Perl threads to processes to improve compatibility and performance.</p>
                    </release-item>

                    <release-item>
                        <p>Exclude contents of <path>$PGDATA/pg_replslot</path> directory so that replication slots on the primary do not become part of the backup.</p>
                    </release-item>

                    <release-item>
                        <release-item-contributor-list>
                            <release-item-ideator id="jens.wilke"/>
                        </release-item-contributor-list>

                        <p>The <setting>archive-start</setting> and <setting>archive-stop</setting> settings are now filled in <file>backup.manifest</file> even when <br-option>archive-check=n</br-option>.</p>
                    </release-item>

                    <release-item>
                        <release-item-contributor-list>
                            <release-item-contributor id="cynthia.shang"/>
                        </release-item-contributor-list>

                        <p>Additional warnings when archive retention settings may not have the intended effect or would allow indefinite retention.</p>
                    </release-item>

                    <release-item>
                        <p>Experimental support for non-exclusive backups in <postgres/> 9.6 rc1.  Changes to the control/catalog/WAL versions in subsequent release candidates may break compatibility but <backrest/> will be updated with each release to keep pace.</p>
                    </release-item>
                </release-feature-list>

                <release-development-list>
                    <release-item>
                        <p>Refactor of protocol minions in preparation for the new local minion.</p>
                    </release-item>

                    <release-item>
                        <p>Remove obsolete thread index variable from <code>File()</code> module.</p>
                    </release-item>

                    <release-item>
                        <p>Changed temporary file names to consistently use the <file>.pgbackrest.tmp</file> extension even if the destination file is compressed or has an appended checksum.</p>
                    </release-item>

                    <release-item>
                        <p>Improve ASSERT error handling, safely check eval blocks, and convert <code>$@</code> to <code>$EVAL_ERROR</code>.</p>
                    </release-item>
                </release-development-list>
            </release-core-list>

            <release-doc-list>
                <release-bug-list>
                    <release-item>
                        <p>Fixed minor documentation reproducibility issues related to binary paths.</p>
                    </release-item>
                </release-bug-list>

                <release-feature-list>
                    <release-item>
                        <release-item-contributor-list>
                            <release-item-contributor id="cynthia.shang"/>
                        </release-item-contributor-list>

                        <p>Documentation for archive retention.</p>
                    </release-item>
                </release-feature-list>

                <release-development-list>
                    <release-item>
                        <p>Suppress TOC for unsupported versions of <backrest/>.</p>
                    </release-item>
                </release-development-list>
            </release-doc-list>

            <release-test-list>
                <release-development-list>
                    <release-item>
                        <p>New vagrant base box and make uid/gid selection for containers dynamic.</p>
                    </release-item>
                </release-development-list>
            </release-test-list>
        </release>

        <release date="2016-08-25" version="1.06" title="Backup from Standby and Bug Fixes">
             <release-core-list>
                <release-bug-list>
                    <release-item>
                        <release-item-contributor-list>
                            <release-item-ideator id="michael.vitale"/>
                        </release-item-contributor-list>

                        <p>Fixed an issue where a tablespace link that referenced another link would not produce an error, but instead skip the tablespace entirely.</p>
                    </release-item>

                    <release-item>
                        <release-item-contributor-list>
                            <release-item-ideator id="michael.vitale"/>
                        </release-item-contributor-list>

                        <p>Fixed an issue where options that should not allow multiple values could be specified multiple times in <file>pgbackrest.conf</file> without an error being raised.</p>
                    </release-item>

                    <release-item>
                        <release-item-contributor-list>
                            <release-item-ideator id="todd.vernick"/>
                        </release-item-contributor-list>

                        <p>Fixed an issue where the <br-option>protocol-timeout</br-option> option was not automatically increased when the <br-option>db-timeout</br-option> option was increased.</p>
                    </release-item>
                </release-bug-list>

                <release-feature-list>
                    <release-item>
                        <p>Backup from a standby cluster.  A connection to the primary cluster is still required to start/stop the backup and copy files that are not replicated, but the vast majority of files are copied from the standby in order to reduce load on the primary.</p>
                    </release-item>

                    <release-item>
                        <p>More flexible configuration for databases.  Master and standby can both be configured on the backup server and <backrest/> will automatically determine which is the primary.  This means no configuration changes for backup are required after failing over from a primary to standby when a separate backup server is used.</p>
                    </release-item>

                    <release-item>
                        <p>Exclude directories during backup that are cleaned, recreated, or zeroed by <postgres/> at startup.  These include <path>pgsql_tmp</path> and <path>pg_stat_tmp</path>.  The <file>postgresql.auto.conf.tmp</file> file is now excluded in addition to files that were already excluded: <file>backup_label.old</file>, <file>postmaster.opts</file>, <file>postmaster.pid</file>, <file>recovery.conf</file>, <file>recovery.done</file>.</p>
                    </release-item>

                    <release-item>
                        <p>Experimental support for non-exclusive backups in <postgres/> 9.6 beta4.  Changes to the control/catalog/WAL versions in subsequent betas may break compatibility but <backrest/> will be updated with each release to keep pace.</p>
                    </release-item>
                </release-feature-list>

                <release-improvement-list>
                    <release-item>
                        <p>Improve error message for links that reference links in manifest build.</p>
                    </release-item>

                    <release-item>
                        <p>Added hints to error message when relative paths are detected in <cmd>archive-push</cmd> or <cmd>archive-get</cmd>.</p>
                    </release-item>

                    <release-item>
                        <p>Improve backup log messages to indicate which host the files are being copied from.</p>
                    </release-item>
                </release-improvement-list>

                <release-development-list>
                    <release-item>
                        <p>Simplify protocol creation and identifying which host is local/remote.</p>
                    </release-item>

                    <release-item>
                        <p>Removed all <code>OP_*</code> function constants that were used only for debugging, not in the protocol, and replaced with <code>__PACKAGE__</code>.</p>
                    </release-item>

                    <release-item>
                        <p>Improvements in <code>Db</code> module: separated out <code>connect()</code> function, allow <code>executeSql()</code> calls that do not return data, and improve error handling.</p>
                    </release-item>
                </release-development-list>
            </release-core-list>

             <release-doc-list>
                 <release-development-list>
                    <release-item>
                        <p>Improve host tag rendering.</p>
                    </release-item>
                </release-development-list>
            </release-doc-list>

             <release-test-list>
                 <release-development-list>
                    <release-item>
                        <p>Refactor db version constants into a separate module.</p>
                    </release-item>

                    <release-item>
                        <p>Update synthetic backup tests to <postgres/> 9.4.</p>
                    </release-item>
                </release-development-list>
            </release-test-list>
        </release>

        <release date="2016-08-09" version="1.05" title="Bug Fix for Tablespace Link Checking">
             <release-core-list>
                 <release-bug-list>
                    <release-item>
                        <release-item-contributor-list>
                            <release-item-ideator id="chris.fort"/>
                        </release-item-contributor-list>

                        <p>Fixed an issue where tablespace paths that had $PGDATA as a substring would be identified as a subdirectories of $PGDATA even when they were not.  Also hardened relative path checking a bit.</p>
                    </release-item>
                </release-bug-list>
            </release-core-list>

            <release-doc-list>
                <release-feature-list>
                    <release-item>
                        <release-item-contributor-list>
                            <release-item-contributor id="cynthia.shang"/>
                        </release-item-contributor-list>

                        <p>Added documentation for scheduling backups with cron.</p>
                    </release-item>
                </release-feature-list>

                <release-improvement-list>
                    <release-item>
                        <release-item-contributor-list>
                            <release-item-contributor id="cynthia.shang"/>
                        </release-item-contributor-list>

                        <p>Moved the backlog from the <backrest/> website to the GitHub repository wiki.</p>
                    </release-item>
                </release-improvement-list>

                <release-development-list>
                    <release-item>
                        <p>Improved rendering of spaces in code blocks.</p>
                    </release-item>
                 </release-development-list>
            </release-doc-list>
        </release>

         <release date="2016-07-30" version="1.04" title="Various Bug Fixes">
             <release-core-list>
                 <release-bug-list>
                    <release-item>
                        <release-item-contributor-list>
                            <release-item-ideator id="michael.vitale"/>
                        </release-item-contributor-list>

                        <p>Fixed an issue an where an extraneous remote was created causing threaded backup/restore to possibly timeout and/or throw a lock conflict.</p>
                    </release-item>

                    <release-item>
                        <release-item-contributor-list>
                            <release-item-ideator id="michael.vitale"/>
                        </release-item-contributor-list>

                        <p>Fixed an issue where db-path was not required for the <cmd>check</cmd> command so an assert was raised when it was missing rather than a polite error message.</p>
                    </release-item>

                    <release-item>
                        <release-item-contributor-list>
                            <release-item-ideator id="david.steele"/>
                            <release-item-contributor id="cynthia.shang"/>
                            <release-item-reviewer id="david.steele"/>
                        </release-item-contributor-list>

                        <p>Fixed <cmd>check</cmd> command to throw an error when database version/id does not match that of the archive.</p>
                    </release-item>

                    <release-item>
                        <release-item-contributor-list>
                            <release-item-ideator id="sebastien.lardiere"/>
                        </release-item-contributor-list>

                        <p>Fixed an issue where a remote could try to start its own remote when the <br-option>backup-host</br-option> option was not present in <file>pgbackrest.conf</file> on the database server.</p>
                    </release-item>

                    <release-item>
                        <p>Fixed an issue where the contents of <path>pg_xlog</path> were being backed up if the directory was symlinked.  This didn't cause any issues during restore but was a waste of space.</p>
                    </release-item>

                    <release-item>
                        <p>Fixed an invalid <code>log()</code> call in lock routines.</p>
                    </release-item>
                </release-bug-list>

                <release-feature-list>
                    <release-item>
                        <p>Experimental support for non-exclusive backups in <postgres/> 9.6 beta3.  Changes to the control/catalog/WAL versions in subsequent betas may break compatibility but <backrest/> will be updated with each release to keep pace.</p>
                    </release-item>
                </release-feature-list>

                <release-improvement-list>
                    <release-item>
                        <p>Suppress banners on SSH protocol connections.</p>
                    </release-item>

                    <release-item>
                        <p>Improved remote error messages to identify the host where the error was raised.</p>
                    </release-item>

                    <release-item>
                        <p>All remote types now take locks.  The exceptions date to when the test harness and <backrest/> were running in the same VM and no longer apply.</p>
                    </release-item>
                </release-improvement-list>

                <release-development-list>
                    <release-item>
                        <p>Enhancements to the protocol layer for improved reliability and error handling.</p>
                    </release-item>

                    <release-item>
                        <p>Exceptions are now passed back from threads as messages when possible rather than raised directly.</p>
                    </release-item>

                    <release-item>
                        <p>Temp files created during backup are now placed in the same directory as the target file.</p>
                    </release-item>

                    <release-item>
                        <p>Output lock file name when a lock cannot be acquired to aid in debugging.</p>
                    </release-item>

                    <release-item>
                        <p>Reduce calls to <code>protocolGet()</code> in backup/restore.</p>
                    </release-item>
                </release-development-list>
            </release-core-list>

             <release-doc-list>
                 <release-feature-list>
                    <release-item>
                        <release-item-contributor-list>
                            <release-item-ideator id="michael.vitale"/>
                        </release-item-contributor-list>

                        <p>Added clarification on why the default for the <br-option>backrest-user</br-option> option is <id>backrest</id>.</p>
                    </release-item>

                    <release-item>
                        <release-item-contributor-list>
                            <release-item-ideator id="michael.vitale"/>
                        </release-item-contributor-list>

                        <p>Updated information about package availability on supported platforms.</p>
                    </release-item>
                </release-feature-list>

                 <release-development-list>
                    <release-item>
                        <p>Added <file>release.pl</file> to make releases reproducible.  For now this only includes building and deploying documentation.</p>
                    </release-item>

                    <release-item>
                        <release-item-contributor-list>
                            <release-item-ideator id="adrian.vondendriesch"/>
                            <release-item-contributor id="david.steele"/>
                        </release-item-contributor-list>

                        <p>HTML footer dates are statically created in English in order to be reproducible.</p>
                    </release-item>
                 </release-development-list>
            </release-doc-list>

             <release-test-list>
                 <release-development-list>
                    <release-item>
                        <p>Fixed a version checking issue in <file>test.pl</file>.</p>
                    </release-item>

                    <release-item>
                        <p>Fixed an issue where multi-threaded tests were not being run when requested.</p>
                    </release-item>

                    <release-item>
                        <p>Reduce the frequency that certain tests are run to save time in regression.</p>
                    </release-item>

                    <release-item>
                        <p>Disable control master for older OS versions where it is less stable.</p>
                    </release-item>
                </release-development-list>
            </release-test-list>
         </release>

         <release date="2016-07-02" version="1.03" title="Check Command and Bug Fixes">
             <release-core-list>
                <release-bug-list>
                    <release-item>
                        <release-item-contributor-list>
                            <release-item-ideator id="janice.parkinson"/>
                            <release-item-ideator id="chris.barber"/>
                        </release-item-contributor-list>

                        <p>Fixed an issue where <id>keep-alives</id> could be starved out by lots of small files during multi-threaded <cmd>backup</cmd>.  They were also completely absent from single/multi-threaded <cmd>backup</cmd> resume and <cmd>restore</cmd> checksumming.</p>
                    </release-item>

                    <release-item>
                        <release-item-contributor-list>
                            <release-item-ideator id="chris.barber"/>
                        </release-item-contributor-list>

                        <p>Fixed an issue where the <cmd>expire</cmd> command would refuse to run when explicitly called from the command line if the <br-option>db-host</br-option> option was set.  This was not an issue when <cmd>expire</cmd> was run automatically after a <cmd>backup</cmd></p>
                    </release-item>

                    <release-item>
                        <p>Fixed an issue where validation was being running on <pg-setting>archive_command</pg-setting> even when the <br-option>archive-check</br-option> option was disabled.</p>
                    </release-item>
                </release-bug-list>

                <release-feature-list>
                    <release-item>
                        <release-item-contributor-list>
                            <release-item-ideator id="david.steele"/>
                            <release-item-contributor id="cynthia.shang"/>
                            <release-item-reviewer id="david.steele"/>
                        </release-item-contributor-list>

                        <p>Added <cmd>check</cmd> command to validate that <backrest/> is configured correctly for archiving and backups.</p>
                    </release-item>

                    <release-item>
                        <p>Added the <br-option>protocol-timeout</br-option> option.  Previously <br-option>protocol-timeout</br-option> was set as <br-option>db-timeout</br-option> + 30 seconds.</p>
                    </release-item>

                    <release-item>
                        <p>Failure to shutdown remotes at the end of the backup no longer throws an exception.  Instead a warning is generated that recommends a higher <br-option>protocol-timeout</br-option>.</p>
                    </release-item>

                    <release-item>
                        <p>Experimental support for non-exclusive backups in <postgres/> 9.6 beta2.  Changes to the control/catalog/WAL versions in subsequent betas may break compatibility but <backrest/> will be updated with each release to keep pace.</p>
                    </release-item>
                </release-feature-list>

                <release-improvement-list>
                    <release-item>
                        <p>Improved handling of users/groups captured during backup that do not exist on the restore host.  Also explicitly handle the case where user/group is not mapped to a name.</p>
                    </release-item>

                    <release-item>
                        <p>Option handling is now far more strict.  Previously it was possible for a command to use an option that was not explicitly assigned to it.  This was especially true for the <br-option>backup-host</br-option> and <br-option>db-host</br-option> options which are used to determine locality.</p>
                    </release-item>
                </release-improvement-list>

                <release-development-list>
                    <release-item>
                        <p>The <code>pg_xlogfile_name()</code> function is no longer used to construct WAL filenames from LSNs. While this function is convenient it is not available on a standby.  Instead, the archive is searched for the LSN in order to find the timeline.  If due to some misadventure the LSN appears on multiple timelines then an error will be thrown, whereas before this condition would have passed unnoticed.</p>
                    </release-item>

                    <release-item>
                        <p>Changed version variable to a constant.  It had originally been designed to play nice with a specific packaging tool but that tool was never used.</p>
                    </release-item>
                </release-development-list>
             </release-core-list>

             <release-doc-list>
                 <release-improvement-list>
                    <release-item>
                        <release-item-contributor-list>
                            <release-item-ideator id="adrian.vondendriesch"/>
                            <release-item-contributor id="david.steele"/>
                        </release-item-contributor-list>

                        <p>Allow a static date to be used for documentation to generate reproducible builds.</p>
                    </release-item>

                    <release-item>
                        <release-item-contributor-list>
                            <release-item-contributor id="cynthia.shang"/>
                            <release-item-reviewer id="david.steele"/>
                        </release-item-contributor-list>

                        <p>Added documentation for asynchronous archiving to the user guide.</p>
                    </release-item>

                    <release-item>
                        <p>Recommended install location for <backrest/> modules is now <path>/usr/share/perl5</path> since <path>/usr/lib/perl5</path> has been removed from the search path in newer versions of Perl.</p>
                    </release-item>

                    <release-item>
                        <p>Added instructions for removing prior versions of <backrest/>.</p>
                    </release-item>
                 </release-improvement-list>

                 <release-development-list>
                    <release-item>
                        <p>Fixed DTD search path that did not work properly when <setting>--doc-path</setting> was used.</p>
                    </release-item>

                    <release-item>
                        <p>Fixed <backrest/>-specific xml that was loaded for non-<backrest/> projects.</p>
                    </release-item>

                    <release-item>
                        <p>Fixed section names being repeated in the info output when multiple <br-option>--require</br-option> options depended on the same sections.</p>
                    </release-item>

                    <release-item>
                        <p>Fixed <backrest/> config sections being blank in the output when not loaded from cache.</p>
                    </release-item>

                    <release-item>
                        <p>Allow hidden options to be added to a command.  This allows certain commands (like <id>apt-get</id>) to be forced during the build without making that a part of the documentation.</p>
                    </release-item>

                    <release-item>
                        <p>Allow command summaries to be inserted anywhere in the documentation to avoid duplication.</p>
                    </release-item>

                    <release-item>
                        <p>Update TeX Live to 2016 version.</p>
                    </release-item>

                    <release-item>
                        <p>New, consolidated implementation for link rendering.</p>
                    </release-item>

                    <release-item>
                        <p><postgres/> version is now a variable to allow multi-version documentation.</p>
                    </release-item>
                </release-development-list>
            </release-doc-list>

             <release-test-list>
                 <release-development-list>
                    <release-item>
                        <p>Obsolete containers are removed by the <br-option>--vm-force</br-option> option.</p>
                    </release-item>

                    <release-item>
                        <p>Major refactor of the test suite to make it more modular and object-oriented.  Multiple Docker containers can now be created for a single test to simulate more realistic environments.  Tests paths have been renamed for clarity.</p>
                    </release-item>

                    <release-item>
                        <p>Greatly reduced the quantity of Docker containers built by default.  Containers are only built for <postgres/> versions specified in <id>db-minimal</id> and those required to build documentation. Additional containers can be built with <br-option>--db-version=all</br-option> or by specifying a version, e.g. <br-option>--db-version=9.4</br-option>.</p>
                    </release-item>
                 </release-development-list>
             </release-test-list>
         </release>

         <release date="2016-06-02" version="1.02" title="Bug Fix for Perl 5.22">
             <release-core-list>
                 <release-bug-list>
                    <release-item>
                        <release-item-contributor-list>
                            <release-item-contributor id="adrian.vondendriesch"/>
                            <release-item-reviewer id="david.steele"/>
                        </release-item-contributor-list>

                        <p>Fix usage of sprintf() due to new constraints in Perl 5.22. Parameters not referenced in the format string are no longer allowed.</p>
                    </release-item>
                </release-bug-list>

                 <release-development-list>
                    <release-item>
                        <p>Log directory create and file open now using FileCommon functions which produce more detailed error messages on failure.</p>
                    </release-item>
                </release-development-list>
            </release-core-list>

             <release-doc-list>
                 <release-bug-list>
                    <release-item>
                        <release-item-contributor-list>
                            <release-item-contributor id="christoph.berg"/>
                            <release-item-contributor id="adrian.vondendriesch"/>
                            <release-item-reviewer id="david.steele"/>
                        </release-item-contributor-list>

                        <p>Fixed syntax that was not compatible with Perl 5.2X.</p>
                    </release-item>

                    <release-item>
                        <release-item-contributor-list>
                            <release-item-ideator id="adrian.vondendriesch"/>
                        </release-item-contributor-list>

                        <p>Fixed absolute paths that were used for the PDF logo.</p>
                    </release-item>
                </release-bug-list>

                 <release-feature-list>
                    <release-item>
                        <p>Release notes are now broken into sections so that bugs, features, and refactors are clearly delineated.  An <quote>Additional Notes</quote> section has been added for changes to documentation and the test suite that do not affect the core code.</p>
                    </release-item>

                    <release-item>
                        <release-item-contributor-list>
                            <release-item-contributor id="adrian.vondendriesch"/>
                            <release-item-contributor id="david.steele"/>
                        </release-item-contributor-list>

                        <p>Added man page generation.</p>
                    </release-item>

                    <release-item>
                        <release-item-contributor-list>
                            <release-item-ideator id="david.steele"/>
                            <release-item-contributor id="cynthia.shang"/>
                            <release-item-reviewer id="david.steele"/>
                        </release-item-contributor-list>

                        <p>The change log was the last piece of documentation to be rendered in Markdown only.  Wrote a converter so the document can be output by the standard renderers.  The change log will now be located on the website and has been renamed to <quote>Releases</quote>.</p>
                    </release-item>
                </release-feature-list>

                 <release-development-list>
                    <release-item>
                        <p>Added an execution cache so that documentation can be generated without setting up the full container environment.  This is useful for packaging, keeps the documentation consistent for a release, and speeds up generation when no changes are made in the execution list.</p>
                    </release-item>

                    <release-item>
                        <p>Remove function constants and pass strings directly to logDebugParam().  The function names were only used once so creating constants for them was wasteful.</p>
                    </release-item>

                    <release-item>
                        <p>Lists can now be used outside of <id>p</id> and <id>text</id> tags for more flexible document structuring.</p>
                    </release-item>
                </release-development-list>
             </release-doc-list>

             <release-test-list>
                 <release-development-list>
                    <release-item>
                        <p>Replaced overzealous <code>perl -cW</code> check which failed on Perl 5.22 with <code>perl -cw</code>.</p>
                    </release-item>

                    <release-item>
                        <p>Added Ubuntu 16.04 (Xenial) and Debian 8 (Jessie) to the regression suite.</p>
                    </release-item>

                    <release-item>
                        <p>Upgraded doc/test VM to Ubuntu 16.04.  This will help catch Perl errors in the doc code since it is not run across multiple distributions like the core and test code. It is also to be hoped that a newer kernel will make Docker more stable.</p>
                    </release-item>

                    <release-item>
                        <p>Test release version against the executable using <file>change-log.xml</file> instead of <file>CHANGELOG.md</file>.</p>
                    </release-item>
                </release-development-list>
             </release-test-list>
         </release>

         <release date="2016-05-17" version="1.01" title="Enhanced Info, Selective Restore, and 9.6 Support">
             <release-core-list>
                 <release-feature-list>
                    <release-item>
                        <release-item-contributor-list>
                            <release-item-ideator id="david.steele"/>
                            <release-item-contributor id="cynthia.shang"/>
                            <release-item-reviewer id="david.steele"/>
                        </release-item-contributor-list>

                        <p>Enhanced text output of <cmd>info</cmd> command to include timestamps, sizes, and the reference list for all backups.</p>
                    </release-item>

                    <release-item>
                        <release-item-contributor-list>
                            <release-item-ideator id="stephen.frost"/>
                            <!-- <release-item-contributor id="david.steele"/> -->
                            <release-item-reviewer id="cynthia.shang"/>
                            <release-item-reviewer id="greg.smith"/>
                            <release-item-reviewer id="stephen.frost"/>
                        </release-item-contributor-list>

                        <p>Allow selective restore of databases from a cluster backup.  This feature can result in major space and time savings when only specific databases are restored.  Unrestored databases will not be accessible but must be manually dropped before they will be removed from the shared catalogue.</p>
                    </release-item>

                    <release-item>
                        <release-item-contributor-list>
                            <!-- <release-item-contributor id="david.steele"/> -->
                            <release-item-reviewer id="cynthia.shang"/>
                        </release-item-contributor-list>

                        <p>Experimental support for non-exclusive backups in <postgres/> 9.6 beta1.  Changes to the control/catalog/WAL versions in subsequent betas may break compatibility but <backrest/> will be updated with each release to keep pace.</p>
                    </release-item>
                 </release-feature-list>
             </release-core-list>
         </release>

         <release date="2016-04-14" version="1.00" title="New Repository Format and Configuration Scheme, Link Support">
             <release-core-list>
                 <p><b>IMPORTANT NOTE</b>: This flag day release breaks compatibility with older versions of <backrest/>.  The manifest format, on-disk structure, configuration scheme, and the exe/path names have all changed.  You must create a new repository to hold backups for this version of <backrest/> and keep your older repository for a time in case you need to do a restore.  Restores from the prior repository will require the prior version of <backrest/> but because of name changes it is possible to have <id>1.00</id> and a prior version of <backrest/> installed at the same time.  See the notes below for more detailed information on what has changed.</p>

                 <release-feature-list>
                    <release-item>
                        <release-item-contributor-list>
                            <release-item-ideator id="michael.renner"/>
                            <!-- <release-item-contributor id="david.steele"/> -->
                        </release-item-contributor-list>

                        <p>Implemented a new configuration scheme which should be far simpler to use.  See the User Guide and Configuration Reference for details but for a simple configuration all options can now be placed in the <setting>stanza</setting> section. Options that are shared between stanzas can be placed in the <setting>[global]</setting> section.  More complex configurations can still make use of command sections though this should be a rare use case.</p>
                    </release-item>

                    <release-item>
                        <p>The <setting>repo-path</setting> option now always refers to the repository where backups and archive are stored, whether local or remote, so the <setting>repo-remote-path</setting> option has been removed.  The new <setting>spool-path</setting> option can be used to define a location for queueing WAL segments when archiving asynchronously.  A local repository is no longer required.</p>
                    </release-item>

                    <release-item>
                        <release-item-contributor-list>
                            <release-item-ideator id="michael.renner"/>
                            <release-item-ideator id="stephen.frost"/>
                            <!-- <release-item-contributor id="david.steele"/> -->
                        </release-item-contributor-list>

                        <p>The default configuration filename is now <file>pgbackrest.conf</file> instead of <file>pg_backrest.conf</file>.  This was done for consistency with other naming changes but also to prevent old config files from being loaded accidentally when migrating to <id>1.00</id>.</p>
                    </release-item>

                    <release-item>
                        <release-item-contributor-list>
                            <release-item-ideator id="michael.renner"/>
                            <release-item-ideator id="stephen.frost"/>
                            <!-- <release-item-contributor id="david.steele"/> -->
                        </release-item-contributor-list>

                        <p>The default repository name was changed from <path>/var/lib/backup</path> to <path>/var/lib/pgbackrest</path>.</p>
                    </release-item>

                    <release-item>
                        <!-- <release-item-contributor-list>
                            <release-item-contributor id="david.steele"/>
                        </release-item-contributor-list> -->

                        <p>Lock files are now stored in <path>/tmp/pgbackrest</path> by default. These days <path>/run/pgbackrest</path> is the preferred location but that would require init scripts which are not part of this release.  The <setting>lock-path</setting> option can be used to configure the lock directory.</p>
                    </release-item>

                    <release-item>
                        <release-item-contributor-list>
                            <release-item-ideator id="stephen.frost"/>
                            <!-- <release-item-contributor id="david.steele"/> -->
                        </release-item-contributor-list>

                        <p>Log files are now stored in <path>/var/log/pgbackrest</path> by default and no longer have the date appended so they can be managed with <id>logrotate</id>.  The <setting>log-path</setting> option can be used to configure the lock directory.</p>
                    </release-item>

                    <release-item>
                        <release-item-contributor-list>
                            <release-item-ideator id="michael.renner"/>
                            <release-item-ideator id="stephen.frost"/>
                            <!-- <release-item-contributor id="david.steele"/> -->
                        </release-item-contributor-list>

                        <p>Executable filename changed from <file>pg_backrest</file> to <file>pgbackrest</file>.</p>
                    </release-item>

                    <release-item>
                        <p>All files and directories linked from PGDATA are now included in the backup.  By default links will be restored directly into PGDATA as files or directories.  The <setting>{[dash]}-link-all</setting> option can be used to restore all links to their original locations.  The <setting>{[dash]}-link-map</setting> option can be used to remap a link to a new location.</p>
                    </release-item>

                    <release-item>
                        <p>Removed <setting>{[dash]}-tablespace</setting> option and replaced with <setting>{[dash]}-tablespace-map-all</setting> option which should more clearly indicate its function.</p>
                    </release-item>

                    <release-item>
                        <p>Added <id>detail</id> log level which will output more information than <id>info</id> without being as verbose as <id>debug</id>.</p>
                    </release-item>
                 </release-feature-list>
            </release-core-list>
         </release>

        <release date="2016-04-06" version="0.92" title="Command-line Repository Path Fix">
            <release-core-list>
                <release-bug-list>
                    <release-item>
                        <release-item-contributor-list>
                            <release-item-ideator id="jan.wieck"/>
                        </release-item-contributor-list>

                        <p>Fixed an issue where the master process was passing <setting>{[dash]}-repo-remote-path</setting> instead of <setting>{[dash]}-repo-path</setting> to the remote and causing the lock files to be created in the default repository directory (<path>/var/lib/backup</path>), generally ending in failure.  This was only an issue when <setting>{[dash]}-repo-remote-path</setting> was defined on the command line rather than in <file>pg_backrest.conf</file>.</p>
                    </release-item>
                </release-bug-list>
            </release-core-list>
        </release>

        <release date="2016-03-22" version="0.91" title="Tablespace Bug Fix and Minor Enhancements">
            <release-core-list>
                <p><b>IMPORTANT BUG FIX FOR TABLESPACES</b>: A change to the repository format was accidentally introduced in 0.90 which means the on-disk backup was no longer a valid <postgres/> cluster when the backup contained tablespaces.  This only affected users who directly copied the backups to restore <postgres/> clusters rather than using the restore command.  However, the fix breaks compatibility with older backups that contain tablespaces no matter how they are being restored (<backrest/> will throw errors and refuse to restore).  New full backups should be taken immediately after installing version 0.91 for any clusters that contain tablespaces.  If older backups need to be restored then use a version of <backrest/> that matches the backup version.</p>

                <release-bug-list>
                    <release-item>
                        <release-item-contributor-list>
                            <release-item-ideator id="evan.benoit"/>
                        </release-item-contributor-list>

                        <p>Fixed repository incompatibility introduced in <backrest/> 0.90.</p>
                    </release-item>
                </release-bug-list>

                <release-feature-list>
                    <release-item>
                        <p>Copy <file>global/pg_control</file> last during backups.</p>
                    </release-item>

                    <release-item>
                        <p>Write <id>.info</id> and <id>.manifest</id> files to temp before moving them to their final locations and fsync'ing.</p>
                    </release-item>

                    <release-item>
                        <p>Rename <setting>{[dash]}-no-start-stop</setting> option to <setting>{[dash]}-no-online</setting>.</p>
                    </release-item>
                </release-feature-list>
            </release-core-list>

            <release-test-list>
                <release-feature-list>
                    <release-item>
                        <p>Static source analysis using Perl-Critic, currently passes on gentle.</p>
                    </release-item>
                </release-feature-list>
            </release-test-list>
        </release>

        <release date="2016-02-07" version="0.90" title="9.5 Support, Various Enhancements, and Minor Bug Fixes">
            <release-core-list>
                <release-bug-list>
                    <release-item>
                        <release-item-contributor-list>
                            <release-item-ideator id="jason.odonnell"/>
                        </release-item-contributor-list>

                        <p>Fixed an issue where specifying <setting>{[dash]}-no-archive-check</setting> would throw a configuration error.</p>
                    </release-item>

                    <release-item>
                        <p>Fixed an issue where a temp WAL file left over after a well-timed system crash could cause the next <cmd>archive-push</cmd> to fail.</p>
                    </release-item>

                    <release-item>
                        <p>The <setting>retention-archive</setting> option can now be be safely set to less than backup retention (<setting>retention-full</setting> or <setting>retention-diff</setting>) without also specifying <setting>archive-copy=n</setting>.  The WAL required to make the backups that fall outside of archive retention consistent will be preserved in the archive.  However, in this case PITR will not be possible for the backups that fall outside of archive retention.</p>
                    </release-item>
                </release-bug-list>

                <release-feature-list>
                    <release-item>
                        <p>When backing up and restoring tablespaces <backrest/> only operates on the subdirectory created for the version of <postgres/> being run against.  Since multiple versions can live in a tablespace (especially during a binary upgrade) this prevents too many files from being copied during a backup and other versions possibly being wiped out during a restore.  This only applies to <postgres/> >= 9.0 &amp;mdash; prior versions of <postgres/> could not share a tablespace directory.</p>
                    </release-item>

                    <release-item>
                        <release-item-contributor-list>
                            <release-item-ideator id="david.steele"/>
                            <release-item-contributor id="jason.odonnell"/>
                        </release-item-contributor-list>

                        <p>Generate an error when <setting>archive-check=y</setting> but <setting>archive_command</setting> does not execute <file>pg_backrest</file>.</p>
                    </release-item>

                    <release-item>
                        <p>Improved error message when <setting>repo-path</setting> or <setting>repo-remote-path</setting> does not exist.</p>
                    </release-item>

                    <release-item>
                        <p>Added checks for <setting>{[dash]}-delta</setting> and <setting>{[dash]}-force</setting> restore options to ensure that the destination is a valid $PGDATA directory.  <backrest/> will check for the presence of <file>PG_VERSION</file> or <file>backup.manifest</file> (left over from an aborted restore).  If neither file is found then <setting>{[dash]}-delta</setting> and <setting>{[dash]}-force</setting> will be disabled but the restore will proceed unless there are files in the $PGDATA directory (or any tablespace directories) in which case the operation will be aborted.</p>
                    </release-item>

                    <release-item>
                        <p>When restore <setting>{[dash]}-set=latest</setting> (the default) the actual backup restored will be output to the log.</p>
                    </release-item>

                    <release-item>
                        <p>Support for <postgres/> 9.5 partial WAL segments and <setting>recovery_target_action</setting> setting. The <setting>archive_mode = 'always'</setting> setting is not yet supported.</p>
                    </release-item>

                    <release-item>
                        <p>Support for <setting>recovery_target = 'immediate'</setting> recovery setting introduced in <postgres/> 9.4.</p>
                    </release-item>

                    <release-item>
                        <p>The following tablespace checks have been added: paths or files in pg_tblspc, relative links in pg_tblspc, tablespaces in $PGDATA. All three will generate errors.</p>
                    </release-item>
                </release-feature-list>
            </release-core-list>

            <release-doc-list>
                <release-development-list>
                    <release-item>
                        <release-item-contributor-list>
                            <release-item-ideator id="john.harvey"/>
                        </release-item-contributor-list>

                        <p>Fixed an issue where document generation failed because some OSs are not tolerant of having multiple installed versions of <postgres/>.  A separate VM is now created for each version.  Also added a sleep after database starts during document generation to ensure the database is running before the next command runs.</p>
                    </release-item>
                </release-development-list>
            </release-doc-list>
        </release>

        <release date="2015-12-24" version="0.89" title="Timeout Bug Fix and Restore Read-Only Repositories">
            <release-core-list>
                <release-bug-list>
                    <release-item>
                        <release-item-contributor-list>
                            <release-item-ideator id="stephen.frost"/>
                        </release-item-contributor-list>

                        <p>Fixed an issue where longer-running backups/restores would timeout when remote and threaded.  Keepalives are now used to make sure the remote for the main process does not timeout while the thread remotes do all the work.  The error message for timeouts was also improved to make debugging easier.</p>
                    </release-item>
                </release-bug-list>

                <release-feature-list>
                    <release-item>
                        <p>Allow restores to be performed on a read-only repository by using <setting>{[dash]}-no-lock</setting> and <setting>{[dash]}-log-level-file=off</setting>.  The <setting>{[dash]}-no-lock</setting> option can only be used with restores.</p>
                    </release-item>
                </release-feature-list>
            </release-core-list>

            <release-doc-list>
                <release-development-list>
                    <release-item>
                        <p>Minor styling changes, clarifications and rewording in the user guide.</p>
                    </release-item>
                </release-development-list>
            </release-doc-list>

            <release-test-list>
                <release-development-list>
                    <release-item>
                        <p>The dev branch has been renamed to master and for the time being the master branch has renamed to release, though it will probably be removed at some point {[dash]}- thus ends the gitflow experiment for <backrest/>.  It is recommended that any forks get re-forked and clones get re-cloned.</p>
                    </release-item>
                </release-development-list>
            </release-test-list>
        </release>

        <release date="2015-11-22" version="0.88" title="Documentation and Minor Bug Fixes">
            <release-core-list>
                <release-bug-list>
                    <release-item>
                        <release-item-contributor-list>
                            <release-item-ideator id="dmitry.didovicher"/>
                        </release-item-contributor-list>

                        <p>Fixed an issue where the <cmd>start</cmd>/<cmd>stop</cmd> commands required the <setting>{[dash]}-config</setting> option.</p>
                    </release-item>

                    <release-item>
                        <release-item-contributor-list>
                            <release-item-ideator id="stephen.frost"/>
                            <release-item-ideator id="dmitry.didovicher"/>
                        </release-item-contributor-list>

                        <p>Fixed an issue where log files were being overwritten instead of appended.</p>
                    </release-item>

                    <release-item>
                        <p>Fixed an issue where <setting>backup-user</setting> was not optional.</p>
                    </release-item>
                </release-bug-list>

                <release-feature-list>
                    <release-item>
                        <release-item-contributor-list>
                            <release-item-ideator id="stephen.frost"/>
                        </release-item-contributor-list>

                        <p>Symlinks are no longer created in backup directories in the repository.  These symlinks could point virtually anywhere and potentially be dangerous.  Symlinks are still recreated during a restore.</p>
                    </release-item>

                    <release-item>
                        <p>Added better messaging for backup expiration.  Full and differential backup expirations are logged on a single line along with a list of all dependent backups expired.</p>
                    </release-item>

                    <release-item>
                        <p>Archive retention is automatically set to full backup retention if not explicitly configured.</p>
                    </release-item>
                </release-feature-list>
            </release-core-list>

            <release-doc-list>
                <release-feature-list>
                    <release-item>
                        <p>Added documentation in the user guide for delta restores, expiration, dedicated backup hosts, starting and stopping <backrest/>, and replication.</p>
                    </release-item>
                </release-feature-list>
            </release-doc-list>
        </release>

        <release date="2015-10-28" version="0.87" title="Website and User Guide">
            <release-core-list>
                <release-feature-list>
                    <release-item>
                        <p>The <file>backup_label.old</file> and <file>recovery.done</file> files are now excluded from backups.</p>
                    </release-item>
                </release-feature-list>
            </release-core-list>

            <release-doc-list>
                <release-feature-list>
                    <release-item>
                        <release-item-contributor-list>
                            <release-item-contributor id="david.steele"/>
                            <release-item-contributor id="stephen.frost"/>
                            <release-item-reviewer id="michael.renner"/>
                            <release-item-reviewer id="cynthia.shang"/>
                            <release-item-reviewer id="eric.radman"/>
                            <release-item-reviewer id="dmitry.didovicher"/>
                        </release-item-contributor-list>

                        <p>Added a new user guide that covers <backrest/> basics and some advanced topics including PITR.  Much more to come, but it's a start.</p>
                    </release-item>
                </release-feature-list>

                <release-development-list>
                    <release-item>
                        <p>The website, markdown, and command-line help are now all generated from the same XML source.</p>
                    </release-item>
                </release-development-list>
            </release-doc-list>
        </release>

        <release date="2015-10-08" version="0.85" title="Start/Stop Commands and Minor Bug Fixes">
            <release-core-list>
                <release-bug-list>
                    <release-item>
                        <p>Fixed an issue where an error could be returned after a backup or restore completely successfully.</p>
                    </release-item>

                    <release-item>
                        <p>Fixed an issue where a resume would fail if temp files were left in the root backup directory when the backup failed.  This scenario was likely if the backup process got terminated during the copy phase.</p>
                    </release-item>
                </release-bug-list>

                <release-feature-list>
                    <release-item>
                        <p>Added <cmd>stop</cmd> and <cmd>start</cmd> commands to prevent <backrest/> processes from running on a system where <postgres/> is shutdown or the system needs to be quiesced for some other reason.</p>
                    </release-item>

                    <release-item>
                        <p>Experimental support for <postgres/> 9.5 beta1.  This may break when the control version or WAL magic changes in future versions but will be updated in each <backrest/> release to keep pace.  All regression tests pass except for <setting>{[dash]}-target-resume</setting> tests (this functionality has changed in 9.5) and there is no testing yet for <file>.partial</file> WAL segments.</p>
                    </release-item>
                </release-feature-list>

                <release-development-list>
                    <release-item>
                        <p>Removed dependency on <code>IO::String</code> module.</p>
                    </release-item>
                </release-development-list>
            </release-core-list>
        </release>

        <release date="2015-09-14" version="0.82" title="Refactoring, Command-line Help, and Minor Bug Fixes">
            <release-core-list>
                <release-bug-list>
                    <release-item>
                        <p>Fixed an issue where resumed compressed backups were not preserving existing files.</p>
                    </release-item>

                    <release-item>
                        <p>Fixed an issue where resume and incr/diff would not ensure that the prior backup had the same compression and hardlink settings.</p>
                    </release-item>

                    <release-item>
                        <p>Fixed an issue where a cold backup using <setting>{[dash]}-no-start-stop</setting> could be started on a running <postgres/> cluster without <setting>{[dash]}-force</setting> specified.</p>
                    </release-item>

                    <release-item>
                        <p>Fixed an issue where a thread could be started even when none were requested.</p>
                    </release-item>

                    <release-item>
                        <p>Fixed an issue where the <backrest/> version number was not being updated in <file>backup.info</file> and <file>archive.info</file> after an upgrade/downgrade.</p>
                    </release-item>

                    <release-item>
                        <release-item-contributor-list>
                            <release-item-ideator id="stephen.frost"/>
                        </release-item-contributor-list>

                        <p>Fixed an issue where the <cmd>info</cmd> command was throwing an exception when the repository contained no stanzas.</p>
                    </release-item>

                    <release-item>
                        <release-item-contributor-list>
                            <release-item-ideator id="stephen.frost"/>
                        </release-item-contributor-list>

                        <p>Fixed an issue where the <postgres/> <code>pg_stop_backup()</code> NOTICEs were being output to <id>stderr</id>.</p>
                    </release-item>
                </release-bug-list>

                <release-feature-list>
                    <release-item>
                        <p>Experimental support for <postgres/> 9.5 alpha2.  This may break when the control version or WAL magic changes in future versions but will be updated in each <backrest/> release to keep pace.  All regression tests pass except for <setting>{[dash]}-target-resume</setting> tests (this functionality has changed in 9.5) and there is no testing yet for <file>.partial</file> WAL segments.</p>
                    </release-item>
                </release-feature-list>

                <release-improvement-list>
                    <release-item>
                        <p>Renamed <setting>recovery-setting</setting> option and section to <setting>recovery-option</setting> to be more consistent with <backrest/> naming conventions.</p>
                    </release-item>

                    <release-item>
                        <p>Added dynamic module loading to speed up commands, especially asynchronous archiving.</p>
                    </release-item>
                </release-improvement-list>

                <release-development-list>
                    <release-item>
                        <p>Code cleanup and refactoring to standardize on patterns that have evolved over time.</p>
                    </release-item>
                </release-development-list>
            </release-core-list>

            <release-doc-list>
                <release-feature-list>
                    <release-item>
                        <p>Command-line help is now extracted from the same XML source that is used for the other documentation and includes much more detail.</p>
                    </release-item>
                </release-feature-list>
            </release-doc-list>

            <release-test-list>
                <release-development-list>
                    <release-item>
                        <p>Expiration tests are now synthetic rather than based on actual backups.  This will allow development of more advanced expiration features.</p>
                    </release-item>
                </release-development-list>
            </release-test-list>
        </release>

        <release date="2015-08-09" version="0.80" title="DBI Support, Stability, and Convenience Features">
            <release-core-list>
                <release-bug-list>
                    <release-item>
                        <release-item-contributor-list>
                            <release-item-ideator id="michael.renner"/>
                        </release-item-contributor-list>

                        <p>Fixed an issue that caused the formatted timestamp for both the oldest and newest backups to be reported as the current time by the <cmd>info</cmd> command.  Only <id>text</id> output was affected {[dash]}- <id>json</id> output reported the correct epoch values.</p>
                    </release-item>

                    <release-item>
                        <p>Fixed protocol issue that was preventing ssh errors (especially on connection) from being logged.</p>
                    </release-item>
                </release-bug-list>

                <release-feature-list>
                    <release-item>
                        <release-item-contributor-list>
                            <release-item-ideator id="cynthia.shang"/>
                        </release-item-contributor-list>

                        <p>The repository is now created and updated with consistent directory and file modes.  By default <id>umask</id> is set to <id>0000</id> but this can be disabled with the <setting>neutral-umask</setting> setting.</p>
                    </release-item>

                    <release-item>
                        <p>Added the <br-option>stop-auto</br-option> option to allow failed backups to automatically be stopped when a new backup starts.</p>
                    </release-item>

                    <release-item>
                        <p>Added the <br-option>db-timeout</br-option> option to limit the amount of time <backrest/> will wait for <code>pg_start_backup()</code> and <code>pg_stop_backup()</code> to return.</p>
                    </release-item>

                    <release-item>
                        <p>Remove <file>pg_control</file> file at the beginning of the restore and copy it back at the very end.  This prevents the possibility that a partial restore can be started by <postgres/>.</p>
                    </release-item>

                    <release-item>
                        <p>Added checks to be sure the <setting>db-path</setting> setting is consistent with <setting>db-port</setting> by comparing the <setting>data_directory</setting> as reported by the cluster against the <setting>db-path</setting> setting and the version as reported by the cluster against the value read from <file>pg_control</file>.  The <setting>db-socket-path</setting> setting is checked to be sure it is an absolute path.</p>
                    </release-item>

                    <release-item>
                        <p>Experimental support for <postgres/> 9.5 alpha1.  This may break when the control version or WAL magic changes in future versions but will be updated in each <backrest/> release to keep pace.  All regression tests pass except for <setting>{[dash]}-target-resume</setting> tests (this functionality has changed in 9.5) and there is no testing yet for <file>.partial</file> WAL segments.</p>
                    </release-item>
                </release-feature-list>

                <release-improvement-list>
                    <release-item>
                        <p>Now using Perl <code>DBI</code> and <code>DBD::Pg</code> for connections to <postgres/> rather than <cmd>psql</cmd>.  The <setting>cmd-psql</setting> and <setting>cmd-psql-option</setting> settings have been removed and replaced with <setting>db-port</setting> and <setting>db-socket-path</setting>.  Follow the instructions in the Installation Guide to install <code>DBD::Pg</code> on your operating system.</p>
                    </release-item>
                </release-improvement-list>

                <release-development-list>
                    <release-item>
                        <p>Major refactoring of the protocol layer to support future development.</p>
                    </release-item>
                </release-development-list>
            </release-core-list>

            <release-doc-list>
                <release-development-list>
                    <release-item>
                        <p>Split most of <file>README.md</file> out into <file>USERGUIDE.md</file> and <file>CHANGELOG.md</file> because it was becoming unwieldy.  Changed most references to <quote>database</quote> in the user guide to <quote>database cluster</quote> for clarity.</p>
                    </release-item>

                    <release-item>
                        <p>Changed most references to <quote>database</quote> in the user guide to <quote>database cluster</quote> for clarity.</p>
                    </release-item>
                </release-development-list>
            </release-doc-list>

            <release-test-list>
                <release-feature-list>
                    <release-item>
                        <p>Added vagrant test configurations for Ubuntu 14.04 and CentOS 7.</p>
                    </release-item>
                </release-feature-list>
            </release-test-list>
        </release>

        <release date="2015-07-13" version="0.78" title="Remove CPAN Dependencies, Stability Improvements">
            <release-core-list>
                <release-improvement-list>
                    <release-item>
                        <p>Removed dependency on CPAN packages for multi-threaded operation.  While it might not be a bad idea to update the <code>threads</code> and <code>Thread::Queue</code> packages, it is no longer necessary.</p>
                    </release-item>
                    <release-item>
                        <p>Modified wait backoff to use a Fibonacci rather than geometric sequence.  This will make wait time grow less aggressively while still giving reasonable values.</p>
                    </release-item>
                </release-improvement-list>
            </release-core-list>

            <release-test-list>
                <release-feature-list>
                    <release-item>
                        <p>Added vagrant test configurations for Ubuntu 12.04 and CentOS 6.</p>
                    </release-item>
                </release-feature-list>

                <release-development-list>
                    <release-item>
                        <p>More options for regression tests and improved code to run in a variety of environments.</p>
                    </release-item>
                </release-development-list>
            </release-test-list>
        </release>

        <release date="2015-06-30" version="0.77" title="CentOS/RHEL 6 Support and Protocol Improvements">
            <release-core-list>
                <release-feature-list>
                    <release-item>
                        <release-item-contributor-list>
                            <release-item-ideator id="andres.freund"/>
                        </release-item-contributor-list>

                        <p>Added file and directory syncs to the <code>File</code> object for additional safety during backup/restore and archiving.</p>
                    </release-item>

                    <release-item>
                        <release-item-contributor-list>
                            <release-item-ideator id="eric.radman"/>
                        </release-item-contributor-list>

                        <p>Added support for Perl 5.10.1 and OpenSSH 5.3 which are default for CentOS/RHEL 6.</p>
                    </release-item>

                    <release-item>
                        <release-item-contributor-list>
                            <release-item-ideator id="eric.radman"/>
                        </release-item-contributor-list>

                        <p>Improved error message when backup is run without <setting>archive_command</setting> set and without <setting>{[dash]}-no-archive-check</setting> specified.</p>
                    </release-item>
                </release-feature-list>

                <release-development-list>
                    <release-item>
                        <p>Removed <file>pg_backrest_remote</file> and added the functionality to <file>pg_backrest</file> as the <cmd>remote</cmd> command.</p>
                    </release-item>

                    <release-item>
                        <release-item-contributor-list>
                            <release-item-ideator id="michael.renner"/>
                        </release-item-contributor-list>

                        <p>Moved version number out of the <file>VERSION</file> file to <file>Version.pm</file> to better support packaging.</p>
                    </release-item>

                    <release-item>
                        <p>Replaced <code>IPC::System::Simple</code> and <code>Net::OpenSSH</code> with <code>IPC::Open3</code> to eliminate CPAN dependency for multiple operating systems.</p>
                    </release-item>
                </release-development-list>
            </release-core-list>
        </release>

        <release date="2015-06-14" version="0.75" title="New Repository Format, Info Command and Experimental 9.5 Support">
            <release-core-list>
                <p><b>IMPORTANT NOTE</b>: This flag day release breaks compatibility with older versions of <backrest/>.  The manifest format, on-disk structure, and the binary names have all changed.  You must create a new repository to hold backups for this version of <backrest/> and keep your older repository for a time in case you need to do a restore.  The <file>pg_backrest.conf</file> file has not changed but you'll need to change any references to <file>pg_backrest.pl</file> in cron (or elsewhere) to <file>pg_backrest</file> (without the <file>.pl</file> extension).</p>

                <release-feature-list>
                    <release-item>
                        <p>Added the <cmd>info</cmd> command.</p>
                    </release-item>

                    <release-item>
                        <release-item-contributor-list>
                            <release-item-ideator id="michael.renner"/>
                        </release-item-contributor-list>

                        <p>Logging now uses unbuffered output.  This should make log files that are being written by multiple threads less chaotic.</p>
                    </release-item>

                    <release-item>
                        <p>Experimental support for <postgres/> 9.5.  This may break when the control version or WAL magic changes but will be updated in each release.</p>
                    </release-item>
                </release-feature-list>

                <release-improvement-list>
                    <release-item>
                        <p>More efficient file ordering for <cmd>backup</cmd>.  Files are copied in descending size order so a single thread does not end up copying a large file at the end.  This had already been implemented for <cmd>restore</cmd>.</p>
                    </release-item>
                </release-improvement-list>
            </release-core-list>
        </release>

        <release date="2015-06-01" version="0.70" title="Stability Improvements for Archiving, Improved Logging and Help">
            <release-core-list>
                <release-bug-list>
                    <release-item>
                        <release-item-contributor-list>
                            <release-item-ideator id="michael.renner"/>
                        </release-item-contributor-list>

                        <p>Fixed an issue where <cmd>archive-copy</cmd> would fail on an incr/diff backup when <setting>hardlink=n</setting>.  In this case the <path>pg_xlog</path> path does not already exist and must be created.</p>
                    </release-item>

                    <release-item>
                        <release-item-contributor-list>
                            <release-item-ideator id="michael.renner"/>
                        </release-item-contributor-list>

                        <p>Fixed an issue in async archiving where <cmd>archive-push</cmd> was not properly returning 0 when <setting>archive-max-mb</setting> was reached and moved the async check after transfer to avoid having to remove the stop file twice.  Also added unit tests for this case and improved error messages to make it clearer to the user what went wrong.</p>
                    </release-item>

                    <release-item>
                        <release-item-contributor-list>
                            <release-item-ideator id="michael.renner"/>
                        </release-item-contributor-list>

                        <p>Fixed a locking issue that could allow multiple operations of the same type against a single stanza.  This appeared to be benign in terms of data integrity but caused spurious errors while archiving and could lead to errors in backup/restore.</p>
                    </release-item>
                </release-bug-list>

                <release-feature-list>
                    <release-item>
                        <p>Allow duplicate WAL segments to be archived when the checksum matches.  This is necessary for some recovery scenarios.</p>
                    </release-item>

                    <release-item>
                        <release-item-contributor-list>
                            <release-item-ideator id="michael.renner"/>
                        </release-item-contributor-list>

                        <p>Allow comments/disabling in <file>pg_backrest.conf</file> using the <id>#</id> character.  Only <id>#</id> characters in the forst character of the line are honored.</p>
                    </release-item>

                    <release-item>
                        <release-item-contributor-list>
                            <release-item-ideator id="michael.renner"/>
                        </release-item-contributor-list>

                        <p>Better logging before <id>pg_start_backup()</id> to make it clear when the backup is waiting on a checkpoint.</p>
                    </release-item>

                    <release-item>
                        <release-item-contributor-list>
                            <release-item-ideator id="michael.renner"/>
                            <release-item-reviewer id="michael.renner"/>
                        </release-item-contributor-list>

                        <p>Various command behavior and logging fixes.</p>
                    </release-item>
                </release-feature-list>

                <release-improvement-list>
                    <release-item>
                        <p>Replaced <code>JSON</code> module with <code>JSON::PP</code> which ships with core Perl.</p>
                    </release-item>
                </release-improvement-list>
            </release-core-list>

            <release-doc-list>
                <release-bug-list>
                    <release-item>
                        <release-item-contributor-list>
                            <release-item-ideator id="michael.renner"/>
                            <release-item-reviewer id="michael.renner"/>
                        </release-item-contributor-list>

                        <p>Various help fixes.</p>
                    </release-item>
                </release-bug-list>
            </release-doc-list>
        </release>

        <release date="2015-05-11" version="0.65" title="Improved Resume and Restore Logging, Compact Restores">
            <release-core-list>
                <release-bug-list>
                    <release-item>
                        <p>Fixed an issue where an absolute path was not written into <file>recovery.conf</file> when the restore was run with a relative path.</p>
                    </release-item>
                </release-bug-list>

                <release-feature-list>
                    <release-item>
                        <p>Better resume support.  Resumed files are checked to be sure they have not been modified and the manifest is saved more often to preserve checksums as the backup progresses.  More unit tests to verify each resume case.</p>
                    </release-item>

                    <release-item>
                        <p>Resume is now optional.  Use the <setting>resume</setting> setting or <setting>{[dash]}-no-resume</setting> from the command line to disable.</p>
                    </release-item>

                    <release-item>
                        <p>More info messages during restore.  Previously, most of the restore messages were debug level so not a lot was output in the log.</p>
                    </release-item>

                    <release-item>
                        <p>Added <setting>tablespace</setting> setting to allow tablespaces to be restored into the <path>pg_tblspc</path> path.  This produces compact restores that are convenient for development, staging, etc.  Currently these restores cannot be backed up as <backrest/> expects only links in the <path>pg_tblspc</path> path.</p>
                    </release-item>
                </release-feature-list>
            </release-core-list>
        </release>

        <release date="2015-04-21" version="0.61" title="Bug Fix for Uncompressed Remote Destination">
            <release-core-list>
                <release-bug-list>
                    <release-item>
                        <p>Fixed a buffering error that could occur on large, highly-compressible files when copying to an uncompressed remote destination.  The error was detected in the decompression code and resulted in a failed backup rather than corruption so it should not affect successful backups made with previous versions.</p>
                    </release-item>
                </release-bug-list>
            </release-core-list>
        </release>

        <release date="2015-04-19" version="0.60" title="Better Version Support and WAL Improvements">
            <release-core-list>
                <release-bug-list>
                    <release-item>
                        <p>Pushing duplicate WAL now generates an error.  This worked before only if checksums were disabled.</p>
                    </release-item>
                </release-bug-list>

                <release-feature-list>
                    <release-item>
                        <p>Database System IDs are used to make sure that all WAL in an archive matches up.  This should help prevent misconfigurations that send WAL from multiple clusters to the same archive.</p>
                    </release-item>
                </release-feature-list>

                <release-development-list>
                    <release-item>
                        <p>Improved threading model by starting threads early and terminating them late.</p>
                    </release-item>
                </release-development-list>
            </release-core-list>

            <release-test-list>
                <release-feature-list>
                    <release-item>
                        <p>Regression tests working back to <postgres/> 8.3.</p>
                    </release-item>
                </release-feature-list>
            </release-test-list>
        </release>

        <release date="2015-03-25" version="0.50" title="Restore and Much More">
            <release-core-list>
                <release-bug-list>
                    <release-item>
                        <p>Fixed broken checksums and now they work with normal and resumed backups.  Finally realized that checksums and checksum deltas should be functionally separated and this simplified a number of things.  Issue #28 has been created for checksum deltas.</p>
                    </release-item>

                    <release-item>
                        <p>Fixed an issue where a backup could be resumed from an aborted backup that didn't have the same type and prior backup.</p>
                    </release-item>
                </release-bug-list>

                <release-feature-list>
                    <release-item>
                        <p>Added restore functionality.</p>
                    </release-item>

                    <release-item>
                        <p>All options can now be set on the command-line making <file>pg_backrest.conf</file> optional.</p>
                    </release-item>

                    <release-item>
                        <p>De/compression is now performed without threads and checksum/size is calculated in stream.  That means file checksums are no longer optional.</p>
                    </release-item>

                    <release-item>
                        <p>Added option <setting>{[dash]}-no-start-stop</setting> to allow backups when Postgres is shut down.  If <file>postmaster.pid</file> is present then <setting>{[dash]}-force</setting> is required to make the backup run (though if Postgres is running an inconsistent backup will likely be created).  This option was added primarily for the purpose of unit testing, but there may be applications in the real world as well.</p>
                    </release-item>

                    <release-item>
                        <p>Checksum for <file>backup.manifest</file> to detect a corrupted/modified manifest.</p>
                    </release-item>

                    <release-item>
                        <p>Link <path>latest</path> always points to the last backup.  This has been added for convenience and to make restores simpler.</p>
                    </release-item>
                </release-feature-list>

                <release-development-list>
                    <release-item>
                        <p>Removed dependency on <code>Moose</code>.  It wasn't being used extensively and makes for longer startup times.</p>
                    </release-item>
                </release-development-list>
            </release-core-list>

            <release-test-list>
                <release-feature-list>
                    <release-item>
                        <p>More comprehensive unit tests in all areas.</p>
                    </release-item>
                </release-feature-list>
            </release-test-list>
        </release>

        <release date="2014-10-05" version="0.30" title="Core Restructuring and Unit Tests">
            <release-core-list>
                <release-development-list>
                    <release-item>
                        <p>Complete rewrite of <code>BackRest::File</code> module to use a custom protocol for remote operations and Perl native GZIP and SHA operations.  Compression is performed in threads rather than forked processes.</p>
                    </release-item>

                    <release-item>
                        <p>Removed dependency on <code>Storable</code> and replaced with a custom ini file implementation.</p>
                    </release-item>

                    <release-item>
                        <p>Numerous other changes that can only be identified with a diff.</p>
                    </release-item>
                </release-development-list>
            </release-core-list>

            <release-doc-list>
                <release-feature-list>
                    <release-item>
                        <p>Added much needed documentation</p>
                    </release-item>
                </release-feature-list>
            </release-doc-list>

            <release-test-list>
                <release-feature-list>
                    <release-item>
                        <p>Fairly comprehensive unit tests for all the basic operations.  More work to be done here for sure, but then there is always more work to be done on unit tests.</p>
                    </release-item>
                </release-feature-list>
            </release-test-list>
        </release>

        <release date="2014-05-13" version="0.19" title="Improved Error Reporting/Handling">
            <release-core-list>
                <release-bug-list>
                    <release-item>
                        <p>Found and squashed a nasty bug where <code>file_copy()</code> was defaulted to ignore errors.  There was also an issue in <code>file_exists()</code> that was causing the test to fail when the file actually did exist.  Together they could have resulted in a corrupt backup with no errors, though it is very unlikely.</p>
                    </release-item>
                </release-bug-list>

                <release-development-list>
                    <release-item>
                        <p>Worked on improving error handling in the <code>File</code> object.  This is not complete, but works well enough to find a few errors that have been causing us problems (notably, find is occasionally failing building the archive async manifest when system is under load).</p>
                    </release-item>
                </release-development-list>
            </release-core-list>
        </release>

        <release date="2014-04-13" version="0.18" title="Return Soft Error When Archive Missing">
            <release-core-list>
                <release-bug-list>
                    <release-item>
                        <release-item-contributor-list>
                            <release-item-ideator id="stephen.frost"/>
                        </release-item-contributor-list>

                        <p>The <cmd>archive-get</cmd> command now returns a 1 when the archive file is missing to differentiate from hard errors (ssh connection failure, file copy error, etc.)  This lets <postgres/> know that that the archive stream has terminated normally.  However, this does not take into account possible holes in the archive stream.</p>
                    </release-item>
                </release-bug-list>
            </release-core-list>
        </release>

        <release date="2014-04-03" version="0.17" title="Warn When Archive Directories Cannot Be Deleted">
            <release-core-list>
                <release-bug-list>
                    <release-item>
                        <p>If an archive directory which should be empty could not be deleted backrest was throwing an error.  There's a good fix for that coming, but for the time being it has been changed to a warning so processing can continue.  This was impacting backups as sometimes the final archive file would not get pushed if the first archive file had been in a different directory (plus some bad luck).</p>
                    </release-item>
                </release-bug-list>
            </release-core-list>
        </release>

        <release date="2014-04-01" version="0.16" title="RequestTTY=yes for SSH Sessions">
            <release-core-list>
                <release-bug-list>
                    <release-item>
                        <p>Added <setting>RequestTTY=yes</setting> to ssh sessions.  Hoping this will prevent random lockups.</p>
                    </release-item>
                </release-bug-list>
            </release-core-list>
        </release>

        <release date="2014-03-29" version="0.15" title="Added archive-get">
            <release-core-list>
                <release-feature-list>
                    <release-item>
                        <p>Added <cmd>archive-get</cmd> functionality to aid in restores.</p>
                    </release-item>

                    <release-item>
                        <p>Added option to force a checkpoint when starting the backup, <setting>start-fast=y</setting>.</p>
                    </release-item>
                </release-feature-list>
            </release-core-list>
        </release>

        <release date="2014-03-26" version="0.11" title="Minor Fixes">
            <release-core-list>
                <release-bug-list>
                    <release-item>
                        <release-item-contributor-list>
                            <release-item-ideator id="stephen.frost"/>
                        </release-item-contributor-list>

                        <p>Removed <setting>master_stderr_discard</setting> option on database SSH connections.  There have been occasional lockups and they could be related to issues originally seen in the file code.</p>
                    </release-item>

                    <release-item>
                        <p>Changed lock file conflicts on <cmd>backup</cmd> and <cmd>expire</cmd> commands to <id>ERROR</id>.  They were set to <id>DEBUG</id> due to a copy-and-paste from the archive locks.</p>
                    </release-item>
                </release-bug-list>
            </release-core-list>
        </release>

        <release date="2014-03-05" version="0.10" title="Backup and Archiving are Functional">
            <release-core-list>
                <release-feature-list>
                    <release-item>
                        <p>No restore functionality, but the backup directories are consistent <postgres/> data directories.  You'll need to either uncompress the files or turn off compression in the backup.  Uncompressed backups on a ZFS (or similar) filesystem are a good option because backups can be restored locally via a snapshot to create logical backups or do spot data recovery.</p>
                    </release-item>

                    <release-item>
                        <p>Archiving is single-threaded.  This has not posed an issue on our multi-terabyte databases with heavy write volume.  Recommend a large WAL volume or to use the async option with a large volume nearby.</p>
                    </release-item>

                    <release-item>
                        <p>Backups are multi-threaded, but the <code>Net::OpenSSH</code> library does not appear to be 100% thread-safe so it will very occasionally lock up on a thread.  There is an overall process timeout that resolves this issue by killing the process.  Yes, very ugly.</p>
                    </release-item>

                    <release-item>
                        <p>Checksums are lost on any resumed backup. Only the final backup will record checksum on multiple resumes.  Checksums from previous backups are correctly recorded and a full backup will reset everything.</p>
                    </release-item>

                    <release-item>
                        <p>The <file>backup.manifest</file> is being written as <code>Storable</code> because <code>Config::IniFile</code> does not seem to handle large files well.  Would definitely like to save these as human-readable text.</p>
                    </release-item>
                </release-feature-list>
            </release-core-list>

            <release-doc-list>
                <release-feature-list>
                    <release-item>
                        <p>Absolutely no documentation (outside the code).  Well, excepting these release notes.</p>
                    </release-item>
                </release-feature-list>
            </release-doc-list>
        </release>
    </release-list>

    <contributor-list>
        <!-- The first contributor is the default for all release items to simplify the xml -->
        <contributor id="david.steele">
            <contributor-name-display>David Steele</contributor-name-display>
            <contributor-id type="github">dwsteele</contributor-id>
        </contributor>

        <!-- The order of other contributors is alpha by name -->
        <contributor id="adam.brusselback">
            <contributor-name-display>Adam Brusselback</contributor-name-display>
            <contributor-id type="github">Tostino</contributor-id>
        </contributor>

        <contributor id="adam.k.sumner">
            <contributor-name-display>Adam K. Sumner</contributor-name-display>
            <contributor-id type="github">Flamacue</contributor-id>
        </contributor>

        <contributor id="adrian.vondendriesch">
            <contributor-name-display>Adrian Vondendriesch</contributor-name-display>
            <contributor-id type="github">disco-stu</contributor-id>
        </contributor>

        <contributor id="aleksandr.rogozin">
            <contributor-name-display>Aleksandr Rogozin</contributor-name-display>
            <contributor-id type="github">arogozin</contributor-id>
        </contributor>

        <contributor id="ales.zeleny">
            <contributor-name-display>Ale&amp;scaron; Zelen&amp;yacute;</contributor-name-display>
            <contributor-id type="github">aleszeleny</contributor-id>
        </contributor>

        <contributor id="andres.freund">
            <contributor-name-display>Andres Freund</contributor-name-display>
            <contributor-id type="github">anarazel</contributor-id>
        </contributor>

        <contributor id="andrew.schwartz">
            <contributor-name-display>Andrew Schwartz</contributor-name-display>
            <contributor-id type="github">trinchan</contributor-id>
        </contributor>

        <contributor id="benoit.lobréau">
            <contributor-name-display>blogh</contributor-name-display>
            <contributor-id type="github">blogh</contributor-id>
        </contributor>

        <contributor id="brad.nicholson">
            <contributor-name-display>Brad Nicholson</contributor-name-display>
            <contributor-id type="github">bradnicholson</contributor-id>
        </contributor>

        <contributor id="brian.faherty">
            <contributor-name-display>Brian Faherty</contributor-name-display>
            <contributor-id type="github">scrummyin</contributor-id>
        </contributor>

        <contributor id="bruce.burdick">
            <contributor-name-display>Bruce Burdick</contributor-name-display>
            <contributor-id type="github">baburdick</contributor-id>
        </contributor>

        <contributor id="brunre01">
            <contributor-name-display>brunre01</contributor-name-display>
            <contributor-id type="github">brunre01</contributor-id>
        </contributor>

        <contributor id="bruno.friedmann">
            <contributor-name-display>Bruno Friedmann</contributor-name-display>
            <contributor-id type="github">tigerfoot</contributor-id>
        </contributor>

        <contributor id="camilo.aguilar">
            <contributor-name-display>Camilo Aguilar</contributor-name-display>
            <contributor-id type="github">c4milo</contributor-id>
        </contributor>

        <contributor id="chiranjeevi.ravilla">
            <contributor-name-display>Chiranjeevi Ravilla</contributor-name-display>
        </contributor>

        <contributor id="chris.barber">
            <contributor-name-display>Chris Barber</contributor-name-display>
            <contributor-id type="github">gamerscomplete</contributor-id>
        </contributor>

        <contributor id="chris.fort">
            <contributor-name-display>Chris Fort</contributor-name-display>
            <contributor-id type="github">the1forte</contributor-id>
        </contributor>

        <contributor id="christian.lange">
            <contributor-name-display>Christian Lange</contributor-name-display>
            <contributor-id type="github">chrlange</contributor-id>
        </contributor>

        <contributor id="christoph.berg">
            <contributor-name-display>Christoph Berg</contributor-name-display>
            <contributor-id type="github">ChristophBerg</contributor-id>
        </contributor>

        <contributor id="christophe.courtois">
            <contributor-name-display>Christophe Courtois</contributor-name-display>
            <contributor-id type="github">Krysztophe</contributor-id>
        </contributor>

        <contributor id="christophe.pettus">
            <contributor-name-display>Christophe Pettus</contributor-name-display>
            <contributor-id type="github">Xof</contributor-id>
        </contributor>

        <contributor id="clinton.adams">
            <contributor-name-display>Clinton Adams</contributor-name-display>
            <contributor-id type="github">clad</contributor-id>
        </contributor>

        <contributor id="clueless.technologist">
            <contributor-name-display>CluelessTechnologist</contributor-name-display>
            <contributor-id type="github">CluelessTechnologist</contributor-id>
        </contributor>

        <contributor id="craig.a.james">
            <contributor-name-display>Craig A. James</contributor-name-display>
            <contributor-id type="github">cjames53</contributor-id>
        </contributor>

        <contributor id="cynthia.shang">
            <contributor-name-display>Cynthia Shang</contributor-name-display>
            <contributor-id type="github">cmwshang</contributor-id>
        </contributor>

        <contributor id="damiano.albani">
            <contributor-name-display>Damiano Albani</contributor-name-display>
            <contributor-id type="github">dalbani</contributor-id>
        </contributor>

        <contributor id="dan.farrell">
            <contributor-name-display>Dan Farrell</contributor-name-display>
            <contributor-id type="github">farrellit</contributor-id>
        </contributor>

        <contributor id="daniel.westermann">
            <contributor-name-display>Daniel Westermann</contributor-name-display>
            <contributor-id type="github">danielwestermann</contributor-id>
        </contributor>

        <contributor id="david.youatt">
            <contributor-name-display>David Youatt</contributor-name-display>
            <contributor-id type="github">youattd</contributor-id>
        </contributor>

        <contributor id="devrim.gunduz">
            <contributor-name-display>Devrim G&amp;uuml;nd&amp;uuml;z</contributor-name-display>
            <contributor-id type="github">devrimgunduz</contributor-id>
        </contributor>

        <contributor id="dmitry.didovicher">
            <contributor-name-display>Dmitry Didovicher</contributor-name-display>
            <contributor-id type="github">anarazel</contributor-id>
        </contributor>

        <contributor id="donicrosby">
            <contributor-name-display>donicrosby</contributor-name-display>
            <contributor-id type="github">donicrosby</contributor-id>
        </contributor>

        <contributor id="douglas.j.hunley">
            <contributor-name-display>Douglas J Hunley</contributor-name-display>
            <contributor-id type="github">hunleyd</contributor-id>
        </contributor>

        <contributor id="ejberdecia">
            <contributor-name-display>ejberdecia</contributor-name-display>
            <contributor-id type="github">ejberdecia</contributor-id>
        </contributor>

        <contributor id="eric.radman">
            <contributor-name-display>Eric Radman</contributor-name-display>
            <contributor-id type="github">eradman</contributor-id>
        </contributor>

        <contributor id="eric.veldhuyzen">
            <contributor-name-display>Eric Veldhuyzen</contributor-name-display>
            <contributor-id type="github">EricVeldhuyzen</contributor-id>
        </contributor>

        <contributor id="evan.benoit">
            <contributor-name-display>Evan Benoit</contributor-name-display>
            <contributor-id type="github">evanbenoit</contributor-id>
        </contributor>

        <contributor id="vidhya.gurumoorthi">
            <contributor-name-display>Vidhya Gurumoorthi</contributor-name-display>
            <contributor-id type="github">fpa-postgres</contributor-id>
        </contributor>

        <contributor id="greg.smith">
            <contributor-name-display>Greg Smith</contributor-name-display>
            <contributor-id type="github">gregscds</contributor-id>
        </contributor>

        <contributor id="guruguruguru">
            <contributor-name-display>guruguruguru</contributor-name-display>
            <contributor-id type="github">guruguruguru</contributor-id>
        </contributor>

        <contributor id="hatifnatt">
            <contributor-name-display>hatifnatt</contributor-name-display>
            <contributor-id type="github">hatifnatt</contributor-id>
        </contributor>

        <contributor id="hans.jurgen.schonig">
            <contributor-name-display>Hans-J&amp;uuml;rgen Sch&amp;ouml;nig</contributor-name-display>
        </contributor>

        <contributor id="heath.lord">
            <contributor-name-display>Heath Lord</contributor-name-display>
            <contributor-id type="github">crunchyheath</contributor-id>
        </contributor>

        <contributor id="ibrahim.edib.kokdemir">
            <contributor-name-display>Ibrahim Edib Kokdemir</contributor-name-display>
            <contributor-id type="github">Edib</contributor-id>
        </contributor>

        <contributor id="james.badger">
            <contributor-name-display>James Badger</contributor-name-display>
            <contributor-id type="github">openfirmware</contributor-id>
        </contributor>

        <contributor id="james.chanco.jr">
            <contributor-name-display>James Chanco Jr</contributor-name-display>
            <contributor-id type="github">jameschancojr</contributor-id>
        </contributor>

        <contributor id="james.sewell">
            <contributor-name-display>James Sewell</contributor-name-display>
            <contributor-id type="github">jamessewell</contributor-id>
        </contributor>

        <contributor id="jan.wieck">
            <contributor-name-display>Jan Wieck</contributor-name-display>
            <contributor-id type="github">wieck</contributor-id>
        </contributor>

        <contributor id="janice.parkinson">
            <contributor-name-display>Janice Parkinson</contributor-name-display>
            <contributor-id type="github">jpabt</contributor-id>
        </contributor>

        <contributor id="janis.puris">
            <contributor-name-display>Janis Puris</contributor-name-display>
            <contributor-id type="github">mashuma</contributor-id>
        </contributor>

        <contributor id="jason.odonnell">
            <contributor-name-display>Jason O'Donnell</contributor-name-display>
            <contributor-id type="github">Dwaligon</contributor-id>
        </contributor>

        <contributor id="javier.wilson">
            <contributor-name-display>Javier Wilson</contributor-name-display>
            <contributor-id type="github">javierwilson</contributor-id>
        </contributor>

        <contributor id="jeff.mccormick">
            <contributor-name-display>Jeff McCormick</contributor-name-display>
            <contributor-id type="github">jmccormick2001</contributor-id>
        </contributor>

        <contributor id="jens.wilke">
            <contributor-name-display>Jens Wilke</contributor-name-display>
            <contributor-id type="github">jwpit</contributor-id>
        </contributor>

        <contributor id="jesper.st.john">
            <contributor-name-display>Jesper St John</contributor-name-display>
            <contributor-id type="github">Underhunden</contributor-id>
        </contributor>

        <contributor id="joe.ayers">
            <contributor-name-display>Joe Ayers</contributor-name-display>
        </contributor>

        <contributor id="john.harvey">
            <contributor-name-display>John Harvey</contributor-name-display>
            <contributor-id type="github">crunchyjohn</contributor-id>
        </contributor>

        <contributor id="julian.zhang">
            <contributor-name-display>Julian Zhang</contributor-name-display>
            <contributor-id type="github">julianzhang98</contributor-id>
        </contributor>

        <contributor id="jungle-boogie">
            <contributor-name-display>jungle-boogie</contributor-name-display>
            <contributor-id type="github">jungle-boogie</contributor-id>
        </contributor>

        <contributor id="keith.fiske">
            <contributor-name-display>Keith Fiske</contributor-name-display>
            <contributor-id type="github">keithf4</contributor-id>
        </contributor>

        <contributor id="kyle.nevins">
            <contributor-name-display>Kyle Nevins</contributor-name-display>
            <contributor-id type="github">kyle-nevins</contributor-id>
        </contributor>

        <contributor id="laetitia">
            <contributor-name-display>L&amp;aelig;titia</contributor-name-display>
            <contributor-id type="github">LaetitiaLoxo</contributor-id>
        </contributor>

        <contributor id="laurenz.albe">
            <contributor-name-display>Laurenz Albe</contributor-name-display>
            <contributor-id type="github">laurenz</contributor-id>
        </contributor>

        <contributor id="leo.khomenko">
            <contributor-name-display>Leo Khomenko</contributor-name-display>
            <contributor-id type="github">lkhomenk</contributor-id>
        </contributor>

        <contributor id="leonardo.gg.avellar">
            <contributor-name-display>Leonardo GG Avellar</contributor-name-display>
            <contributor-id type="github">L30Bola</contributor-id>
        </contributor>

        <contributor id="luca.ferrari">
            <contributor-name-display>Luca Ferrari</contributor-name-display>
            <contributor-id type="github">fluca1978</contributor-id>
        </contributor>

        <contributor id="lukas.ertl">
            <contributor-name-display>Lukas Ertl</contributor-name-display>
            <contributor-id type="github">lukasertl</contributor-id>
        </contributor>

        <contributor id="magnus.hagander">
            <contributor-name-display>Magnus Hagander</contributor-name-display>
            <contributor-id type="github">mhagander</contributor-id>
        </contributor>

        <contributor id="marc.cousin">
            <contributor-name-display>Marc Cousin</contributor-name-display>
            <contributor-id type="github">marco44</contributor-id>
        </contributor>

        <contributor id="markus.nullmeier">
            <contributor-name-display>Markus Nullmeier</contributor-name-display>
            <contributor-id type="github">mnullmei</contributor-id>
        </contributor>

        <contributor id="matt.kunkel">
            <contributor-name-display>Matt Kunkel</contributor-name-display>
            <contributor-id type="github">mtkunkel</contributor-id>
        </contributor>

        <contributor id="mibiio">
            <contributor-name-display>mibiio</contributor-name-display>
            <contributor-id type="github">mibiio</contributor-id>
        </contributor>

        <contributor id="michael.renner">
            <contributor-name-display>Michael Renner</contributor-name-display>
            <contributor-id type="github">terrorobe</contributor-id>
        </contributor>

        <contributor id="michael.vitale">
            <contributor-name-display>Michael Vitale</contributor-name-display>
            <contributor-id type="github">MichaelDBA</contributor-id>
        </contributor>

        <contributor id="mihail.shvein">
            <contributor-name-display>Mihail Shvein</contributor-name-display>
            <contributor-id type="github">M1hacka</contributor-id>
        </contributor>

        <contributor id="mike.palmiotto">
            <contributor-name-display>Mike Palmiotto</contributor-name-display>
            <contributor-id type="github">mpalmi</contributor-id>
        </contributor>

        <contributor id="milosz.suchy">
            <contributor-name-display>Milosz Suchy</contributor-name-display>
            <contributor-id type="github">Yuxael</contributor-id>
        </contributor>

        <contributor id="mohamad.el.rifai">
            <contributor-name-display>Mohamad El-Rifai</contributor-name-display>
            <contributor-id type="github">melrifa1</contributor-id>
        </contributor>

        <contributor id="navid.golpayegani">
            <contributor-name-display>Navid Golpayegani</contributor-name-display>
            <contributor-id type="github">golpa</contributor-id>
        </contributor>

        <contributor id="ned.t.crigler">
            <contributor-name-display>Ned T. Crigler</contributor-name-display>
            <contributor-id type="github">crigler</contributor-id>
        </contributor>

        <contributor id="nick.floersch">
            <contributor-name-display>Nick Floersch</contributor-name-display>
            <contributor-id type="github">seinick</contributor-id>
        </contributor>

        <contributor id="nikhilchandra.kulkarni">
            <contributor-name-display>Nikhilchandra Kulkarni</contributor-name-display>
            <contributor-id type="github">nikhilchandra-kulkarni</contributor-id>
        </contributor>

        <contributor id="nj.baliyan">
            <contributor-name-display>Nj Baliyan</contributor-name-display>
            <contributor-id type="github">nj3110</contributor-id>
        </contributor>

        <contributor id="patrick.mclaughlin">
            <contributor-name-display>Patrick McLaughlin</contributor-name-display>
            <contributor-id type="github">hitech73</contributor-id>
        </contributor>

        <contributor id="pavel.suderevsky">
            <contributor-name-display>Pavel Suderevsky</contributor-name-display>
            <contributor-id type="github">psuderevsky</contributor-id>
        </contributor>

        <contributor id="pritam.barhate">
            <contributor-name-display>Pritam Barhate</contributor-name-display>
            <contributor-id type="github">pritammobisoft</contributor-id>
        </contributor>

        <contributor id="rachid.braum">
            <contributor-name-display>Rachid Broum</contributor-name-display>
            <contributor-id type="github">rachid-casa</contributor-id>
        </contributor>

        <contributor id="rakshitha.br">
            <contributor-name-display>Rakshitha-BR</contributor-name-display>
            <contributor-id type="github">Rakshitha-BR</contributor-id>
        </contributor>

        <contributor id="ronan.dunklau">
            <contributor-name-display>Ronan Dunklau</contributor-name-display>
            <contributor-id type="github">rdunklau</contributor-id>
        </contributor>

        <contributor id="ryan.lambert">
            <contributor-name-display>Ryan Lambert</contributor-name-display>
            <contributor-id type="github">rustprooflabs</contributor-id>
        </contributor>

        <contributor id="sarah.conway">
            <contributor-name-display>Sarah Conway</contributor-name-display>
            <contributor-id type="github">xenophenes</contributor-id>
        </contributor>

        <contributor id="sascha.biberhofer">
            <contributor-name-display>Sascha Biberhofer</contributor-name-display>
            <contributor-id type="github">sbiberhofer</contributor-id>
        </contributor>

        <contributor id="scott.frazer">
            <contributor-name-display>Scott Frazer</contributor-name-display>
            <contributor-id type="github">sfrazer</contributor-id>
        </contributor>

        <contributor id="sean0101n">
            <contributor-name-display>sean0101n</contributor-name-display>
            <contributor-id type="github">sean0101n</contributor-id>
        </contributor>

        <contributor id="sebastien.lardiere">
            <contributor-name-display>Lardi&amp;egrave;re S&amp;eacute;bastien</contributor-name-display>
            <contributor-id type="github">slardiere</contributor-id>
        </contributor>

        <contributor id="stefan.fercot">
            <contributor-name-display>Stefan Fercot</contributor-name-display>
            <contributor-id type="github">pgstef</contributor-id>
        </contributor>

        <contributor id="stephane.schildknecht">
            <contributor-name-display>St&amp;eacute;phane Schildknecht</contributor-name-display>
            <contributor-id type="github">saspg</contributor-id>
        </contributor>

        <contributor id="stephen.frost">
            <contributor-name-display>Stephen Frost</contributor-name-display>
            <contributor-id type="github">sfrost</contributor-id>
        </contributor>

        <contributor id="tim.garton">
            <contributor-name-display>Tim Garton</contributor-name-display>
            <contributor-id type="github">ralfthewise</contributor-id>
        </contributor>

        <contributor id="todd.vernick">
            <contributor-name-display>Todd Vernick</contributor-name-display>
            <contributor-id type="github">gintoddic</contributor-id>
        </contributor>

        <contributor id="tomasz.kontusz">
            <contributor-name-display>Tomasz Kontusz</contributor-name-display>
            <contributor-id type="github">ktosiek</contributor-id>
        </contributor>

        <contributor id="thomas.flatley">
            <contributor-name-display>Thomas Flatley</contributor-name-display>
            <contributor-id type="github">seadba</contributor-id>
        </contributor>

        <contributor id="ucando">
            <contributor-name-display>ucando</contributor-name-display>
            <contributor-id type="github">ucando</contributor-id>
        </contributor>

        <contributor id="urs.kramer">
            <contributor-name-display>Urs Kramer</contributor-name-display>
            <contributor-id type="github">UrsKramer</contributor-id>
        </contributor>

        <contributor id="uspen">
            <contributor-name-display>uspen</contributor-name-display>
            <contributor-id type="github">uspen</contributor-id>
        </contributor>

        <contributor id="victor.gdalevich">
            <contributor-name-display>Victor Gdalevich</contributor-name-display>
            <contributor-id type="github">ntrvic</contributor-id>
        </contributor>

        <contributor id="viorel.tabara">
            <contributor-name-display>Viorel Tabara</contributor-name-display>
        </contributor>

        <contributor id="vitaliy.kukharik">
            <contributor-name-display>Vitaliy Kukharik</contributor-name-display>
            <contributor-id type="github">vitabaks</contributor-id>
        </contributor>

        <contributor id="vthriller">
            <contributor-name-display>vthriller</contributor-name-display>
            <contributor-id type="github">vthriller</contributor-id>
        </contributor>

        <contributor id="william.cox">
            <contributor-name-display>William Cox</contributor-name-display>
            <contributor-id type="github">mydimension</contributor-id>
        </contributor>

        <contributor id="yogesh.sharma">
            <contributor-name-display>Yogesh Sharma</contributor-name-display>
            <contributor-id type="github">sharmay</contributor-id>
        </contributor>

        <contributor id="yummyliu">
            <contributor-name-display>yummyliu</contributor-name-display>
            <contributor-id type="github">yummyliu</contributor-id>
        </contributor>
    </contributor-list>
</doc><|MERGE_RESOLUTION|>--- conflicted
+++ resolved
@@ -12,8 +12,7 @@
     </intro>
 
     <release-list>
-<<<<<<< HEAD
-        <release date="XXXX-XX-XX" version="2.23dev" title="UNDER DEVELOPMENT">
+        <release date="XXXX-XX-XX" version="2.24dev" title="UNDER DEVELOPMENT">
             <release-core-list>
                 <release-feature-list>
                     <release-item>
@@ -24,9 +23,7 @@
                         <p>Automate detection of a backup set during restore if a target time is provided but the <br-option>set</br-option> option has not been provided. If a backup set for the given target time cannot not be found, the latest (default) backup set will be used.</p>
                     </release-item>
                 </release-feature-list>
-=======
-        <release date="XXXX-XX-XX" version="2.24dev" title="UNDER DEVELOPMENT">
-            <release-core-list>
+
                 <release-improvement-list>
                     <release-item>
                         <release-item-contributor-list>
@@ -75,7 +72,6 @@
                         <p>Validate checksums are set in the manifest on <cmd>backup</cmd>/<cmd>restore</cmd>.</p>
                     </release-item>
                 </release-improvement-list>
->>>>>>> 0a845214
             </release-core-list>
         </release>
 
