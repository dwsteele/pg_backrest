--- conflicted
+++ resolved
@@ -59,7 +59,6 @@
 
                     <release-item>
                         <release-item-contributor-list>
-<<<<<<< HEAD
                             <release-item-ideator id="pavel.suderevsky"/>
                             <release-item-reviewer id="cynthia.shang"/>
                         </release-item-contributor-list>
@@ -69,12 +68,8 @@
 
                     <release-item>
                         <release-item-contributor-list>
-                             <release-item-ideator id="andrew.lecuyer"/>
-                             <release-item-reviewer id="cynthia.shang"/>
-=======
                             <release-item-ideator id="andrew.lecuyer"/>
                             <release-item-reviewer id="cynthia.shang"/>
->>>>>>> 35ab61da
                         </release-item-contributor-list>
 
                         <p>Fix possibly missing <br-option>pg1-*</br-option> options for the <cmd>remote</cmd> command.</p>
