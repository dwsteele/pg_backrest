--- conflicted
+++ resolved
@@ -154,7 +154,6 @@
 
     <release-list>
         <release date="XXXX-XX-XX" version="1.18dev" title="UNDER DEVELOPMENT">
-<<<<<<< HEAD
             <release-core-list>
                 <release-feature-list>
                     <release-item>
@@ -166,7 +165,7 @@
                     </release-item>
                 </release-feature-list>
             </release-core-list>
-=======
+
             <release-test-list>
                 <release-refactor-list>
                     <release-item>
@@ -174,7 +173,6 @@
                     </release-item>
                 </release-refactor-list>
             </release-test-list>
->>>>>>> cbd879a9
         </release>
 
         <release date="2017-03-13" version="1.17" title="Page Checksum Bug Fix">
