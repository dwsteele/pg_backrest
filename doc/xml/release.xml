--- conflicted
+++ resolved
@@ -111,12 +111,6 @@
                     </release-item>
 
                     <release-item>
-<<<<<<< HEAD
-                        <release-item-contributor-list>
-                            <release-item-contributor id="cynthia.shang"/>
-                        </release-item-contributor-list>
-                        <p>Update internal json parser to parse booleans and numeric-only or string-only one-dimensional arrays.</p>
-=======
                         <p>Allow storage path and file mode to be 0.</p>
                     </release-item>
 
@@ -158,7 +152,6 @@
 
                     <release-item>
                         <p>Rename <code>CipherError</code> to <code>CryptoError</code>.</p>
->>>>>>> 086bc35d
                     </release-item>
                 </release-development-list>
             </release-core-list>
