<?xml version="1.0" encoding="UTF-8"?>
<!DOCTYPE doc SYSTEM "doc.dtd">
<doc title="Command &amp; Configuration Reference">
    <!-- CONFIG -->
    <config title="Configuration Reference">
        <description>The {[project]} Configuration Reference details all configuration options.</description>

        <text><backrest/> can be used entirely with command-line parameters but a configuration file is more practical for installations that are complex or set a lot of options. The default location for the configuration file is <file>/etc/pgbackrest.conf</file>.</text>

        <config-section-list title="Settings">
            <!-- CONFIG - LOG -->
            <config-section id="log" name="Log">
                <text>The <setting>log</setting> section defines logging-related settings.</text>

                <!-- CONFIG - LOG SECTION - LOG-LEVEL-FILE KEY -->
                <config-key-list>
                    <config-key id="log-level-file" name="File Log Level">
                        <summary>Level for file logging.</summary>

                        <text>The following log levels are supported:
                        <ul>
                            <li><id>off</id> - No logging at all (not recommended)</li>
                            <li><id>error</id> - Log only errors</li>
                            <li><id>warn</id> - Log warnings and errors</li>
                            <li><id>info</id> - Log info, warnings, and errors</li>
                            <li><id>detail</id> - Log detail, info, warnings, and errors</li>
                            <li><id>debug</id> - Log debug, detail, info, warnings, and errors</li>
                            <li><id>trace</id> - Log trace (very verbose debugging), debug, info, warnings, and errors</li>
                        </ul></text>

                        <example>debug</example>
                    </config-key>

                    <!-- CONFIG - LOG SECTION - LOG-LEVEL-CONSOLE KEY -->
                    <config-key id="log-level-console" name="Console Log Level">
                        <summary>Level for console logging.</summary>

                        <text>The following log levels are supported:
                        <ul>
                            <li><id>off</id> - No logging at all (not recommended)</li>
                            <li><id>error</id> - Log only errors</li>
                            <li><id>warn</id> - Log warnings and errors</li>
                            <li><id>info</id> - Log info, warnings, and errors</li>
                            <li><id>detail</id> - Log detail, info, warnings, and errors</li>
                            <li><id>debug</id> - Log debug, detail, info, warnings, and errors</li>
                            <li><id>trace</id> - Log trace (very verbose debugging), debug, info, warnings, and errors</li>
                        </ul></text>

                        <example>error</example>
                    </config-key>

                    <!-- CONFIG - LOG SECTION - LOG-LEVEL-STDERR KEY -->
                    <config-key id="log-level-stderr" name="Std Error Log Level">
                        <summary>Level for stderr logging.</summary>

                        <text>Specifies which log levels must will be output to <id>stderr</id> rather than <id>stdout</id> (specified by <br-option>log-level-console</br-option>).  The timestamp and process will not be output to <id>stderr</id>.

                        The following log levels are supported:
                        <ul>
                            <li><id>off</id> - No logging at all (not recommended)</li>
                            <li><id>error</id> - Log only errors</li>
                            <li><id>warn</id> - Log warnings and errors</li>
                            <li><id>info</id> - Log info, warnings, and errors</li>
                            <li><id>detail</id> - Log detail, info, warnings, and errors</li>
                            <li><id>debug</id> - Log debug, detail, info, warnings, and errors</li>
                            <li><id>trace</id> - Log trace (very verbose debugging), debug, info, warnings, and errors</li>
                        </ul></text>

                        <example>error</example>
                    </config-key>
                </config-key-list>
            </config-section>

            <!-- CONFIG - GENERAL -->
            <config-section id="general" name="General">
                <text>The <setting>general</setting> section defines settings that are shared between multiple operations.</text>

                <!-- CONFIG - GENERAL SECTION - ARCHIVE-TIMEOUT -->
                <config-key-list>
                    <config-key id="archive-timeout" name="Archive Timeout">
                        <summary>Archive timeout.</summary>

                        <text>Set maximum time, in seconds, to wait for WAL segments to reach the archive.  The timeout applies to the <cmd>check</cmd> command and to the <cmd>backup</cmd> command when waiting for WAL segments required to make the backup consistent to be archived.</text>

                        <example>30</example>
                    </config-key>

                    <config-key id="buffer-size" name="Buffer Size">
                        <summary>Buffer size for file operations.</summary>

                        <text>Set the buffer size used for copy, compress, and uncompress functions.  A maximum of 3 buffers will be in use at a time per process.  An additional maximum of 256K per process may be used for zlib buffers.</text>

                        <allow>16384 - 8388608</allow>
                        <example>32768</example>
                    </config-key>

                    <!-- CONFIG - GENERAL SECTION - CMD-SSH KEY -->
                    <config-key id="cmd-ssh" name="SSH client command">
                        <summary>Path to ssh client executable.</summary>

                        <text>Use a specific SSH client when an alternate is desired or the <file>ssh</file> executable is not in $PATH.</text>

                        <example>/usr/bin/ssh</example>
                    </config-key>

                    <!-- CONFIG - GENERAL SECTION - COMPRESS -->
                    <config-key id="compress" name="Compress">
                        <summary>Use gzip file compression.</summary>

                        <text>Backup files are compatible with command-line gzip tools.</text>

                        <example>n</example>
                    </config-key>

                    <!-- CONFIG - GENERAL SECTION - COMPRESS-LEVEL KEY -->
                    <config-key id="compress-level" name="Compress Level">
                        <summary>Compression level for stored files.</summary>

                        <text>Sets the zlib level to be used for file compression when <setting>compress=y</setting>.</text>

                        <allow>0-9</allow>
                        <example>9</example>
                    </config-key>

                    <!-- CONFIG - GENERAL SECTION - COMPRESS-LEVEL-NETWORK KEY -->
                    <config-key id="compress-level-network" name="Network Compress Level">
                        <summary>Compression level for network transfer when <setting>compress=n</setting>.</summary>

                        <text>Sets the zlib level to be used for protocol compression when <setting>compress=n</setting> and the database cluster is not on the same host as the backup.  Protocol compression is used to reduce network traffic but can be disabled by setting <setting>compress-level-network=0</setting>.  When <setting>compress=y</setting> the <setting>compress-level-network</setting> setting is ignored and <setting>compress-level</setting> is used instead so that the file is only compressed once.  SSH compression is always disabled.</text>

                        <allow>0-9</allow>
                        <example>1</example>
                    </config-key>

                    <!-- CONFIG - GENERAL SECTION - DB-TIMEOUT KEY -->
                    <config-key id="db-timeout" name="Database Timeout">
                        <summary>Database query timeout.</summary>

                        <text>Sets the timeout, in seconds, for queries against the database.  This includes the <code>pg_start_backup()</code> and <code>pg_stop_backup()</code> functions which can each take a substantial amount of time.  Because of this the timeout should be kept high unless you know that these functions will return quickly (i.e. if you have set <setting>startfast=y</setting> and you know that the database cluster will not generate many WAL segments during the backup).</text>

                        <example>600</example>
                    </config-key>

                    <!-- CONFIG - GENERAL SECTION - LOCK-PATH KEY -->
                    <config-key id="lock-path" name="Lock Path">
                        <summary>Path where lock files are stored.</summary>

                        <text>The lock path provides a location for <backrest/> to create lock files to prevent conflicting operations from being run concurrently.</text>

                        <example>/backup/db/lock</example>
                    </config-key>

                    <!-- CONFIG - GENERAL SECTION - LOG-PATH KEY -->
                    <config-key id="log-path" name="Log Path">
                        <summary>Path where log files are stored.</summary>

                        <text>The log path provides a location for <backrest/> to store log files.  Note that if <setting>log-level-file=none</setting> then no log path is required.</text>

                        <example>/backup/db/log</example>
                    </config-key>

                    <!-- CONFIG - GENERAL SECTION - NEUTRAL-UMASK -->
                    <config-key id="neutral-umask" name="Neutral Umask">
                        <summary>Use a neutral umask.</summary>

                        <text>Sets the umask to 0000 so modes in the repository are created in a sensible way.  The default directory mode is 0750 and default file mode is 0640.  The lock and log directories set the directory and file mode to 0770 and 0660 respectively.

                        To use the executing user's umask instead specify <setting>neutral-umask=n</setting> in the config file or <setting>--no-neutral-umask</setting> on the command line.</text>

                        <example>n</example>
                    </config-key>

                    <!-- CONFIG - GENERAL SECTION - LOG-PATH KEY -->
                    <config-key id="spool-path" name="Spool Path">
                        <summary>Path where WAL segments are spooled during async archiving.</summary>

                        <text>When asynchronous archiving is enabled <backrest/> needs a local directory to store WAL segments before they are compressed and moved to the repository.  Depending on the volume of WAL generated this directory could become very large so be sure to plan accordingly.

                        The <setting>max-archive-mb</setting> option can be used to limit the amount of WAL that will be spooled locally.</text>

                        <example>/backup/db/spool</example>
                    </config-key>

                    <!-- CONFIG - GENERAL SECTION - PROCESS-MAX -->
                    <config-key id="process-max" name="Process Maximum">
                        <summary>Max processes to use for compress/transfer.</summary>
                        <text>Each process will perform compression and transfer to make the command run faster, but don't set <setting>process-max</setting> so high that it impacts database performance.</text>

                        <example>4</example>
                    </config-key>

                    <!-- CONFIG - GENERAL SECTION - PROTOCOL-TIMEOUT KEY -->
                    <config-key id="protocol-timeout" name="Protocol Timeout">
                        <summary>Protocol timeout.</summary>

                        <text>Sets the timeout, in seconds, that the master or remote process will wait for a new message to be received on the protocol layer.  This prevents processes from waiting indefinitely for a message.  The <br-option>protocol-timeout</br-option> option must be greater than the <br-option>db-timeout</br-option> option.</text>

                        <example>630</example>
                    </config-key>

                    <!-- CONFIG - GENERAL SECTION - REPO-PATH KEY -->
                    <config-key id="repo-path" name="Repository Path">
                        <summary>Repository path where WAL segments and backups stored.</summary>

                        <text>The repository is where <backrest/> stores backup and archives WAL segments.

                        If you are new to backup then it will be difficult to estimate in advance how much space you'll need.  The best thing to do is take some backups then record the size of different types of backups (full/incr/diff) and measure the amount of WAL generated per day.  This will give you a general idea of how much space you'll need, though of course requirements will likely change over time as your database evolves.</text>

                        <example>/backup/db/backrest</example>
                    </config-key>
                </config-key-list>
            </config-section>

            <!-- CONFIG - BACKUP -->
            <config-section id="backup" name="Backup">
                <text>The <setting>backup</setting> section defines settings related to backup.</text>

                <config-key-list>
                    <!-- CONFIG - BACKUP SECTION - ARCHIVE-CHECK -->
                    <config-key id="archive-check" name="Check Archive">
                        <summary>Check that WAL segments are present in the archive before backup completes.</summary>

                        <text>Checks that all WAL segments required to make the backup consistent are present in the WAL archive.  It's a good idea to leave this as the default unless you are using another method for archiving.</text>

                        <example>n</example>
                    </config-key>

                    <!-- CONFIG - BACKUP SECTION - ARCHIVE-COPY -->
                    <config-key id="archive-copy" name="Copy Archive">
                        <summary>Copy WAL segments needed for consistency to the backup.</summary>

                        <text>This slightly paranoid option protects against corruption or premature expiration in the WAL segment archive by storing the WAL segments directly in the backup.  PITR won't be possible without the WAL segment archive and this option also consumes more space.

                        Even though WAL segments will be restored with the backup, <postgres/> will ignore them if a <file>recovery.conf</file> file exists and instead use <setting>archive_command</setting> to fetch WAL segments.  Specifying <setting>type=none</setting> when restoring will not create <file>recovery.conf</file> and force <postgres/> to use the WAL segments in pg_xlog.  This will get the database cluster to a consistent state.</text>

                        <example>y</example>
                    </config-key>

                    <!-- CONFIG - BACKUP SECTION - BACKUP-CMD KEY -->
                    <config-key id="backup-cmd" name="Backup Host Command">
                        <summary><backrest/> exe path on the backup host.</summary>

                        <text>Required only if the path to <exe/> is different on the local and backup hosts.  If not defined, the backup host exe path will be set the same as the local exe path.</text>

                        <default>same as local</default>
                        <example>/usr/lib/backrest/bin/pgbackrest</example>
                    </config-key>

                    <!-- CONFIG - BACKUP SECTION - BACKUP-CONFIG KEY -->
                    <config-key id="backup-config" name="Backup Host Configuration">
                        <summary><backrest/> backup host configuration file.</summary>

                        <text>Sets the location of the configuration file on the backup host.  This is only required if the backup host configuration file is in a different location than the local configuration file.</text>

                        <example>/etc/pgbackrest_backup.conf</example>
                    </config-key>

                    <!-- CONFIG - BACKUP SECTION - BACKUP-HOST KEY -->
                    <config-key id="backup-host" name="Backup Host">
                        <summary>Backup host when operating remotely via SSH.</summary>

                        <text>Make sure that trusted SSH authentication is configured between the db host and the backup host.

                        When backing up to a locally mounted network filesystem this setting is not required.</text>

                        <example>backup.domain.com</example>
                    </config-key>

                    <!-- CONFIG - BACKUP SECTION - BACKUP-USER KEY -->
                    <config-key id="backup-user" name="Backup User">
                        <summary>Backup host user when <setting>backup-host</setting> is set.</summary>

                        <text>Defines the user that will be used for operations on the backup server.  Preferably this is not the <id>postgres</id> user but rather some other user like <id>backrest</id>.  If <postgres/> runs on the backup server the <id>postgres</id> user can be placed in the <id>backrest</id> group so it has read permissions on the repository without being able to damage the contents accidentally.</text>

                        <example>backrest</example>
                    </config-key>

                    <!-- CONFIG - BACKUP SECTION - BACKUP-STANDBY KEY -->
                    <config-key id="backup-standby" name="Backup from Standby">
                        <summary>Backup from the standby cluster.</summary>

                        <text>Enable backup from standby to reduce load on the master cluster.  This option requires that both the <host>master</host> and <host>standby</host> hosts be configured.</text>

                        <example>y</example>
                    </config-key>

                    <!-- CONFIG - BACKUP SECTION - HARDLINK -->
                    <config-key id="hardlink" name="Hardlink">
                        <summary>Hardlink files between backups.</summary>

                        <text>Enable hard-linking of files in differential and incremental backups to their full backups.  This gives the appearance that each backup is a full backup.  Be careful, though, because modifying files that are hard-linked can affect all the backups in the set.</text>

                        <example>y</example>
                    </config-key>

                    <!-- CONFIG - BACKUP SECTION - MANIFEST-SAVE-THRESHOLD -->
                    <config-key id="manifest-save-threshold" name="Manifest Save Threshold">
                        <summary>Manifest save threshold during backup.</summary>

                        <text>Defines how often the manifest will be saved during a backup (in bytes).  Saving the manifest is important because it stores the checksums and allows the resume function to work efficiently.  The actual threshold used is 1% of the backup size or <setting>manifest-save-threshold</setting>, whichever is greater.</text>

                        <example>5368709120</example>
                    </config-key>

                    <!-- CONFIG - BACKUP SECTION - RESUME -->
                    <config-key id="resume" name="Resume">
                        <summary>Allow resume of failed backup.</summary>

                        <text>Defines whether the resume feature is enabled.  Resume can greatly reduce the amount of time required to run a backup after a previous backup of the same type has failed.  It adds complexity, however, so it may be desirable to disable in environments that do not require the feature.</text>

                        <example>n</example>
                    </config-key>

                    <!-- CONFIG - BACKUP SECTION - START-FAST -->
                    <config-key id="start-fast" name="Start Fast">
                        <summary>Force a checkpoint to start backup quickly.</summary>

                        <text>Forces a checkpoint (by passing <id>y</id> to the <id>fast</id> parameter of <code>pg_start_backup()</code>) so the backup begins immediately.  Otherwise the backup will start after the next regular checkpoint.

                        This feature only works in <postgres/> &gt;= <id>8.4</id>.</text>

                        <example>y</example>
                    </config-key>

                    <!-- CONFIG - BACKUP SECTION - STOP-AUTO -->
                    <config-key id="stop-auto" name="Stop Auto">
                        <summary>Stop prior failed backup on new backup.</summary>

                        <text>This will only be done if an exclusive advisory lock can be acquired to demonstrate that the prior failed backup process has really stopped.

                        This feature relies on pg_is_in_backup() so only works on <postgres/> >= <id>9.3</id>.

                        The setting is disabled by default because it assumes that <backrest/> is the only process doing exclusive online backups.  It depends on an advisory lock that only <backrest/> sets so it may abort other processes that do exclusive online backups.  Note that <cmd>base_backup</cmd> and <cmd>pg_dump</cmd> are safe to use with this setting because they do not call <code>pg_start_backup()</code> so are not exclusive.</text>

                        <example>y</example>
                    </config-key>
                </config-key-list>
            </config-section>

            <!-- CONFIG - ARCHIVE -->
            <config-section id="archive" name="Archive">
                <text>The <setting>archive</setting> section defines parameters when doing async archiving.  This means that the archive files will be stored locally, then a background process will pick them and move them to the backup.</text>

                <config-key-list>
                    <!-- CONFIG - ARCHIVE SECTION - ARCHIVE-ASYNC KEY -->
                    <config-key id="archive-async" name="Asynchronous Archiving">
                        <summary>Archive WAL segments asynchronously.</summary>

                        <text>WAL segments will be copied to the local repo, then a process will be forked to compress the segment and transfer it to the remote repo if configured.  Control will be returned to <postgres/> as soon as the WAL segment is copied locally.</text>

                        <example>y</example>
                    </config-key>

                    <!-- CONFIG - ARCHIVE SECTION - ARCHIVE-MAX-MB KEY -->
                    <config-key id="archive-max-mb" name="Maximum Archive MB">
                        <summary>Limit size of the local asynchronous archive queue when <setting>archive-async=y</setting>.</summary>

                        <text>After the limit is reached, the following will happen:
                        <ol>
                            <li><backrest/> will notify Postgres that the archive was successfully backed up, then DROP IT.</li>
                            <li>An error will be logged to the console and also to the Postgres log.</li>
                            <li>A stop file will be written in the lock directory and no more archive files will be backed up until it is removed.</li>
                        </ol>If this occurs then the archive log stream will be interrupted and PITR will not be possible past that point.  A new backup will be required to regain full restore capability.

                        The purpose of this feature is to prevent the log volume from filling up at which point Postgres will stop completely.  Better to lose the backup than have <postgres/> go down.

                        To start normal archiving again you'll need to remove the stop file which will be located at <file>${repo-path}/lock/${stanza}-archive.stop</file> where <code>${repo-path}</code> is the path set in the <setting>general</setting> section, and <code>${stanza}</code> is the backup stanza.</text>

                        <example>1024</example>
                    </config-key>
                </config-key-list>
            </config-section>

            <!-- CONFIG - RESTORE -->
            <config-section id="restore" name="Restore">
                <text>The <setting>restore</setting> section defines settings used for restoring backups.</text>

                <config-key-list>
                    <!-- CONFIG - RESTORE SECTION - DB-INCLUDE KEY -->
                    <config-key id="db-include" name="Include Database">
                        <summary>Restore only specified databases.</summary>

                        <text>This feature allows only selected databases to be restored.  Databases not specifically included will be restored as sparse, zeroed files to save space but still allow <postgres/> to perform recovery.  After recovery the databases that were not included will not be accessible but can be removed with the <id>drop database</id> command.

                        Note that built-in databases (<id>template0</id>, <id>template1</id>, and <id>postgres</id>) are always restored.

                        The <setting>{[dash]}-db-include</setting> option can be passed multiple times to specify more than one database to include.</text>

                        <example>db_main</example>
                    </config-key>

                    <!-- CONFIG - RESTORE SECTION - LINK-ALL KEY -->
                    <config-key id="link-all" name="Link All">
                        <summary>Restore all symlinks.</summary>

                        <text>By default symlinked directories and files are restored as normal directories and files in $PGDATA.  This is because it may not be safe to restore symlinks to their original destinations on a system other than where the original backup was performed.  This option restores all the symlinks just as they were on the original system where the backup was performed.</text>

                        <example>y</example>
                    </config-key>

                    <!-- CONFIG - RESTORE SECTION - LINK-MAP KEY -->
                    <config-key id="link-map" name="Link Map">
                        <summary>Modify the destination of a symlink.</summary>

                        <text>Allows the destination file or path of a symlink to be changed on restore.  This is useful for restoring to systems that have a different storage layout than the original system where the backup was generated.</text>

                        <example>pg_xlog=/data/xlog</example>
                    </config-key>

                    <!-- CONFIG - RESTORE SECTION - RECOVERY-OPTION KEY -->
                    <config-key id="recovery-option" name="Recovery Option">
                        <summary>Set an option in <file>recovery.conf</file>.</summary>

                        <text>See http://www.postgresql.org/docs/X.X/static/recovery-config.html for details on recovery.conf options (replace X.X with your <postgres/> version).  This option can be used multiple times.

                        Note: The <setting>restore_command</setting> option will be automatically generated but can be overridden with this option.  Be careful about specifying your own <setting>restore_command</setting> as <backrest/> is designed to handle this for you.  Target Recovery options (recovery_target_name, recovery_target_time, etc.) are generated automatically by <backrest/> and should not be set with this option.

                        Since <backrest/> does not start <postgres/> after writing the <file>recovery.conf</file> file, it is always possible to edit/check <file>recovery.conf</file> before manually restarting.</text>

                        <example>primary_conninfo=db.mydomain.com</example>
                    </config-key>

                    <!-- CONFIG - RESTORE SECTION - TABLESPACE-MAP KEY -->
                    <config-key id="tablespace-map" name="Tablespace Map">
                        <summary>Restore a tablespace into the specified directory.</summary>

                        <text>Moves a tablespace to a new location during the restore.  This is useful when tablespace locations are not the same on a replica, or an upgraded system has different mount points.

                        Since <postgres/> 9.2 tablespace locations are not stored in pg_tablespace so moving tablespaces can be done with impunity.  However, moving a tablespace to the <setting>data_directory</setting> is not recommended and may cause problems.  For more information on moving tablespaces http://www.databasesoup.com/2013/11/moving-tablespaces.html is a good resource.</text>

                        <example>ts_01=/db/ts_01</example>
                    </config-key>

                    <!-- CONFIG - RESTORE SECTION - TABLESPACE KEY -->
                    <config-key id="tablespace-map-all" name="Map All Tablespaces">
                        <summary>Restore all tablespaces into the specified directory.</summary>

                        <text>By default tablespaces are restored into their original locations and while this behavior can be modified by with the <setting>tablespace-map</setting> open it is sometime preferable to remap all tablespaces to a new directory all at once.  This is particularly useful for development or staging systems that may not have the same storage layout as the original system where the backup was generated.

                        The path specified will be the parent path used to create all the tablespaces in the backup.</text>

                        <example>/data/tablespace</example>
                    </config-key>
                </config-key-list>
            </config-section>

            <!-- CONFIG - EXPIRE -->
            <config-section id="expire" name="Expire">
                <text>The <setting>expire</setting> section defines how long backups will be retained.  Expiration only occurs when the number of complete backups exceeds the allowed retention.  In other words, if retention-full is set to 2, then there must be 3 complete backups before the oldest will be expired.  Make sure you always have enough space for retention + 1 backups.</text>

                <!-- CONFIG - RETENTION SECTION - FULL-RETENTION KEY -->
                <config-key-list>
                    <config-key id="retention-full" name="Full Retention">
                        <summary>Number of full backups to retain.</summary>

                        <text>When a full backup expires, all differential and incremental backups associated with the full backup will also expire.  When the option is not defined a warning will be issued.  If indefinite retention is desired then set the option to the max value.</text>

                        <example>2</example>
                    </config-key>

                    <!-- CONFIG - RETENTION SECTION - DIFFERENTIAL-RETENTION KEY -->
                    <config-key id="retention-diff" name="Differential Retention">
                        <summary>Number of differential backups to retain.</summary>

                        <text>When a differential backup expires, all incremental backups associated with the differential backup will also expire.  When not defined all differential backups will be kept until the full backups they depend on expire.</text>

                        <example>3</example>
                    </config-key>

                    <!-- CONFIG - RETENTION SECTION - ARCHIVE-RETENTION-TYPE KEY -->
                    <config-key id="retention-archive-type" name="Archive Retention Type">
                        <summary>Backup type for WAL retention.</summary>

                        <text>If set to <setting>full</setting> <backrest/> will keep archive logs for the number of full backups defined by <setting>retention-archive</setting>.  If set to <setting>diff</setting> (differential) <backrest/> will keep archive logs for the number of full and differential backups defined by <setting>retention-archive</setting>, meaning if the last backup taken was a full backup, it will be counted as a differential for the purpose of retention.  If set to <setting>incr</setting> (incremental) <backrest/> will keep archive logs for the number of full, differential, and incremental backups defined by <setting>retention-archive</setting>. It is recommended that this setting not be changed from the default which will only expire WAL in conjunction with expiring full backups.</text>

                        <example>diff</example>
                    </config-key>

                    <!-- CONFIG - RETENTION SECTION - ARCHIVE-RETENTION KEY -->
                    <config-key id="retention-archive" name="Archive Retention">
                        <summary>Number of backups worth of continuous WAL to retain.</summary>

                        <text>Note that the WAL segments required to make a backup consistent are always retained until the backup is expired regardless of how this option is configured.

                        If this value is not set, then the archive to expire will default to the <setting>retention-full</setting> (or <setting>retention-diff</setting>) value corresponding to the <setting>retention-archive-type</setting> if set to <setting>full</setting> (or <setting>diff</setting>). This will ensure that WAL is only expired for backups that are already expired.

                        This option must be set if <setting>retention-archive-type</setting> is set to <setting>incr</setting>.  If disk space is at a premium, then this setting, in conjunction with <setting>retention-archive-type</setting>, can be used to aggressively expire WAL segments. However, doing so negates the ability to perform PITR from the backups with expired WAL and is therefore <b>not</b> recommended.</text>

                        <example>2</example>
                    </config-key>
                </config-key-list>
            </config-section>

            <!-- CONFIG - STANZA -->
            <config-section id="stanza" name="Stanza">
                <text>A stanza defines the backup configuration for a specific <postgres/> database cluster.  The stanza section must define the database cluster path and host/user if the database cluster is remote.  Also, any global configuration sections can be overridden to define stanza-specific settings.</text>

                <config-key-list>
                    <!-- CONFIG - STANZA SECTION - DB-CMD KEY -->
                    <config-key id="db-cmd" name="Database Host Command">
                        <summary><backrest/> exe path on the database host.</summary>

                        <text>Required only if the path to <exe/> is different on the local and database hosts.  If not defined, the database host exe path will be set the same as the local exe path.</text>

                        <default>same as local</default>
                        <example>/usr/lib/backrest/bin/pgbackrest</example>
                    </config-key>

                    <!-- CONFIG - STANZA SECTION - DB_CONFIG KEY -->
                    <config-key id="db-config" name="Database Host Configuration">
                        <summary><backrest/> database host configuration file.</summary>

                        <text>Sets the location of the configuration file on the database host.  This is only required if the database host configuration file is in a different location than the local configuration file.</text>

                        <example>/etc/pgbackrest_db.conf</example>
                    </config-key>

                    <!-- CONFIG - STANZA SECTION - DB-HOST KEY -->
                    <config-key id="db-host" name="Database Host">
                        <summary>Cluster host for operating remotely via SSH.</summary>

                        <text>Used for backups where the database cluster host is different from the backup host.</text>

                        <example>db.domain.com</example>
                    </config-key>

                    <!-- CONFIG - STANZA SECTION - DB-USER KEY -->
                    <config-key id="db-user" name="Database User">
                        <summary>Cluster host logon user when <setting>db-host</setting> is set.</summary>

                        <text>This user will also own the remote <backrest/> process and will initiate connections to <postgres/>.  For this to work correctly the user should be the <postgres/> database cluster owner which is generally <id>postgres</id>, the default.</text>

                        <example>db_owner</example>
                    </config-key>

                    <!-- CONFIG - STANZA SECTION - DB-PATH KEY -->
                    <config-key id="db-path" name="Database Path">
                        <summary>Cluster data directory.</summary>

                        <text>This should be the same as the <setting>data_directory</setting> setting in <file>postgresql.conf</file>.  Even though this value can be read from <file>postgresql.conf</file> or the database cluster it is prudent to set it in case those resources are not available during a restore or offline backup scenario.

                        The <setting>db-path</setting> option is tested against the value reported by <postgres/> on every online backup so it should always be current.</text>

                        <example>/data/db</example>
                    </config-key>

                    <!-- CONFIG - STANZA SECTION - DB-PORT KEY -->
                    <config-key id="db-port" name="Database Port">
                        <summary>Cluster port.</summary>

                        <text>Port that <postgres/> is running on.  This usually does not need to be specified as most database clusters run on the default port.</text>

                        <example>6543</example>
                    </config-key>

                    <!-- CONFIG - STANZA SECTION - DB-SOCKET-PATH KEY -->
                    <config-key id="db-socket-path" name="Database Socket Path">
                        <summary>Cluster unix socket path.</summary>

                        <text>The unix socket directory that was specified when <postgres/> was started.  <backrest/> will automatically look in the standard location for your OS so there usually no need to specify this setting unless the socket directory was explicitly modified with the <setting>unix_socket_directory</setting> setting in <file>postgressql.conf</file>.</text>

                        <example>/var/run/postgresql</example>
                    </config-key>
                </config-key-list>
            </config-section>
        </config-section-list>
    </config>

    <!-- COMMAND -->
    <operation title="Command Reference">
        <description>The {[project]} Command Reference details all commands and options.</description>

        <text>Commands are used to execute the various <backrest/> functions.  Here the command options are listed exhaustively, that is, each option applicable to a command is listed with that command even if it applies to one or more other commands.  This includes all the options that may also configured in <file>pgbackrest.conf</file>.</text>

        <operation-general title="General Options">
            <option-list>
                <!-- OPERATION - GENERAL - CONFIG OPTION -->
                <option id="config" name="Config">
                    <summary><backrest/> configuration file.</summary>

                    <text>Use this option to specify a different configuration file than the default.</text>

                    <example>/var/lib/backrest/pgbackrest.conf</example>
                </option>

                <!-- OPERATION - GENERAL - STANZA OPTION -->
                <option id="stanza" name="Stanza">
                    <summary>Defines a stanza.</summary>

                    <text>A stanza is the configuration for a <postgres/> database cluster that defines where it is located, how it will be backed up, archiving options, etc.  Most db servers will only have one Postgres database cluster and therefore one stanza, whereas backup servers will have a stanza for every database cluster that needs to be backed up.

                    It is tempting to name the stanza after the primary cluster but a better name describes the databases contained in the cluster.  Because the stanza name will be used for the primary and all replicas it is more appropriate to choose a name that describes the actual function of the cluster, such as app or dw, rather than the local cluster name, such as main or prod.</text>

                    <example>main</example>
                </option>


                <!-- OPERATION - GENERAL - ONLINE OPTION -->
                <option id="online" name="Online">
                    <summary>Perform an online backup.</summary>

                    <text>Specifying --no-online prevents <backrest/> from running <code>pg_start_backup()</code> and <code>pg_stop_backup()</code> on the database cluster.  In order for this to work <postgres/> should be shut down and <backrest/> will generate an error if it is not.

                    The purpose of this option is to allow offline backups.  The <path>pg_xlog</path> directory is copied as-is and <setting>archive-check</setting> is automatically disabled for the backup.</text>

                    <example>n</example>
                </option>
            </option-list>
        </operation-general>

        <command-list title="Commands">
            <!-- OPERATION - BACKUP COMMAND -->
            <command id="backup" name="Backup">
                <summary>Backup a database cluster.</summary>

                <text><backrest/> does not have a built-in scheduler so it's best to run it from cron or some other scheduling mechanism.</text>

                <option-list>
                    <!-- OPERATION - BACKUP COMMAND - TYPE OPTION -->
                    <option id="type" name="Type">
                        <summary>Backup type.</summary>

                        <text>The following backup types are supported:
                            <ul>
                                <li><id>full</id> - all database cluster files will be copied and there will be no dependencies on previous backups.</li>
                                <li><id>incr</id> - incremental from the last successful backup.</li>
                                <li><id>diff</id> - like an incremental backup but always based on the last full backup.</li>
                            </ul></text>

                        <example>full</example>
                    </option>

                    <!-- OPERATION - BACKUP COMMAND - FORCE OPTION -->
                    <option id="force" name="Force">
                        <summary>Force an offline backup.</summary>

                        <text>When used with <br-option>--no-start-stop</br-option> a backup will be run even if <backrest/> thinks that <postgres/> is running.  <b>This option should be used with extreme care as it will likely result in a bad backup.</b>

                        There are some scenarios where a backup might still be desirable under these conditions.  For example, if a server crashes and the database cluster volume can only be mounted read-only, it would be a good idea to take a backup even if <file>postmaster.pid</file> is present.  In this case it would be better to revert to the prior backup and replay WAL, but possibly there is a very important transaction in a WAL segment that did not get archived.</text>

                        <example>y</example>
                    </option>
                </option-list>

                <command-example-list>
                    <command-example title="Full Backup">
                        <text><code-block title="">
                            {[backrest-exe]} --stanza=db --type=full backup
                        </code-block>
                        Run a <id>full</id> backup on the <id>db</id> stanza.  <br-option>--type</br-option> can also be set to <id>incr</id> or <id>diff</id> for incremental or differential backups.  However, if no <id>full</id> backup exists then a <id>full</id> backup will be forced even if <id>incr</id> or <id>diff</id> is requested.</text>
                    </command-example>
                </command-example-list>
            </command>

            <!-- OPERATION - ARCHIVE-PUSH COMMAND -->
            <command id="archive-push" name="Archive Push">
                <summary>Push a WAL segment to the archive.</summary>

                <text>The WAL segment may be pushed immediately to the archive or stored locally depending on the value of <setting>archive-async</setting></text>

                <command-example-list>
                    <command-example>
                        <text><code-block title="">
                            {[backrest-exe]} --stanza=db archive-push %p
                        </code-block>
                        Accepts a WAL segment from <postgres/> and archives it in the repository defined by <setting>repo-path</setting>.  <id>%p</id> is how <postgres/> specifies the location of the WAL segment to be archived.</text>
                    </command-example>
                </command-example-list>
            </command>

            <!-- OPERATION - ARCHIVE-GET COMMAND -->
            <command id="archive-get" name="Archive Get">
                <summary>Get a WAL segment from the archive.</summary>

                <text>WAL segments are required for restoring a <postgres/> cluster or maintaining a replica.</text>

                <command-example-list>
                    <command-example>
                        <text><code-block title="">
                            {[backrest-exe]} --stanza=db archive-get %f %p
                        </code-block>
                        Retrieves a WAL segment from the repository.  This command is used in <file>recovery.conf</file> to restore a backup, perform PITR, or as an alternative to streaming for keeping a replica up to date.  <id>%f</id> is how <postgres/> specifies the WAL segment it needs and <id>%p</id> is the location where it should be copied.</text>
                    </command-example>
                </command-example-list>
            </command>

            <!-- OPERATION - CHECK COMMAND -->
            <command id="check" name="Check">
                <summary>Check the configuration.</summary>

                <text>The <cmd>check</cmd> command validates that <backrest/> and the <pg-setting>archive_command</pg-setting> setting are configured correctly for archiving and backups. It detects misconfigurations, particularly in archiving, that result in incomplete backups because required WAL segments did not reach the archive. The command can be run on the database or the backup host.

                Note that <code>pg_create_restore_point('pgBackRest Archive Check')</code> and <code>pg_switch_xlog()</code> are called to force <postgres/> to archive a WAL segment.  Restore points are only supported in <postgres/> &gt;= 9.1 so for older versions the <cmd>check</cmd> command may fail if there has been no write activity since the last log rotation.</text>

                <command-example-list>
                    <command-example>
                        <text><code-block title="">
                            {[backrest-exe]} --stanza=db check
                        </code-block>
                        </text>
                    </command-example>
                </command-example-list>
            </command>

            <!-- OPERATION - EXPIRE COMMAND -->
            <command id="expire" name="Expire">
                <summary>Expire backups that exceed retention.</summary>

                <text><backrest/> does backup rotation but is not concerned with when the backups were created.  If two full backups are configured for retention, <backrest/> will keep two full backups no matter whether they occur two hours or two weeks apart.</text>

                <command-example-list>
                    <command-example>
                        <text><code-block title="">
                            {[backrest-exe]} --stanza=db expire
                        </code-block>
                        Expire (rotate) any backups that exceed the defined retention.  Expiration is run automatically after every successful backup, so there is no need to run this command separately unless you have reduced retention, usually to free up some space.</text>
                    </command-example>
                </command-example-list>
            </command>

            <!-- OPERATION - RESTORE COMMAND -->
            <command id="restore" name="Restore">
                <summary>Restore a database cluster.</summary>

                <text>This command is generally run manually, but there are instances where it might be automated.</text>

                <option-list>
                    <!-- OPERATION - RESTORE COMMAND - SET OPTION -->
                    <option id="set" name="Set">
                        <summary>Backup set to restore.</summary>

                        <text>The backup set to be restored.  <id>latest</id> will restore the latest backup, otherwise provide the name of the backup to restore.</text>
                        <example>20150131-153358F_20150131-153401I</example>
                    </option>

                    <!-- OPERATION - RESTORE COMMAND - DELTA OPTION -->
                    <option id="delta" name="Delta">
                        <summary>Restore using delta.</summary>

                        <text>By default the <postgres/> data and tablespace directories are expected to be present but empty.  This option performs a delta restore using checksums.</text>

                        <example>y</example>
                    </option>

                    <!-- OPERATION - RESTORE COMMAND - FORCE OPTION -->
                    <option id="force" name="Force">
                        <summary>Force a restore.</summary>

                        <text>By itself this option forces the <postgres/> data and tablespace paths to be completely overwritten.  In combination with <br-option>--delta</br-option> a timestamp/size delta will be performed instead of using checksums.</text>

                        <example>y</example>
                    </option>

                    <!-- OPERATION - RESTORE COMMAND - LOCK OPTION -->
                    <option id="lock" name="Lock">
                        <summary>Create a lock so restores on a stanza cannot run simultaneously.</summary>

                        <text>Locking during restores is enabled by default but can be disabled using --no-lock.  Be <i>very</i> careful when disabling this option because simultaneous restores to a single path might result in a corrupt cluster.</text>

                        <example>n</example>
                    </option>

                    <!-- OPERATION - RESTORE COMMAND - TYPE OPTION -->
                    <option id="type" name="Type">
                        <summary>Recovery type.</summary>

                        <text>The following recovery types are supported:
                        <ul>
                            <li><id>default</id> - recover to the end of the archive stream.</li>
                            <li><id>immediate</id> - recover only until the database becomes consistent. This option is only supported on <postgres/> &gt;= 9.4.</li>
                            <li><id>name</id> - recover the restore point specified in <br-option>--target</br-option>.</li>
                            <li><id>xid</id> - recover to the transaction id specified in <br-option>--target</br-option>.</li>
                            <li><id>time</id> - recover to the time specified in <br-option>--target</br-option>.</li>
                            <li><id>preserve</id> - preserve the existing <file>recovery.conf</file> file.</li>
                            <li><id>none</id> - no <file>recovery.conf</file> file is written so <postgres/> will attempt to achieve consistency using WAL segments present in <path>pg_xlog</path>.  Provide the required WAL segments or use the <setting>archive-copy</setting> setting to include them with the backup.</li>
                        </ul></text>
                        <example>xid</example>
                    </option>

                    <!-- OPERATION - RESTORE COMMAND - TARGET OPTION -->
                    <option id="target" name="Target">
                        <summary>Recovery target.</summary>

                        <text>Defines the recovery target when <br-option>--type</br-option> is <id>name</id>, <id>xid</id>, or <id>time</id>.</text>
                        <example>2015-01-30 14:15:11 EST</example>
                    </option>

                    <!-- OPERATION - RESTORE COMMAND - TARGET-EXCLUSIVE OPTION -->
                    <option id="target-exclusive" name="Target Exclusive">
                        <summary>Stop just before the recovery target is reached.</summary>

                        <text>Defines whether recovery to the target would be exclusive (the default is inclusive) and is only valid when <br-option>--type</br-option> is <id>time</id> or <id>xid</id>.  For example, using <br-option>--target-exclusive</br-option> would exclude the contents of transaction <id>1007</id> when <br-option>--type=xid</br-option> and <br-option>--target=1007</br-option>.  See the <setting>recovery_target_inclusive</setting> option in the <postgres/> docs for more information.</text>

                        <example>n</example>
                    </option>

                    <!-- OPERATION - RESTORE COMMAND - TARGET-RESUME OPTION -->
                    <option id="target-action" name="Target Action">
                        <summary>Action to take when recovery target is reached.</summary>

                        <text>The following actions are supported:
                        <ul>
                            <li><id>pause</id> - pause when recovery target is reached.</li>
                            <li><id>promote</id> - promote and switch timeline when recovery target is reached.</li>
                            <li><id>shutdown</id> - shutdown server when recovery target is reached.</li>
                        </ul>This option is only supported on <postgres/> &gt;= 9.5.</text>

                        <example>promote</example>
                    </option>

                    <!-- OPERATION - RESTORE COMMAND - TARGET-TIMELINE OPTION -->
                    <option id="target-timeline" name="Target Timeline">
                        <summary>Recover along a timeline.</summary>

                        <text>See <setting>recovery_target_timeline</setting> in the <postgres/> docs for more information.</text>

                        <example>3</example>
                    </option>
                </option-list>

                <command-example-list>
                    <command-example title="Restore Latest">
                        <text><code-block title="">
                                {[backrest-exe]} --stanza=db --type=name --target=release restore
                            </code-block>
                            Restores the latest database cluster backup and then recovers to the <id>release</id> restore point.</text>
                    </command-example>
                </command-example-list>
            </command>

            <!-- OPERATION - INFO COMMAND -->
            <command id="info" name="Info">
                <summary>Retrieve information about backups.</summary>

                <text>The <cmd>info</cmd> command operates on a single stanza or all stanzas.  Text output is the default and gives a human-readable summary of backups for the stanza(s) requested.  This format is subject to change with any release.

                For machine-readable output use <setting>--output=json</setting>.  The JSON output contains far more information than the text output, however <b>this feature is currently experimental so the format may change between versions</b>.</text>

                <option-list>
                    <!-- OPERATION - INFO COMMAND - OUTPUT OPTION -->
                    <option id="output" name="Output">
                        <summary>Output format.</summary>

                        <text>The following output types are supported:
                        <ul>
                            <li><id>text</id> - Human-readable summary of backup information.</li>
                            <li><id>json</id> - Exhaustive machine-readable backup information in JSON format.</li>
                        </ul></text>

                        <example>json</example>
                    </option>
                </option-list>

                <command-example-list>
                    <command-example title="Information for a single stanza">
                        <text><code-block title="">
                            {[backrest-exe]} --stanza=db --output=json info
                        </code-block>

                        Get information about backups in the <id>db</id> stanza.</text>
                    </command-example>

                    <command-example title="Information for all stanzas">
                        <text><code-block title="">
                            {[backrest-exe]} --output=json info
                        </code-block>

                        Get information about backups for all stanzas in the repository.</text>
                    </command-example>
                </command-example-list>
            </command>

            <!-- OPERATION - HELP COMMAND -->
            <command id="help" name="Help">
                <summary>Get help.</summary>

                <text>Three levels of help are provided.  If no command is specified then general help will be displayed.  If a command is specified then a full description of the command will be displayed along with a list of valid options.  If an option is specified in addition to a command then the a full description of the option as it applies to the command will be displayed.</text>

                <command-example-list>
                    <command-example title="Help for the backup command">
                        <text><code-block title="">
                            {[backrest-exe]} help backup
                        </code-block>

                        Get help for the backup command.</text>
                    </command-example>

                    <command-example title="Help for backup command, --force option">
                        <text><code-block title="">
                            {[backrest-exe]} help backup force
                        </code-block>

                        Get help for the force option of the backup command.</text>
                    </command-example>
                </command-example-list>
            </command>

            <!-- OPERATION - START COMMAND -->
            <command id="start" name="Start">
                <summary>Allow <backrest/> processes to run.</summary>

                <text>If the <backrest/> processes were previously stopped using the <cmd>stop</cmd> command then they can be started again using the <cmd>start</cmd> command.  Note that this will not immediately start up any <backrest/> processes but they are allowed to run.</text>

                <command-example-list>
                    <command-example title="Start processes for stanza main">
                        <text><code-block title="">
                            {[backrest-exe]} --stanza=main start
                        </code-block>

                        Allows <backrest/> processes to run for the <id>main</id> stanza.</text>
                    </command-example>
                </command-example-list>
            </command>

            <!-- OPERATION - STOP COMMAND -->
            <command id="stop" name="Stop">
                <summary>Stop <backrest/> processes from running.</summary>

                <text>Does not allow any new <backrest/> processes to run.  By default running processes will be allowed to complete successfully.  Use the <setting>--force</setting> option to terminate running processes.

                <backrest/> processes will return an error if they are run after the stop command completes.</text>

                <option-list>
                    <!-- OPERATION - STOP COMMAND - FORCE OPTION -->
                    <option id="force" name="Force">
                        <summary>Force all <backrest/> processes to stop.</summary>

                        <text>This option will send TERM signals to all running <backrest/> processes to effect a graceful but immediate shutdown.  Note that this will also shutdown processes that were initiated on another system but have remotes running on the current system.  For instance, if a backup was started on the backup server then running <cmd>stop --force</cmd> on the database server will shutdown the backup process on the backup server.</text>

                        <example>y</example>
                    </option>
                </option-list>

                <command-example-list>
                    <command-example title="Stop processes for all stanzas">
                        <text><code-block title="">
                            {[backrest-exe]} stop
                        </code-block>

                        Stop new <backrest/> processes for all stanzas but allow any current process to complete.</text>
                    </command-example>
                </command-example-list>
            </command>

            <!-- OPERATION - VERSION COMMAND -->
            <command id="version" name="Version">
                <summary>Get version.</summary>

                <text>Displays installed <backrest/> version.</text>

                <command-example-list>
                    <command-example title="Get version">
                        <text><code-block title="">
                            {[backrest-exe]} version
                        </code-block>

                        Get <backrest/> version.</text>
                    </command-example>
                </command-example-list>
            </command>

<<<<<<< HEAD
            <!-- OPERATION - STANZA_UPGRADE COMMAND -->
            <command id="stanza-upgrade" name="Stanza Upgrade">
                <summary>CSHANG -TODO</summary>

                <text>CSHANG -TODO</text>

                <command-example-list>
                    <command-example title="Upgrade a stanza">
                        <text><code-block title="">
                            {[backrest-exe]} --stanza=db stanza-upgrade
                        </code-block>

                        Get <backrest/> version.</text>
=======
            <!-- OPERATION - STANZA-CREATE COMMAND -->
            <command id="stanza-create" name="Stanza Create">
                <summary>Create the required stanza data.</summary>

                <text>Must be run during <backrest/> installation on the host where the repository is located. The <cmd>check</cmd> command will also be invoked if the <postgres/> database version is greater than or equal to 9.1.</text>

                <command-example-list>
                    <command-example title="Create required stanza data">
                        <text><code-block title="">
                            {[backrest-exe]} --stanza=db stanza-create
                        </code-block>

                        Create the required data for the <id>db</id> stanza.</text>
>>>>>>> eb2be8fd
                    </command-example>
                </command-example-list>
            </command>
        </command-list>
    </operation>
</doc><|MERGE_RESOLUTION|>--- conflicted
+++ resolved
@@ -959,21 +959,6 @@
                 </command-example-list>
             </command>
 
-<<<<<<< HEAD
-            <!-- OPERATION - STANZA_UPGRADE COMMAND -->
-            <command id="stanza-upgrade" name="Stanza Upgrade">
-                <summary>CSHANG -TODO</summary>
-
-                <text>CSHANG -TODO</text>
-
-                <command-example-list>
-                    <command-example title="Upgrade a stanza">
-                        <text><code-block title="">
-                            {[backrest-exe]} --stanza=db stanza-upgrade
-                        </code-block>
-
-                        Get <backrest/> version.</text>
-=======
             <!-- OPERATION - STANZA-CREATE COMMAND -->
             <command id="stanza-create" name="Stanza Create">
                 <summary>Create the required stanza data.</summary>
@@ -987,7 +972,23 @@
                         </code-block>
 
                         Create the required data for the <id>db</id> stanza.</text>
->>>>>>> eb2be8fd
+                    </command-example>
+                </command-example-list>
+            </command>
+
+            <!-- OPERATION - STANZA-UPGRADE COMMAND -->
+            <command id="stanza-upgrade" name="Stanza Upgrade">
+                <summary>CSHANG -TODO</summary>
+
+                <text>CSHANG -TODO</text>
+
+                <command-example-list>
+                    <command-example title="Upgrade a stanza">
+                        <text><code-block title="">
+                            {[backrest-exe]} --stanza=db stanza-upgrade
+                        </code-block>
+
+                        CSHANG -TODO</text>
                     </command-example>
                 </command-example-list>
             </command>
