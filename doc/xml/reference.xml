--- conflicted
+++ resolved
@@ -1036,21 +1036,6 @@
                         <example>db_owner</example>
                     </config-key>
 
-<<<<<<< HEAD
-=======
-                    <!-- ======================================================================================================= -->
-                    <config-key id="pg" name="Set PostgreSQL Cluster">
-                        <summary>Set PostgreSQL cluster.</summary>
-
-                        <text>Set the <postgres/> cluster for a command to operate on.
-
-                        For example, this option may be used to perform a restore to a specific <postgres/> cluster, rather than using the first configured cluster.
-
-                        Note that some commands, e.g. <cmd>backup</cmd>, are intended to operate on multiple <postgres/> clusters and will ignore this option.</text>
-
-                        <example>1</example>
-                    </config-key>
-
                     <!-- ======================================================================================================= -->
                     <config-key id="pg-database" name="PostgreSQL Database">
                         <summary><postgres/> database.</summary>
@@ -1062,7 +1047,6 @@
                         <example>backupdb</example>
                     </config-key>
 
->>>>>>> abb8ebe5
                     <!-- CONFIG - STANZA SECTION - PG-PATH KEY -->
                     <config-key id="pg-path" name="PostgreSQL Path">
                         <summary><postgres/> data directory.</summary>
@@ -1866,9 +1850,7 @@
                     <li>Shut down the <postgres/> cluster associated with the stanza (or use --force to override).</li>
                     <li>Run the <cmd>stop</cmd> command on the repository host.</li>
                     <li>Run the <cmd>stanza-delete</cmd> command on the repository host.</li>
-                </ul>Once the command successfully completes, it is the responsibility of the user to remove the stanza from all <backrest/> configuration files and/or environment variables.
-
-                A stanza may only be deleted from one repository at a time. To delete the stanza from multiple repositories, repeat the <cmd>stanza-delete</cmd> command for each repository while specifying the <br-option>repo</br-option> option.</text>
+                </ul>Once the command successfully completes, it is the responsibility of the user to remove the stanza from all <backrest/> configuration files.</text>
 
                 <option-list>
                     <!-- OPERATION - STANZA-CREATE COMMAND - FORCE OPTION -->
