<?xml version="1.0" encoding="UTF-8"?>
<!DOCTYPE doc SYSTEM "doc.dtd">
<doc title="{[project]} Command &amp; Configuration Reference">
    <!-- CONFIG -->
    <config title="{[project]} Configuration Reference">
        <description>The {[project]} Configuration Reference details all configuration options.</description>

        <text><backrest/> can be used entirely with command-line parameters but a configuration file is more practical for installations that are complex or set a lot of options. The default location for the configuration file is <file>/etc/pgbackrest/pgbackrest.conf</file>.  If no file exists in that location then the old default of <file>/etc/pgbackrest.conf</file> will be checked.</text>

        <config-section-list title="Settings">
            <!-- CONFIG - LOG -->
            <config-section id="log" name="Log">
                <text>The <setting>log</setting> section defines logging-related settings.<admonition type="caution">Trace-level logging may expose secrets such as keys and passwords.  Use with caution!</admonition></text>

                <!-- CONFIG - LOG SECTION - LOG-LEVEL-FILE KEY -->
                <config-key-list>
                    <config-key id="log-level-file" name="File Log Level">
                        <summary>Level for file logging.</summary>

                        <text>The following log levels are supported:
                        <ul>
                            <li><id>off</id> - No logging at all (not recommended)</li>
                            <li><id>error</id> - Log only errors</li>
                            <li><id>warn</id> - Log warnings and errors</li>
                            <li><id>info</id> - Log info, warnings, and errors</li>
                            <li><id>detail</id> - Log detail, info, warnings, and errors</li>
                            <li><id>debug</id> - Log debug, detail, info, warnings, and errors</li>
                            <li><id>trace</id> - Log trace (very verbose debugging), debug, info, warnings, and errors</li>
                        </ul></text>

                        <example>debug</example>
                    </config-key>

                    <!-- CONFIG - LOG SECTION - LOG-LEVEL-CONSOLE KEY -->
                    <config-key id="log-level-console" name="Console Log Level">
                        <summary>Level for console logging.</summary>

                        <text>The following log levels are supported:
                        <ul>
                            <li><id>off</id> - No logging at all (not recommended)</li>
                            <li><id>error</id> - Log only errors</li>
                            <li><id>warn</id> - Log warnings and errors</li>
                            <li><id>info</id> - Log info, warnings, and errors</li>
                            <li><id>detail</id> - Log detail, info, warnings, and errors</li>
                            <li><id>debug</id> - Log debug, detail, info, warnings, and errors</li>
                            <li><id>trace</id> - Log trace (very verbose debugging), debug, info, warnings, and errors</li>
                        </ul></text>

                        <example>error</example>
                    </config-key>

                    <!-- CONFIG - LOG SECTION - LOG-LEVEL-STDERR KEY -->
                    <config-key id="log-level-stderr" name="Std Error Log Level">
                        <summary>Level for stderr logging.</summary>

                        <text>Specifies which log levels will output to <id>stderr</id> rather than <id>stdout</id> (specified by <br-option>log-level-console</br-option>).  The timestamp and process will not be output to <id>stderr</id>.

                        The following log levels are supported:
                        <ul>
                            <li><id>off</id> - No logging at all (not recommended)</li>
                            <li><id>error</id> - Log only errors</li>
                            <li><id>warn</id> - Log warnings and errors</li>
                            <li><id>info</id> - Log info, warnings, and errors</li>
                            <li><id>detail</id> - Log detail, info, warnings, and errors</li>
                            <li><id>debug</id> - Log debug, detail, info, warnings, and errors</li>
                            <li><id>trace</id> - Log trace (very verbose debugging), debug, info, warnings, and errors</li>
                        </ul></text>

                        <example>error</example>
                    </config-key>

                    <!-- CONFIG - GENERAL SECTION - LOG-PATH KEY -->
                    <config-key id="log-path" name="Log Path">
                        <summary>Path where log files are stored.</summary>

                        <text>The log path provides a location for <backrest/> to store log files.  Note that if <setting>log-level-file=off</setting> then no log path is required.</text>

                        <example>/backup/db/log</example>
                    </config-key>

                    <!-- CONFIG - LOG SECTION - LOG-TIMESTAMP KEY -->
                    <config-key id="log-timestamp" name="Log Timestamp">
                        <summary>Enable timestamp in logging.</summary>

                        <text>Enables the timestamp in console and file logging.  This option is disabled in special situations such as generating documentation.</text>

                        <example>n</example>
                    </config-key>

                    <!-- CONFIG - LOG SECTION - LOG-SUBPROCESS KEY -->
                    <config-key id="log-subprocess" name="Log Subprocesses">
                        <summary>Enable logging in subprocesses.</summary>

                        <text>Enable file logging for any subprocesses created by this process using the log level specified by <br-option>log-level-file</br-option>.</text>

                        <example>y</example>
                    </config-key>
                </config-key-list>
            </config-section>

            <!-- CONFIG - GENERAL -->
            <config-section id="general" name="General">
                <text>The <setting>general</setting> section defines options that are common for many commands.</text>

                <config-key-list>
                    <config-key id="buffer-size" name="Buffer Size">
                        <summary>Buffer size for file operations.</summary>

                        <text>Set the buffer size used for copy, compress, and uncompress functions.  A maximum of 3 buffers will be in use at a time per process.  An additional maximum of 256K per process may be used for zlib buffers.

                        Size can be entered in bytes (default) or KB, MB, GB, TB, or PB where the multiplier is a power of 1024. For example, the case-insensitive value 32k (or 32KB) can be used instead of 32768.

                        Allowed values, in bytes, are <id>16384</id>, <id>32768</id>, <id>65536</id>, <id>131072</id>, <id>262144</id>, <id>524288</id>, <id>1048576</id>, <id>2097152</id>, <id>4194304</id>, <id>8388608</id>, and <id>16777216</id>.</text>

                        <example>32K</example>
                    </config-key>

                    <!-- CONFIG - GENERAL SECTION - CMD-SSH KEY -->
                    <config-key id="cmd-ssh" name="SSH client command">
                        <summary>Path to ssh client executable.</summary>

                        <text>Use a specific SSH client when an alternate is desired or the <file>ssh</file> executable is not in $PATH.</text>

                        <example>/usr/bin/ssh</example>
                    </config-key>

                    <!-- CONFIG - GENERAL SECTION - COMPRESS -->
                    <config-key id="compress" name="Compress">
                        <summary>Use file compression.</summary>

                        <text>Backup files are compatible with command-line compression tools.

                        This option is now deprecated. The <setting>compress-type</setting> option should be used instead.</text>

                        <example>n</example>
                    </config-key>

                    <!-- CONFIG - GENERAL SECTION - COMPRESS-TYPE -->
                    <config-key id="compress-type" name="Compress Type">
                        <summary>File compression type.</summary>

                        <text>The following compression types are supported:
                        <ul>
                            <li><id>none</id> - no compression</li>
                            <li><id>bz2</id> - bzip2 compression format</li>
                            <li><id>gz</id> - gzip compression format</li>
                            <li><id>lz4</id> - lz4 compression format (not available on all platforms)</li>
                            <li><id>zst</id> - Zstandard compression format (not available on all platforms)</li>
                        </ul></text>

                        <example>none</example>
                    </config-key>

                    <!-- CONFIG - GENERAL SECTION - COMPRESS-LEVEL KEY -->
                    <config-key id="compress-level" name="Compress Level">
                        <summary>File compression level.</summary>

                        <text>Sets the level to be used for file compression when <setting>compress-type</setting> does not equal <id>none</id> or <setting>compress=y</setting> (deprecated).</text>

                        <allow>0-9</allow>
                        <example>9</example>
                    </config-key>

                    <!-- CONFIG - GENERAL SECTION - COMPRESS-LEVEL-NETWORK KEY -->
                    <config-key id="compress-level-network" name="Network Compress Level">
                        <summary>Network compression level.</summary>

                        <text>Sets the network compression level when <setting>compress-type=none</setting> and the command is not run on the same host as the repository.  Compression is used to reduce network traffic but can be disabled by setting <setting>compress-level-network=0</setting>.  When <setting>compress-type</setting> does not equal <id>none</id> the <setting>compress-level-network</setting> setting is ignored and <setting>compress-level</setting> is used instead so that the file is only compressed once.  SSH compression is always disabled.</text>

                        <allow>0-9</allow>
                        <example>1</example>
                    </config-key>

                    <!-- CONFIG - GENERAL SECTION - DB-TIMEOUT KEY -->
                    <config-key id="db-timeout" name="Database Timeout">
                        <summary>Database query timeout.</summary>

                        <text>Sets the timeout, in seconds, for queries against the database.  This includes the <code>pg_start_backup()</code> and <code>pg_stop_backup()</code> functions which can each take a substantial amount of time.  Because of this the timeout should be kept high unless you know that these functions will return quickly (i.e. if you have set <setting>startfast=y</setting> and you know that the database cluster will not generate many WAL segments during the backup). <admonition type="note">The <br-option>db-timeout</br-option> option must be less than the <br-option>protocol-timeout</br-option> option.</admonition></text>

                        <example>600</example>
                    </config-key>

                    <!-- CONFIG - GENERAL SECTION - DELTA OPTION -->
                    <config-key id="delta" name="Delta">
                        <summary>Restore or backup using checksums.</summary>

                        <text>During a restore, by default the <postgres/> data and tablespace directories are expected to be present but empty.  This option performs a delta restore using checksums.

                        During a backup, this option will use checksums instead of the timestamps to determine if files will be copied.</text>

                        <example>y</example>
                    </config-key>

                    <!-- CONFIG - GENERAL SECTION - IO-TIMEOUT KEY -->
                    <config-key id="io-timeout" name="I/O Timeout">
                        <summary>I/O timeout.</summary>

                        <text>Timeout, in seconds, used for connections and read/write operations.

                        Note that the entire read/write operation does not need to complete within this timeout but <i>some</i> progress must be made, even if it is only a single byte.</text>

                        <example>120</example>
                    </config-key>

                    <!-- CONFIG - GENERAL SECTION - LOCK-PATH KEY -->
                    <config-key id="lock-path" name="Lock Path">
                        <summary>Path where lock files are stored.</summary>

                        <text>The lock path provides a location for <backrest/> to create lock files to prevent conflicting operations from being run concurrently.</text>

                        <example>/backup/db/lock</example>
                    </config-key>

                    <!-- CONFIG - GENERAL SECTION - NEUTRAL-UMASK -->
                    <config-key id="neutral-umask" name="Neutral Umask">
                        <summary>Use a neutral umask.</summary>

                        <text>Sets the umask to 0000 so modes in the repository are created in a sensible way.  The default directory mode is 0750 and default file mode is 0640.  The lock and log directories set the directory and file mode to 0770 and 0660 respectively.

                        To use the executing user's umask instead specify <setting>neutral-umask=n</setting> in the config file or <setting>--no-neutral-umask</setting> on the command line.</text>

                        <example>n</example>
                    </config-key>

                    <!-- CONFIG - GENERAL SECTION - LOG-PATH KEY -->
                    <config-key id="spool-path" name="Spool Path">
                        <summary>Path where transient data is stored.</summary>

                        <text>This path is used to store data for the asynchronous <cmd>archive-push</cmd> and <cmd>archive-get</cmd> command.

                        The asynchronous <cmd>archive-push</cmd> command writes acknowledgements into the spool path when it has successfully stored WAL in the archive (and errors on failure) so the foreground process can quickly notify <postgres/>. Acknowledgement files are very small (zero on success and a few hundred bytes on error).

                        The asynchronous <cmd>archive-get</cmd> command queues WAL in the spool path so it can be provided very quickly when <postgres/> requests it.  Moving files to <postgres/> is most efficient when the spool path is on the same filesystem as <path>pg_xlog</path>/<path>pg_wal</path>.

                        The data stored in the spool path is not strictly temporary since it can and should survive a reboot.  However, loss of the data in the spool path is not a problem.  <backrest/> will simply recheck each WAL segment to ensure it is safely archived for <cmd>archive-push</cmd> and rebuild the queue for <cmd>archive-get</cmd>.

                        The spool path is intended to be located on a local Posix-compatible filesystem, not a remote filesystem such as <proper>NFS</proper> or <proper>CIFS</proper>.</text>

                        <example>/backup/db/spool</example>
                    </config-key>

                    <!-- CONFIG - GENERAL SECTION - PROCESS-MAX -->
                    <config-key id="process-max" name="Process Maximum">
                        <summary>Max processes to use for compress/transfer.</summary>

                        <text>Each process will perform compression and transfer to make the command run faster, but don't set <setting>process-max</setting> so high that it impacts database performance.</text>

                        <example>4</example>
                    </config-key>

                    <!-- CONFIG - GENERAL SECTION - PROTOCOL-TIMEOUT KEY -->
                    <config-key id="protocol-timeout" name="Protocol Timeout">
                        <summary>Protocol timeout.</summary>

                        <text>Sets the timeout, in seconds, that the local or remote process will wait for a new message to be received on the protocol layer.  This prevents processes from waiting indefinitely for a message. <admonition type="note">The <br-option>protocol-timeout</br-option> option must be greater than the <br-option>db-timeout</br-option> option.</admonition></text>

                        <example>630</example>
                    </config-key>

                    <!-- CONFIG - GENERAL SECTION - SCK-KEEP-ALIVE KEY -->
                    <config-key id="sck-keep-alive" name="Keep Alive">
                        <summary>Keep-alive enable.</summary>

                        <text>Enables keep-alive messages on socket connections.</text>

                        <example>n</example>
                    </config-key>

                    <!-- CONFIG - GENERAL SECTION - TCP-KEEP-ALIVE-COUNT KEY -->
                    <config-key id="tcp-keep-alive-count" name="Keep Alive Count">
                        <summary>Keep-alive count.</summary>

                        <text>Specifies the number of TCP keep-alive messages that can be lost before the connection is considered dead.

                        This option is available on systems that support the <code>TCP_KEEPCNT</code> socket option.</text>

                        <example>3</example>
                    </config-key>

                    <!-- CONFIG - GENERAL SECTION - TCP-KEEP-ALIVE-IDLE KEY -->
                    <config-key id="tcp-keep-alive-idle" name="Keep Alive Idle">
                        <summary>Keep-alive idle time.</summary>

                        <text>Specifies the amount of time (in seconds) with no network activity after which the operating system should send a TCP keep-alive message.

                        This option is available on systems that support the <code>TCP_KEEPIDLE</code> socket option.</text>

                        <example>60</example>
                    </config-key>

                    <!-- CONFIG - GENERAL SECTION - TCP-KEEP-ALIVE-INTERVAL KEY -->
                    <config-key id="tcp-keep-alive-interval" name="Keep Alive Interval">
                        <summary>Keep-alive interval time.</summary>

                        <text>Specifies the amount of time (in seconds) after which a TCP keep-alive message that has not been acknowledged should be retransmitted.

                        This option is available on systems that support the <code>TCP_KEEPINTVL</code> socket option.</text>

                        <example>30</example>
                    </config-key>
                </config-key-list>
            </config-section>

            <!-- CONFIG - REPO -->
            <config-section id="repository" name="Repository">
                <text>The <setting>repository</setting> section defines options used to configure the repository.

                <b>Indexing</b>: All <setting>repo-</setting> options are indexed to allow for configuring multiple repositories, though only a single repository is currently supported. For example, the repository is configured with the <setting>repo1-path</setting>, <setting>repo1-host</setting>, etc. options.

                The <setting>repo-retention-*</setting> options define how long backups will be retained.  Expiration only occurs when the count of complete backups exceeds the allowed retention.  In other words, if <setting>repo-retention-full-type</setting> is set to <setting>count</setting> (default) and <setting>repo-retention-full</setting> is set to 2, then there must be 3 complete backups before the oldest will be expired.  If <setting>repo-retention-full-type</setting> is set to <setting>time</setting> then <setting>repo-retention-full</setting> represents days so there must be at least that many days worth of full backups before expiration can occur. Make sure you always have enough space for retention + 1 backups.</text>

                <config-key-list>
                    <!-- ======================================================================================================= -->
                    <config-key id="repo-azure-account" name="Azure Repository Account">
                        <summary>Azure repository account.</summary>

                        <text>Azure account used to store the repository.</text>

                        <example>pg-backup</example>
                    </config-key>

                    <!-- ======================================================================================================= -->
                    <config-key id="repo-azure-ca-file" name="Azure Repository TLS CA File">
                        <summary>Azure repository TLS CA file.</summary>

                        <text>Use a CA file other than the system default.</text>

                        <example>/etc/pki/tls/certs/ca-bundle.crt</example>
                    </config-key>

                    <!-- ======================================================================================================= -->
                    <config-key id="repo-azure-ca-path" name="Azure Respository TLS CA Path">
                        <summary>Azure repository TLS CA path.</summary>

                        <text>Use a CA path other than the system default.</text>

                        <example>/etc/pki/tls/certs</example>
                    </config-key>

                    <!-- ======================================================================================================= -->
                    <config-key id="repo-azure-container" name="Azure Repository Container">
                        <summary>Azure repository container.</summary>

                        <text>Azure container used to store the repository.

                        <backrest/> repositories can be stored in the container root by setting <br-option>repo-path=/</br-option> but it is usually best to specify a prefix, such as <path>/repo</path>, so logs and other Azure-generated content can also be stored in the container.</text>

                        <example>pg-backup</example>
                    </config-key>

                    <!-- ======================================================================================================= -->
                    <config-key id="repo-azure-endpoint" name="Azure Repository Endpoint">
                        <summary>Azure repository endpoint.</summary>

                        <text>Endpoint used to connect to the blob service. The default is generally correct unless using Azure Government.</text>

                        <example>blob.core.usgovcloudapi.net</example>
                    </config-key>

                    <!-- ======================================================================================================= -->
                    <config-key id="repo-azure-host" name="Azure Repository Host">
                        <summary>Azure repository host.</summary>

                        <text>Connect to a host other than the default. This is typically used for testing.</text>

                        <example>127.0.0.1</example>
                    </config-key>

                    <!-- ======================================================================================================= -->
                    <config-key id="repo-azure-key" name="Azure Repository Key">
                        <summary>Azure repository key.</summary>

                        <text>A shared key or shared access signature depending on the <br-option>repo-azure-key-type</br-option> option.</text>

                        <example>T+9+aov82qNhrcXSNGZCzm9mjd4d75/oxxOr6r1JVpgTLA==</example>
                    </config-key>

                    <!-- ======================================================================================================= -->
                    <config-key id="repo-azure-key-type" name="Azure Repository Key Type">
                        <summary>Azure repository key type.</summary>

                        <text>The following types are supported for authorization:
                        <ul>
                            <li><id>shared</id> - Shared key</li>
                            <li><id>sas</id> - Shared access signature</li>
                        </ul></text>

                        <example>sas</example>
                    </config-key>

                    <!-- ======================================================================================================= -->
                    <config-key id="repo-azure-port" name="Azure Repository Server Port">
                        <summary>Azure repository server port.</summary>

                        <text>Port to use when connecting to the default server (or host if specified). This is typically used for testing.</text>

                        <example>10000</example>
                    </config-key>

                    <!-- ======================================================================================================= -->
                        <config-key id="repo-azure-verify-tls" name="Azure Repository Server Certificate Verify">
                        <summary>Azure repository server certificate verify.</summary>

                        <text>Disables verification of the Azure server certificate.  This should only be used for testing or other scenarios where a certificate has been self-signed.</text>

                        <example>n</example>
                    </config-key>

                    <!-- CONFIG - REPO SECTION - REPO-HOST KEY -->
                    <config-key id="repo-host" name="Repository Host">
                        <summary>Repository host when operating remotely via SSH.</summary>

                        <text>Make sure that trusted SSH authentication is configured between the <postgres/> host and the repository host.

                        When backing up and archiving to a locally mounted filesystem this setting is not required.</text>

                        <example>repo1.domain.com</example>
                    </config-key>

                    <!-- CONFIG - REPO SECTION - REPO-HOST-CMD KEY -->
                    <config-key id="repo-host-cmd" name="Repository Host Command">
                        <summary><backrest/> exe path on the repository host.</summary>

                        <text>Required only if the path to <exe/> is different on the local and repository hosts.  If not defined, the repository host exe path will be set the same as the local exe path.</text>

                        <default>same as local</default>
                        <example>/usr/lib/backrest/bin/pgbackrest</example>
                    </config-key>

                    <!-- CONFIG - REPO SECTION - REPO-HOST-CONFIG KEY -->
                    <config-key id="repo-host-config" name="Repository Host Configuration">
                        <summary><backrest/> repository host configuration file.</summary>

                        <text>Sets the location of the configuration file on the repository host.  This is only required if the repository host configuration file is in a different location than the local configuration file.</text>

                        <example>/conf/pgbackrest/pgbackrest.conf</example>
                    </config-key>

                    <!-- CONFIG - REPO SECTION - REPO-HOST-CONFIG-INCLUDE-PATH KEY -->
                    <config-key id="repo-host-config-include-path" name="Repository Host Configuration Include Path">
                        <summary><backrest/> repository host configuration include path.</summary>

                        <text>Sets the location of the configuration include path on the repository host.  This is only required if the repository host configuration include path is in a different location than the local configuration include path.</text>

                        <example>/conf/pgbackrest/conf.d</example>
                    </config-key>

                    <!-- CONFIG - REPO SECTION - REPO-HOST-CONFIG-PATH KEY -->
                    <config-key id="repo-host-config-path" name="Repository Host Configuration Path">
                        <summary><backrest/> repository host configuration path.</summary>

                        <text>Sets the location of the configuration path on the repository host.  This is only required if the repository host configuration path is in a different location than the local configuration path.</text>

                        <example>/conf/pgbackrest</example>
                    </config-key>

                    <!-- CONFIG - REPO SECTION - REPO-HOST-USER KEY -->
                    <config-key id="repo-host-user" name="Repository Host User">
                        <summary>Repository host user when <setting>repo-host</setting> is set.</summary>

                        <text>Defines the user that will be used for operations on the repository host.  Preferably this is not the <id>postgres</id> user but rather some other user like <id>pgbackrest</id>.  If <postgres/> runs on the repository host the <id>postgres</id> user can be placed in the <id>pgbackrest</id> group so it has read permissions on the repository without being able to damage the contents accidentally.</text>

                        <example>repo-user</example>
                    </config-key>

                    <!-- CONFIG - REPO SECTION - REPO-HOST-PORT KEY -->
                    <config-key id="repo-host-port" name="Repository Host Port">
                        <summary>Repository host port when <setting>repo-host</setting> is set.</summary>

                        <text>Use this option to specify a non-default port for the repository host protocol.  Currently only SSH is supported</text>

                        <example>25</example>
                    </config-key>

                    <!-- CONFIG - REPO SECTION - REPO-HARDLINK -->
                    <config-key id="repo-hardlink" name="Repository Hardlink">
                        <summary>Hardlink files between backups in the repository.</summary>

                        <text>Enable hard-linking of files in differential and incremental backups to their full backups.  This gives the appearance that each backup is a full backup at the file-system level.  Be careful, though, because modifying files that are hard-linked can affect all the backups in the set.</text>

                        <example>y</example>
                    </config-key>

                    <!-- CONFIG - REPO SECTION - REPO-PATH KEY -->
                    <config-key id="repo-path" name="Repository Path">
                        <summary>Path where backups and archive are stored.</summary>

                        <text>The repository is where <backrest/> stores backups and archives WAL segments.

                        It may be difficult to estimate in advance how much space you'll need.  The best thing to do is take some backups then record the size of different types of backups (full/incr/diff) and measure the amount of WAL generated per day.  This will give you a general idea of how much space you'll need, though of course requirements will likely change over time as your database evolves.</text>

                        <example>/backup/db/backrest</example>
                    </config-key>

                    <!-- CONFIG - RETENTION SECTION - REPO-RETENTION-FULL KEY -->
                    <config-key id="repo-retention-full" name="Full Retention">
                        <summary>Full backup retention count/time.</summary>

                        <text>When a full backup expires, all differential and incremental backups associated with the full backup will also expire.  When the option is not defined a warning will be issued.  If indefinite retention is desired then set the option to the max value.</text>

                        <example>2</example>
                    </config-key>

                    <!-- CONFIG - RETENTION SECTION - REPO-RETENTION-FULL-TYPE KEY -->
                    <config-key id="repo-retention-full-type" name="Full Retention Type">
                        <summary>Retention type for full backups.</summary>

                        <text>Determines whether the <setting>repo-retention-full</setting> setting represents a time period (days) or count of full backups to keep. If set to <setting>time</setting> then full backups older than <setting>repo-retention-full</setting> will be removed from the repository if there is at least one backup that is equal to or greater than the <setting>repo-retention-full</setting> setting. For example, if <setting>repo-retention-full</setting> is 30 (days) and there are 2 full backups: one 25 days old and one 35 days old, no full backups will be expired because expiring the 35 day old backup would leave only the 25 day old backup, which would violate the 30 day retention policy of having at least one backup 30 days old before an older one can be expired. Archived WAL older than the oldest full backup remaining will be automatically expired unless <setting>repo-retention-archive-type</setting> and <setting>repo-retention-archive</setting> are explicitly set.</text>

                        <example>time</example>
                    </config-key>

                    <!-- CONFIG - RETENTION SECTION - REPO-DIFFERENTIAL-RETENTION KEY -->
                    <config-key id="repo-retention-diff" name="Differential Retention">
                        <summary>Number of differential backups to retain.</summary>

                        <text>When a differential backup expires, all incremental backups associated with the differential backup will also expire.  When not defined all differential backups will be kept until the full backups they depend on expire.</text>

                        <example>3</example>
                    </config-key>

                    <!-- CONFIG - RETENTION SECTION - REPO-ARCHIVE-RETENTION-TYPE KEY -->
                    <config-key id="repo-retention-archive-type" name="Archive Retention Type">
                        <summary>Backup type for WAL retention.</summary>

                        <text>If set to <setting>full</setting> <backrest/> will keep archive logs for the number of full backups defined by <setting>repo-retention-archive</setting>.  If set to <setting>diff</setting> (differential) <backrest/> will keep archive logs for the number of full and differential backups defined by <setting>repo-retention-archive</setting>, meaning if the last backup taken was a full backup, it will be counted as a differential for the purpose of repo-retention.  If set to <setting>incr</setting> (incremental) <backrest/> will keep archive logs for the number of full, differential, and incremental backups defined by <setting>repo-retention-archive</setting>. It is recommended that this setting not be changed from the default which will only expire WAL in conjunction with expiring full backups.</text>

                        <example>diff</example>
                    </config-key>

                    <!-- CONFIG - RETENTION SECTION - REPO-ARCHIVE-RETENTION KEY -->
                    <config-key id="repo-retention-archive" name="Archive Retention">
                        <summary>Number of backups worth of continuous WAL to retain.</summary>

                        <text><admonition type="note">WAL segments required to make a backup consistent are always retained until the backup is expired regardless of how this option is configured.</admonition>If this value is not set and <setting>repo-retention-full-type</setting> is <setting>count</setting> (default), then the archive to expire will default to the <setting>repo-retention-full</setting> (or <setting>repo-retention-diff</setting>) value corresponding to the <setting>repo-retention-archive-type</setting> if set to <setting>full</setting> (or <setting>diff</setting>). This will ensure that WAL is only expired for backups that are already expired. If <setting>repo-retention-full-type</setting> is <setting>time</setting>, then this value will default to removing archives that are earlier than the oldest full backup retained after satisfying the <setting>repo-retention-full</setting> setting.

                        This option must be set if <setting>repo-retention-archive-type</setting> is set to <setting>incr</setting>.  If disk space is at a premium, then this setting, in conjunction with <setting>repo-retention-archive-type</setting>, can be used to aggressively expire WAL segments. However, doing so negates the ability to perform PITR from the backups with expired WAL and is therefore <b>not</b> recommended.</text>

                        <example>2</example>
                    </config-key>

                    <!-- CONFIG - REPO SECTION - REPO-S3-KEY KEY -->
                    <config-key id="repo-s3-key" name="S3 Repository Access Key">
                        <summary>S3 repository access key.</summary>

                        <text>AWS key used to access this bucket.</text>

                        <example>AKIAIOSFODNN7EXAMPLE</example>
                    </config-key>

                    <!-- CONFIG - REPO SECTION - REPO-S3-KEY-SECRET KEY -->
                    <config-key id="repo-s3-key-secret" name="S3 Repository Secret Access Key">
                        <summary>S3 repository secret access key.</summary>

                        <text>AWS secret key used to access this bucket.</text>

                        <example>wJalrXUtnFEMI/K7MDENG/bPxRfiCYEXAMPLEKEY</example>
                    </config-key>

                    <!-- ======================================================================================================= -->
                    <config-key id="repo-s3-key-type" name="S3 Repository Key Type">
                        <summary>S3 repository key type.</summary>

                        <text>The following types are supported:
                        <ul>
                            <li><id>shared</id> - Shared keys</li>
                            <li><id>auto</id> - Automatically retrieve temporary credentials</li>
                        </ul></text>

                        <example>auto</example>
                    </config-key>

                    <!-- CONFIG - REPO SECTION - REPO-S3-TOKEN KEY -->
                    <config-key id="repo-s3-token" name="S3 Repository Security Token">
                        <summary>S3 repository security token.</summary>

                        <text>AWS security token used with temporary credentials.</text>

                        <example>AQoDYXdzEPT//////////wEXAMPLEtc764bNrC9SAPBSM22 ...</example>
                    </config-key>

                    <!-- CONFIG - REPO SECTION - REPO-S3-BUCKET KEY -->
                    <config-key id="repo-s3-bucket" name="S3 Repository Bucket">
                        <summary>S3 repository bucket.</summary>

                        <text>S3 bucket used to store the repository.

                        <backrest/> repositories can be stored in the bucket root by setting <br-option>repo-path=/</br-option> but it is usually best to specify a prefix, such as <path>/repo</path>, so logs and other AWS generated content can also be stored in the bucket.</text>

                        <example>pg-backup</example>
                    </config-key>

                    <!-- CONFIG - REPO SECTION - REPO-S3-CA-FILE KEY -->
                    <config-key id="repo-s3-ca-file" name="S3 SSL CA File">
                        <summary>S3 SSL CA File.</summary>

                        <text>Use a CA file other than the system default.</text>

                        <example>/etc/pki/tls/certs/ca-bundle.crt</example>
                    </config-key>

                    <!-- CONFIG - REPO SECTION - REPO-S3-CA-PATH KEY -->
                    <config-key id="repo-s3-ca-path" name="S3 SSL CA Path">
                        <summary>S3 SSL CA Path.</summary>

                        <text>Use a CA path other than the system default.</text>

                        <example>/etc/pki/tls/certs</example>
                    </config-key>

                    <!-- CONFIG - REPO SECTION - REPO-S3-ENDPOINT KEY -->
                    <config-key id="repo-s3-endpoint" name="S3 Repository Endpoint">
                        <summary>S3 repository endpoint.</summary>

                        <text>The AWS end point should be valid for the selected region.</text>

                        <example>s3.amazonaws.com</example>
                    </config-key>

                    <!-- CONFIG - REPO SECTION - REPO-S3-HOST KEY -->
                    <config-key id="repo-s3-host" name="S3 Repository Host">
                        <summary>S3 repository host.</summary>

                        <text>Connect to a host other than the end point.  This is typically used for testing.</text>

                        <example>127.0.0.1</example>
                    </config-key>

                    <!-- CONFIG - REPO SECTION - REPO-S3-PORT KEY -->
                    <config-key id="repo-s3-port" name="S3 Repository Port">
                        <summary>S3 repository port.</summary>

                        <text>Port to use when connecting to the endpoint (or host if specified).</text>

                        <example>9000</example>
                    </config-key>

                    <!-- ======================================================================================================= -->
                    <config-key id="repo-s3-role" name="S3 Repository Role">
                        <summary>S3 repository role.</summary>

                        <text>AWS role used to retrieve temporary credentials when <br-option>repo-s3-key-type=auto</br-option>.</text>

                        <example>authrole</example>
                    </config-key>

                    <!-- CONFIG - REPO SECTION - REPO-S3-REGION KEY -->
                    <config-key id="repo-s3-region" name="S3 Repository Region">
                        <summary>S3 repository region.</summary>

                        <text>The AWS region where the bucket was created.</text>

                        <example>us-east-1</example>
                    </config-key>

                    <!-- CONFIG - REPO SECTION - REPO-S3-URI-STYLE KEY -->
                    <config-key id="repo-s3-uri-style" name="S3 Repository URI Style">
                        <summary>S3 URI Style.</summary>

                        <text>The following URI styles are supported:
                        <ul>
                            <li><id>host</id> - Connect to <id>bucket.endpoint</id> host.</li>
                            <li><id>path</id> - Connect to <id>endpoint</id> host and prepend bucket to URIs.</li>
                        </ul></text>

                        <example>path</example>
                    </config-key>

                    <!-- CONFIG - REPO SECTION - REPO-S3-VERIFY-TLS KEY -->
                    <config-key id="repo-s3-verify-tls" name="S3 Repository Verify TLS">
                        <summary>Verify S3 server certificate.</summary>

                        <text>Disables verification of the S3 server certificate.  This should only be used for testing or other scenarios where a certificate has been self-signed.</text>

                        <example>n</example>
                    </config-key>

                    <!-- CONFIG - REPO SECTION - REPO-TYPE KEY -->
                    <config-key id="repo-type" name="Repository Type">
                        <summary>Type of storage used for the repository.</summary>

                        <text>The following repository types are supported:
                        <ul>
                            <li><id>azure</id> - Azure Blob Storage Service</li>
                            <li><id>cifs</id> - Like <id>posix</id>, but disables links and directory fsyncs</li>
                            <li><id>posix</id> - Posix-compliant file systems</li>
                            <li><id>s3</id> - AWS Simple Storage Service</li>
                        </ul></text>

                        <example>cifs</example>
                    </config-key>

                    <!-- CONFIG - REPO SECTION - REPO-CIPHER-TYPE KEY -->
                    <config-key id="repo-cipher-type" name="Repository Cipher Type">
                        <summary>Cipher used to encrypt the repository.</summary>

                        <text>The following cipher types are supported:
                        <ul>
                            <li><id>none</id> - The repository is not encrypted</li>
                            <li><id>aes-256-cbc</id> - Advanced Encryption Standard with 256 bit key length</li>
                        </ul>Note that encryption is always performed client-side even if the repository type (e.g. S3) supports encryption.</text>

                        <default>none</default>
                        <example>aes-256-cbc</example>
                    </config-key>

                    <!-- CONFIG - REPO SECTION - REPO-CIPHER-PASS KEY -->
                    <config-key id="repo-cipher-pass" name="Repository Cipher Passphrase">
                        <summary>Repository cipher passphrase.</summary>

                        <text>Passphrase used to encrypt/decrypt files of the repository.</text>

                        <example>zWaf6XtpjIVZC5444yXB+cgFDFl7MxGlgkZSaoPvTGirhPygu4jOKOXf9LO4vjfO</example>
                    </config-key>
                </config-key-list>
            </config-section>

            <!-- CONFIG - BACKUP -->
            <config-section id="backup" name="Backup">
                <text>The <setting>backup</setting> section defines settings related to backup.</text>

                <config-key-list>
                    <!-- CONFIG - BACKUP SECTION - ARCHIVE-CHECK -->
                    <config-key id="archive-check" name="Check Archive">
                        <summary>Check that WAL segments are in the archive before backup completes.</summary>

                        <text>Checks that all WAL segments required to make the backup consistent are present in the WAL archive.  It's a good idea to leave this as the default unless you are using another method for archiving.

                        This option must be enabled if <br-option>archive-copy</br-option> is enabled.</text>

                        <example>n</example>
                    </config-key>

                    <!-- CONFIG - BACKUP SECTION - ARCHIVE-COPY -->
                    <config-key id="archive-copy" name="Copy Archive">
                        <summary>Copy WAL segments needed for consistency to the backup.</summary>

                        <text>This slightly paranoid option protects against corruption in the WAL segment archive by storing the WAL segments required for consistency directly in the backup.  WAL segments are still stored in the archive so this option will use additional space.

                        On restore, the WAL segments will be present in <path>pg_xlog/pg_wal</path> and <postgres/> will use them in preference to calling the <code>restore_command</code>.

                        The <br-option>archive-check</br-option> option must be enabled if <br-option>archive-copy</br-option> is enabled.</text>

                        <example>y</example>
                    </config-key>

                    <!-- CONFIG - BACKUP SECTION - BACKUP-STANDBY KEY -->
                    <config-key id="backup-standby" name="Backup from Standby">
                        <summary>Backup from the standby cluster.</summary>

                        <text>Enable backup from standby to reduce load on the primary cluster.  This option requires that both the <host>primary</host> and <host>standby</host> hosts be configured.</text>

                        <example>y</example>
                    </config-key>

                    <!-- CONFIG - BACKUP SECTION - CHECKSUM-PAGE KEY -->
                    <config-key id="checksum-page" name="Page Checksums">
                        <summary>Validate data page checksums.</summary>

                        <text>Directs <backrest/> to validate all data page checksums while backing up a cluster.  This option is automatically enabled when data page checksums are enabled on the cluster.

                        Failures in checksum validation will not abort a backup.  Rather, warnings will be emitted in the log (and to the console with default settings) and the list of invalid pages will be stored in the backup manifest.</text>

                        <example>n</example>
                    </config-key>

                    <!-- CONFIG - BACKUP SECTION - EXCLUDE KEY -->
                    <config-key id="exclude" name="Path/File Exclusions">
                        <summary>Exclude paths/files from the backup.</summary>

                        <text>All exclusions are relative to <path>$PGDATA</path>. If the exclusion ends with / then only files in the specified directory will be excluded, e.g. <br-option>--exclude=junk/</br-option> will exclude all files in the <path>$PGDATA/junk</path> directory but include the directory itself.  If the exclusion does not end with / then the file may match the exclusion exactly or match with / appended to the exclusion, e.g. <br-option>--exclude=junk</br-option> will exclude the <path>$PGDATA/junk</path> directory and all the files it contains.

                        <b>Be careful using this feature -- it is very easy to exclude something critical that will make the backup inconsistent.  Be sure to test your restores!</b>

                        All excluded files will be logged at <id>info</id> level along with the exclusion rule.  Be sure to audit the list of excluded files to ensure nothing unexpected is being excluded.<admonition type="note">Exclusions are not honored on delta restores.  Any files/directories that were excluded by the backup will be <i>removed</i> on delta restore.</admonition>This option should not be used to exclude <postgres/> logs from a backup.  Logs can be moved out of the <id>PGDATA</id> directory using the <postgres/> <setting>log_directory</setting> setting, which has the benefit of allowing logs to be preserved after a restore.

                        Multiple exclusions may be specified on the command-line or in a configuration file.</text>

                        <example>junk/</example>
                    </config-key>

                    <!-- CONFIG - BACKUP SECTION - MANIFEST-SAVE-THRESHOLD -->
                    <config-key id="manifest-save-threshold" name="Manifest Save Threshold">
                        <summary>Manifest save threshold during backup.</summary>

                        <text>Defines how often the manifest will be saved during a backup.  Saving the manifest is important because it stores the checksums and allows the resume function to work efficiently.  The actual threshold used is 1% of the backup size or <setting>manifest-save-threshold</setting>, whichever is greater.

                        Size can be entered in bytes (default) or KB, MB, GB, TB, or PB where the multiplier is a power of 1024.</text>

                        <example>5G</example>
                    </config-key>

                    <!-- CONFIG - BACKUP SECTION - EXPIRE-AUTO -->
                    <config-key id="expire-auto" name="Expire Auto">
                        <summary>Automatically run the <cmd>expire</cmd> command after a successful backup.</summary>

                        <text>The setting is enabled by default. Use caution when disabling this option as doing so will result in retaining all backups and archives indefinitely, which could cause your repository to run out of space. The <cmd>expire</cmd> command will need to be run regularly to prevent this from happening.</text>

                        <example>y</example>
                    </config-key>

                    <!-- CONFIG - BACKUP SECTION - RESUME -->
                    <config-key id="resume" name="Resume">
                        <summary>Allow resume of failed backup.</summary>

                        <text>Defines whether the resume feature is enabled.  Resume can greatly reduce the amount of time required to run a backup after a previous backup of the same type has failed.  It adds complexity, however, so it may be desirable to disable in environments that do not require the feature.</text>

                        <example>n</example>
                    </config-key>

                    <!-- CONFIG - BACKUP SECTION - START-FAST -->
                    <config-key id="start-fast" name="Start Fast">
                        <summary>Force a checkpoint to start backup quickly.</summary>

                        <text>Forces a checkpoint (by passing <id>y</id> to the <id>fast</id> parameter of <code>pg_start_backup()</code>) so the backup begins immediately.  Otherwise the backup will start after the next regular checkpoint.

                        This feature only works in <postgres/> &gt;= <id>8.4</id>.</text>

                        <example>y</example>
                    </config-key>

                    <!-- CONFIG - BACKUP SECTION - STOP-AUTO -->
                    <config-key id="stop-auto" name="Stop Auto">
                        <summary>Stop prior failed backup on new backup.</summary>

                        <text>This will only be done if an exclusive advisory lock can be acquired to demonstrate that the prior failed backup process has really stopped.

                        This feature relies on pg_is_in_backup() so only works on <postgres/> >= <id>9.3</id>.

                        This feature is not supported for <postgres/> >= <id>9.6</id> since backups are run in non-exclusive mode.

                        The setting is disabled by default because it assumes that <backrest/> is the only process doing exclusive online backups.  It depends on an advisory lock that only <backrest/> sets so it may abort other processes that do exclusive online backups.  Note that <cmd>base_backup</cmd> and <cmd>pg_dump</cmd> are safe to use with this setting because they do not call <code>pg_start_backup()</code> so are not exclusive.</text>

                        <example>y</example>
                    </config-key>
                </config-key-list>
            </config-section>

            <!-- CONFIG - ARCHIVE -->
            <config-section id="archive" name="Archive">
                <text>The <setting>archive</setting> section defines options for the <cmd>archive-push</cmd> and <cmd>archive-get</cmd> commands.</text>

                <config-key-list>
                    <!-- CONFIG - ARCHIVE SECTION - ARCHIVE-ASYNC KEY -->
                    <config-key id="archive-async" name="Asynchronous Archiving">
                        <summary>Push/get WAL segments asynchronously.</summary>

                        <text>Enables asynchronous operation for the <cmd>archive-push</cmd> and <cmd>archive-get</cmd> commands.

                        Asynchronous operation is more efficient because it can reuse connections and take advantage of parallelism.  See the <br-option>spool-path</br-option>, <br-option>archive-get-queue-max</br-option>, and <br-option>archive-push-queue-max</br-option> options for more information.</text>

                        <example>y</example>
                    </config-key>

                    <!-- CONFIG - ARCHIVE SECTION - ARCHIVE-GET-QUEUE-MAX KEY -->
                    <config-key id="archive-get-queue-max" name="Maximum Archive Get Queue Size">
                        <summary>Maximum size of the <backrest/> archive-get queue.</summary>

                        <text>Specifies the maximum size of the <cmd>archive-get</cmd> queue when <br-option>archive-async</br-option> is enabled.  The queue is stored in the <br-option>spool-path</br-option> and is used to speed providing WAL to <postgres/>.

                        Size can be entered in bytes (default) or KB, MB, GB, TB, or PB where the multiplier is a power of 1024.</text>

                        <example>1073741824</example>
                    </config-key>

                    <!-- CONFIG - ARCHIVE SECTION - ARCHIVE-QUEUE-MAX KEY -->
                    <config-key id="archive-push-queue-max" name="Maximum Archive Push Queue Size">
                        <summary>Maximum size of the <postgres/> archive queue.</summary>

                        <text>After the limit is reached, the following will happen:
                        <ol>
                            <li><backrest/> will notify <postgres/> that the WAL was successfully archived, then <b>DROP IT</b>.</li>
                            <li>A warning will be output to the Postgres log.</li>

                        </ol>If this occurs then the archive log stream will be interrupted and PITR will not be possible past that point.  A new backup will be required to regain full restore capability.

                        In asynchronous mode the entire queue will be dropped to prevent spurts of WAL getting through before the queue limit is exceeded again.

                        The purpose of this feature is to prevent the log volume from filling up at which point Postgres will stop completely.  Better to lose the backup than have <postgres/> go down.

                        Size can be entered in bytes (default) or KB, MB, GB, TB, or PB where the multiplier is a power of 1024.</text>

                        <example>1GB</example>
                    </config-key>

                    <!-- ======================================================================================================= -->
                    <config-key id="archive-timeout" name="Archive Timeout">
                        <summary>Archive timeout.</summary>

                        <text>Set maximum time, in seconds, to wait for each WAL segment to reach the <backrest/> archive repository.  The timeout applies to the <cmd>check</cmd> and <cmd>backup</cmd> commands when waiting for WAL segments required for backup consistency to be archived.</text>

                        <example>30</example>
                    </config-key>
                </config-key-list>
            </config-section>

            <!-- CONFIG - RESTORE -->
            <config-section id="restore" name="Restore">
                <text>The <setting>restore</setting> section defines settings used for restoring backups.</text>

                <config-key-list>
                    <!-- ======================================================================================================= -->
                    <config-key id="archive-mode" name="Archive Mode">
                        <summary>Preserve or disable archiving on restored cluster.</summary>

                        <text>This option allows archiving to be preserved or disabled on a restored cluster. This is useful when the cluster must be promoted to do some work but is not intended to become the new primary. In this case it is not a good idea to push WAL from the cluster into the repository.

                        The following modes are supported:
                        <ul>
                            <li><id>off</id> - disable archiving by setting <setting>archive_mode=off</setting>.</li>
                            <li><id>preserve</id> - preserve current <setting>archive_mode</setting> setting.</li>
                        </ul><b>NOTE</b>: This option is not available on <postgres/> &amp;lt; 12.</text>

                        <example>off</example>
                    </config-key>

                    <!-- CONFIG - RESTORE SECTION - DB-INCLUDE KEY -->
                    <config-key id="db-include" name="Include Database">
                        <summary>Restore only specified databases.</summary>

                        <text>This feature allows only selected databases to be restored.  Databases not specifically included will be restored as sparse, zeroed files to save space but still allow <postgres/> to perform recovery.  After recovery the databases that were not included will not be accessible but can be removed with the <id>drop database</id> command. <admonition type="note">built-in databases (<id>template0</id>, <id>template1</id>, and <id>postgres</id>) are always restored.</admonition>The <setting>{[dash]}-db-include</setting> option can be passed multiple times to specify more than one database to include.</text>

                        <example>db_main</example>
                    </config-key>

                    <!-- CONFIG - RESTORE SECTION - LINK-ALL KEY -->
                    <config-key id="link-all" name="Link All">
                        <summary>Restore all symlinks.</summary>

                        <text>By default symlinked directories and files are restored as normal directories and files in $PGDATA.  This is because it may not be safe to restore symlinks to their original destinations on a system other than where the original backup was performed.  This option restores all the symlinks just as they were on the original system where the backup was performed.</text>

                        <example>y</example>
                    </config-key>

                    <!-- CONFIG - RESTORE SECTION - LINK-MAP KEY -->
                    <config-key id="link-map" name="Link Map">
                        <summary>Modify the destination of a symlink.</summary>

                        <text>Allows the destination file or path of a symlink to be changed on restore.  This is useful for restoring to systems that have a different storage layout than the original system where the backup was generated.</text>

                        <example>pg_xlog=/data/xlog</example>
                    </config-key>

                    <!-- CONFIG - RESTORE SECTION - RECOVERY-OPTION KEY -->
                    <config-key id="recovery-option" name="Recovery Option">
                        <summary>Set an option in <file>recovery.conf</file>.</summary>

                        <text>See http://www.postgresql.org/docs/X.X/static/recovery-config.html for details on recovery.conf options (replace X.X with your <postgres/> version).  This option can be used multiple times.<admonition type="note">The <setting>restore_command</setting> option will be automatically generated but can be overridden with this option.  Be careful about specifying your own <setting>restore_command</setting> as <backrest/> is designed to handle this for you.  Target Recovery options (recovery_target_name, recovery_target_time, etc.) are generated automatically by <backrest/> and should not be set with this option.</admonition>Since <backrest/> does not start <postgres/> after writing the <file>recovery.conf</file> file, it is always possible to edit/check <file>recovery.conf</file> before manually restarting.</text>

                        <example>primary_conninfo=db.mydomain.com</example>
                    </config-key>

                    <!-- CONFIG - RESTORE SECTION - TABLESPACE-MAP KEY -->
                    <config-key id="tablespace-map" name="Tablespace Map">
                        <summary>Restore a tablespace into the specified directory.</summary>

                        <text>Moves a tablespace to a new location during the restore.  This is useful when tablespace locations are not the same on a replica, or an upgraded system has different mount points.

                        Since <postgres/> 9.2 tablespace locations are not stored in pg_tablespace so moving tablespaces can be done with impunity.  However, moving a tablespace to the <setting>data_directory</setting> is not recommended and may cause problems.  For more information on moving tablespaces http://www.databasesoup.com/2013/11/moving-tablespaces.html is a good resource.</text>

                        <example>ts_01=/db/ts_01</example>
                    </config-key>

                    <!-- CONFIG - RESTORE SECTION - TABLESPACE KEY -->
                    <config-key id="tablespace-map-all" name="Map All Tablespaces">
                        <summary>Restore all tablespaces into the specified directory.</summary>

                        <text>By default tablespaces are restored into their original locations and while this behavior can be modified by with the <setting>tablespace-map</setting> open it is sometime preferable to remap all tablespaces to a new directory all at once.  This is particularly useful for development or staging systems that may not have the same storage layout as the original system where the backup was generated.

                        The path specified will be the parent path used to create all the tablespaces in the backup.</text>

                        <example>/data/tablespace</example>
                    </config-key>
                </config-key-list>
            </config-section>

            <!-- CONFIG - STANZA -->
            <config-section id="stanza" name="Stanza">
                <text>A stanza defines the backup configuration for a specific <postgres/> database cluster.  The stanza section must define the database cluster path and host/user if the database cluster is remote.  Also, any global configuration sections can be overridden to define stanza-specific settings.

                <b>Indexing</b>: All <setting>pg-</setting> options are indexed to allow for configuring multiple <postgres/> hosts. For example, a single primary is configured with the <setting>pg1-path</setting>, <setting>pg1-port</setting>, etc. options.  If a standby is configured then index the <setting>pg-</setting> options on the repository host as <setting>pg2-</setting> (e.g. pg2-host, pg2-path, etc).</text>

                <config-key-list>
                    <!-- CONFIG - STANZA SECTION - PG-HOST-CMD KEY -->
                    <config-key id="pg-host-cmd" name="PostgreSQL Host Command">
                        <summary><backrest/> exe path on the <postgres/> host.</summary>

                        <text>Required only if the path to <exe/> is different on the local and <postgres/> hosts.  If not defined, the database host exe path will be set the same as the local exe path.</text>

                        <default>same as local</default>
                        <example>/usr/lib/backrest/bin/pgbackrest</example>
                    </config-key>

                    <!-- CONFIG - STANZA SECTION - PG-HOST-CONFIG KEY -->
                    <config-key id="pg-host-config" name="PostgreSQL Host Configuration">
                        <summary><backrest/> database host configuration file.</summary>

                        <text>Sets the location of the configuration file on the <postgres/> host.  This is only required if the <postgres/> host configuration file is in a different location than the local configuration file.</text>

                        <example>/conf/pgbackrest/pgbackrest.conf</example>
                    </config-key>

                    <!-- CONFIG - STANZA SECTION - PG-HOST-CONFIG-INCLUDE-PATH KEY -->
                    <config-key id="pg-host-config-include-path" name="PostgreSQL Host Configuration Include Path">
                        <summary><backrest/> database host configuration include path.</summary>

                        <text>Sets the location of the configuration include path on the <postgres/> host.  This is only required if the <postgres/> host configuration include path is in a different location than the local configuration include path.</text>

                        <example>/conf/pgbackrest/conf.d</example>
                    </config-key>

                    <!-- CONFIG - STANZA SECTION - PG-HOST-CONFIG-PATH KEY -->
                    <config-key id="pg-host-config-path" name="PostgreSQL Host Configuration Path">
                        <summary><backrest/> database host configuration path.</summary>

                        <text>Sets the location of the configuration path on the <postgres/> host.  This is only required if the <postgres/> host configuration path is in a different location than the local configuration path.</text>

                        <example>/conf/pgbackrest</example>
                    </config-key>

                    <!-- CONFIG - STANZA SECTION - PG-HOST KEY -->
                    <config-key id="pg-host" name="PostgreSQL Host">
                        <summary><postgres/> host for operating remotely via SSH.</summary>

                        <text>Used for backups where the <postgres/> host is different from the repository host.</text>

                        <example>db.domain.com</example>
                    </config-key>

                    <!-- CONFIG - STANZA SECTION - PG-HOST-USER KEY -->
                    <config-key id="pg-host-user" name="PostgreSQL Host User">
                        <summary><postgres/> host logon user when <setting>pg-host</setting> is set.</summary>

                        <text>This user will also own the remote <backrest/> process and will initiate connections to <postgres/>.  For this to work correctly the user should be the <postgres/> database cluster owner which is generally <id>postgres</id>, the default.</text>

                        <example>db_owner</example>
                    </config-key>

<<<<<<< HEAD
=======
                    <!-- ======================================================================================================= -->
                    <config-key id="pg" name="Set PostgreSQL Cluster">
                        <summary>Set PostgreSQL cluster.</summary>

                        <text>Set the <postgres/> cluster for a command to operate on.

                        For example, this option may be used to perform a restore to a specific <postgres/> cluster, rather than using the first configured cluster.

                        Note that some commands, e.g. <cmd>backup</cmd>, are intended to operate on multiple <postgres/> clusters and will ignore this option.</text>

                        <example>1</example>
                    </config-key>

                    <!-- ======================================================================================================= -->
                    <config-key id="pg-database" name="PostgreSQL Database">
                        <summary><postgres/> database.</summary>

                        <text>The database name used when connecting to <postgres/>. The default is usually best but some installations may not contain this database.

                        Note that for legacy reasons the setting of the <id>PGDATABASE</id> environment variable will be ignored.</text>

                        <example>backupdb</example>
                    </config-key>

>>>>>>> e116b535
                    <!-- CONFIG - STANZA SECTION - PG-PATH KEY -->
                    <config-key id="pg-path" name="PostgreSQL Path">
                        <summary><postgres/> data directory.</summary>

                        <text>This should be the same as the <setting>data_directory</setting> setting in <file>postgresql.conf</file>.  Even though this value can be read from <file>postgresql.conf</file> or <postgres/> it is prudent to set it in case those resources are not available during a restore or offline backup scenario.

                        The <setting>pg-path</setting> option is tested against the value reported by <postgres/> on every online backup so it should always be current.</text>

                        <example>/data/db</example>
                    </config-key>

                    <!-- CONFIG - STANZA SECTION - PG-PORT KEY -->
                    <config-key id="pg-port" name="PostgreSQL Port">
                        <summary><postgres/> port.</summary>

                        <text>Port that <postgres/> is running on.  This usually does not need to be specified as most <postgres/> clusters run on the default port.</text>

                        <example>6543</example>
                    </config-key>

                    <!-- CONFIG - STANZA SECTION - PG-SOCKET-PATH KEY -->
                    <config-key id="pg-socket-path" name="PostgreSQL Socket Path">
                        <summary><postgres/> unix socket path.</summary>

                        <text>The unix socket directory that was specified when <postgres/> was started.  <backrest/> will automatically look in the standard location for your OS so there is usually no need to specify this setting unless the socket directory was explicitly modified with the <setting>unix_socket_directory</setting> setting in <file>postgresql.conf</file>.</text>

                        <example>/var/run/postgresql</example>
                    </config-key>

                    <!-- CONFIG - STANZA SECTION - PG-USER KEY -->
                    <config-key id="pg-user" name="PostgreSQL Database User">
                        <summary><postgres/> database user.</summary>

                        <text>The database user name used when connecting to <postgres/>.  If not specified <backrest/> will connect with the local OS user or <id>PGUSER</id>.</text>

                        <example>backupuser</example>
                    </config-key>

                    <!-- CONFIG - STANZA SECTION - PG-HOST-PORT KEY -->
                    <config-key id="pg-host-port" name="PostgreSQL Host Port">
                        <summary><postgres/> host port when <setting>pg-host</setting> is set.</summary>

                        <text>Use this option to specify a non-default port for the <postgres/> host protocol.  Currently only SSH is supported</text>

                        <example>25</example>
                    </config-key>
                </config-key-list>
            </config-section>
        </config-section-list>
    </config>

    <!-- COMMAND -->
    <operation title="{[project]} Command Reference">
        <description>The {[project]} Command Reference details all commands and options.</description>

        <text>Commands are used to execute the various <backrest/> functions.  Here the command options are listed exhaustively, that is, each option applicable to a command is listed with that command even if it applies to one or more other commands.  This includes all the options that may also configured in <file>pgbackrest.conf</file>.

        Non-boolean options configured in <file>pgbackrest.conf</file> can be reset to default on the command-line by using the <id>reset-</id> prefix.  This feature may be used to restore a backup directly on a repository host.  Normally, <backrest/> will error because it can see that the database host is remote and restores cannot be done remotely.  By adding <br-option>--reset-pg1-host</br-option> on the command-line, <backrest/> will ignore the remote database host and restore locally.  It may be necessary to pass a new <br-option>--pg-path</br-option> to force the restore to happen in a specific path, i.e. not the path used on the database host.

        The <id>no-</id> prefix may be used to set a boolean option to false on the command-line.

        Any option may be set in an environment variable using the <id>PGBACKREST_</id> prefix and the option name in all caps replacing <id>-</id> with <id>_</id>, e.g. <br-option>pg1-path</br-option> becomes <id>PGBACKREST_PG1_PATH</id> and <br-option>stanza</br-option> becomes <id>PGBACKREST_STANZA</id>.  Boolean options are represented as they would be in a configuration file, e.g. <id>PGBACKREST_COMPRESS="n"</id>, and <id>reset-*</id> variants are not allowed.  Options that that can be specified multiple times on the command-line or in a config file can be represented by separating the values with colons, e.g. <id>PGBACKREST_DB_INCLUDE="db1:db2"</id>.

        Command-line options override environment options which override config file options.</text>

        <operation-general title="General Options">
            <option-list>
                <!-- OPERATION - GENERAL - CIPHER-PASS OPTION -->
                <option id="cipher-pass" name="Ad Hoc Cipher Passphrase">
                    <summary>Cipher passphrase for current command.</summary>

                    <text>Specify an ad hoc cipher passphrase for the current command.

                    <b>FOR INTERNAL USE ONLY. DO NOT USE ON A PRODUCTION REPOSITORY.</b></text>

                    <example>zWaf6XtpjIVZC5444yXB+cgFDFl7MxGlgkZSaoPvTGirhPygu4jOKOXf9LO4vjfO</example>
                </option>

                <!-- OPERATION - GENERAL - CONFIG OPTION -->
                <option id="config" name="Config">
                    <summary><backrest/> configuration file.</summary>

                    <text>Use this option to specify a different configuration file than the default.</text>

                    <example>/conf/pgbackrest/pgbackrest.conf</example>
                </option>

                <!-- OPERATION - GENERAL - CONFIG INCLUDE PATH OPTION -->
                <option id="config-include-path" name="Config Include Path">
                    <summary>Path to additional <backrest/> configuration files.</summary>

                    <text>Configuration files existing in the specified location with extension <file>.conf</file> will be concatenated with the <backrest/> configuration file, resulting in one configuration file.</text>

                    <example>/conf/pgbackrest/conf.d</example>
                </option>

                <!-- OPERATION - GENERAL - CONFIG PATH OPTION -->
                <option id="config-path" name="Config Path">
                    <summary>Base path of <backrest/> configuration files.</summary>

                    <text>This setting is used to override the default base path setting for the <br-option>--config</br-option> and <br-option>--config-include-path</br-option> options unless they are explicitly set on the command-line.

                    For example, passing only <code>--config-path=/conf/pgbackrest</code> results in the  <br-option>--config</br-option> default being set to <code>/conf/pgbackrest/pgbackrest.conf</code> and the <br-option>--config-include-path</br-option> default being set to  <code>/conf/pgbackrest/conf.d</code>.</text>

                    <example>/conf/pgbackrest</example>
                </option>

                <!-- OPERATION - GENERAL - DRY-RUN OPTION -->
                <option id="dry-run" name="Dry Run">
                    <summary>Execute a dry-run for the command.</summary>

                    <text>The <br-option>{[dash]}-dry-run</br-option> option is a command-line only option and can be passed when it is desirable to determine what modifications will be made by the command without the command actually making any modifications.</text>

                    <example>y</example>
                </option>

                <!-- =========================================================================================================== -->
                <option id="pg" name="Set PostgreSQL Cluster">
                    <summary>Set PostgreSQL cluster.</summary>

                    <text>Set the <postgres/> cluster for a command to operate on.

                    For example, this option may be used to perform a restore to a specific <postgres/> cluster, rather than using the first configured cluster.

                    Note that some commands, e.g. <cmd>backup</cmd>, are intended to operate on multiple <postgres/> clusters and will ignore this option.</text>

                    <example>1</example>
                </option>

                <!-- OPERATION - GENERAL - RAW -->
                <option id="raw" name="Raw Data">
                    <summary>Do not transform data.</summary>

                    <text>Do not transform (i.e, encrypt, decompress, etc.) data for the current command.</text>

                    <example>y</example>
                </option>

                <!-- =========================================================================================================== -->
                <option id="repo" section="repository" name="Set Repository">
                    <summary>Set repository.</summary>

                    <text>Set the repository for a command to operate on.

                    For example, this option may be used to perform a restore from a specific repository, rather than letting <backrest/> choose.

                    Note that some commands, e.g. <cmd>archive-push</cmd>, are intended to operate on all repositories and will ignore this option.</text>

                    <example>1</example>
                </option>

                <!-- OPERATION - GENERAL - STANZA OPTION -->
                <option id="stanza" name="Stanza">
                    <summary>Defines the stanza.</summary>

                    <text>A stanza is the configuration for a <postgres/> database cluster that defines where it is located, how it will be backed up, archiving options, etc.  Most db servers will only have one Postgres database cluster and therefore one stanza, whereas backup servers will have a stanza for every database cluster that needs to be backed up.

                    It is tempting to name the stanza after the primary cluster but a better name describes the databases contained in the cluster.  Because the stanza name will be used for the primary and all replicas it is more appropriate to choose a name that describes the actual function of the cluster, such as app or dw, rather than the local cluster name, such as main or prod.</text>

                    <example>main</example>
                </option>
            </option-list>
        </operation-general>

        <command-list title="Commands">
            <!-- OPERATION - BACKUP COMMAND -->
            <command id="backup" name="Backup">
                <summary>Backup a database cluster.</summary>

                <text><backrest/> does not have a built-in scheduler so it's best to run it from cron or some other scheduling mechanism.</text>

                <option-list>
                    <!-- OPERATION - BACKUP COMMAND - TYPE OPTION -->
                    <option id="type" name="Type">
                        <summary>Backup type.</summary>

                        <text>The following backup types are supported:
                            <ul>
                                <li><id>full</id> - all database cluster files will be copied and there will be no dependencies on previous backups.</li>
                                <li><id>incr</id> - incremental from the last successful backup.</li>
                                <li><id>diff</id> - like an incremental backup but always based on the last full backup.</li>
                            </ul></text>

                        <example>full</example>
                    </option>

                    <!-- OPERATION - BACKUP COMMAND - FORCE OPTION -->
                    <option id="force" name="Force">
                        <summary>Force an offline backup.</summary>

                        <text>When used with <br-option>--no-start-stop</br-option> a backup will be run even if <backrest/> thinks that <postgres/> is running.  <b>This option should be used with extreme care as it will likely result in a bad backup.</b>

                        There are some scenarios where a backup might still be desirable under these conditions.  For example, if a server crashes and the database cluster volume can only be mounted read-only, it would be a good idea to take a backup even if <file>postmaster.pid</file> is present.  In this case it would be better to revert to the prior backup and replay WAL, but possibly there is a very important transaction in a WAL segment that did not get archived.</text>

                        <example>y</example>
                    </option>

                    <!-- ======================================================================================================= -->
                    <option id="online" name="Online">
                        <summary>Perform an online backup.</summary>

                        <text>Specifying --no-online prevents <backrest/> from running <code>pg_start_backup()</code> and <code>pg_stop_backup()</code> on the database cluster.  In order for this to work <postgres/> should be shut down and <backrest/> will generate an error if it is not.

                        The purpose of this option is to allow offline backups.  The <path>pg_xlog</path>/<path>pg_wal</path> directory is copied as-is and <setting>archive-check</setting> is automatically disabled for the backup.</text>

                        <example>n</example>
                    </option>
                </option-list>

                <command-example-list>
                    <command-example title="Full Backup">
                        <text><code-block title="">
                            {[backrest-exe]} --stanza=db --type=full backup
                        </code-block>
                        Run a <id>full</id> backup on the <id>db</id> stanza.  <br-option>--type</br-option> can also be set to <id>incr</id> or <id>diff</id> for incremental or differential backups.  However, if no <id>full</id> backup exists then a <id>full</id> backup will be forced even if <id>incr</id> or <id>diff</id> is requested.</text>
                    </command-example>
                </command-example-list>
            </command>

            <!-- OPERATION - ARCHIVE-PUSH COMMAND -->
            <command id="archive-push" name="Archive Push">
                <summary>Push a WAL segment to the archive.</summary>

                <text>The WAL segment may be pushed immediately to the archive or stored locally depending on the value of <setting>archive-async</setting></text>

                <command-example-list>
                    <command-example>
                        <text><code-block title="">
                            {[backrest-exe]} --stanza=db archive-push %p
                        </code-block>
                        Accepts a WAL segment from <postgres/> and archives it in the repository defined by <setting>repo-path</setting>.  <id>%p</id> is how <postgres/> specifies the location of the WAL segment to be archived.</text>
                    </command-example>
                </command-example-list>
            </command>

            <!-- OPERATION - ARCHIVE-GET COMMAND -->
            <command id="archive-get" name="Archive Get">
                <summary>Get a WAL segment from the archive.</summary>

                <text>WAL segments are required for restoring a <postgres/> cluster or maintaining a replica.</text>

                <command-example-list>
                    <command-example>
                        <text><code-block title="">
                            {[backrest-exe]} --stanza=db archive-get %f %p
                        </code-block>
                        Retrieves a WAL segment from the repository.  This command is used in <file>recovery.conf</file> to restore a backup, perform PITR, or as an alternative to streaming for keeping a replica up to date.  <id>%f</id> is how <postgres/> specifies the WAL segment it needs and <id>%p</id> is the location where it should be copied.</text>
                    </command-example>
                </command-example-list>
            </command>

            <!-- OPERATION - CHECK COMMAND -->
            <command id="check" name="Check">
                <summary>Check the configuration.</summary>

                <text>The <cmd>check</cmd> command validates that <backrest/> and the <pg-setting>archive_command</pg-setting> setting are configured correctly for archiving and backups. It detects misconfigurations, particularly in archiving, that result in incomplete backups because required WAL segments did not reach the archive. The command can be run on the database or the repository host.  The command may also be run on the standby host, however, since <code>pg_switch_xlog()</code>/<code>pg_switch_wal()</code> cannot be performed on the standby, the command will only test the repository configuration.

                Note that <code>pg_create_restore_point('pgBackRest Archive Check')</code> and <code>pg_switch_xlog()</code>/<code>pg_switch_wal()</code> are called to force <postgres/> to archive a WAL segment.  Restore points are only supported in <postgres/> &gt;= 9.1 so for older versions the <cmd>check</cmd> command may fail if there has been no write activity since the last log rotation, therefore it is recommended that activity be generated by the user if there have been no writes since the last WAL switch before running the <cmd>check</cmd> command.</text>

                <command-example-list>
                    <command-example>
                        <text><code-block title="">
                            {[backrest-exe]} --stanza=db check
                        </code-block>
                        </text>
                    </command-example>
                </command-example-list>
            </command>

            <!-- OPERATION - EXPIRE COMMAND -->
            <command id="expire" name="Expire">
                <summary>Expire backups that exceed retention.</summary>

                <text><backrest/> does backup rotation but is not concerned with when the backups were created.  If two full backups are configured for retention, <backrest/> will keep two full backups no matter whether they occur two hours or two weeks apart.</text>

                <option-list>
                    <!-- OPERATION - EXPIRE COMMAND - SET OPTION -->
                    <option id="set" name="Set">
                        <summary>Backup set to expire.</summary>

                        <text>The specified backup set (i.e. the backup label provided and all of its dependent backups, if any) will be expired regardless of backup retention rules except that at least one full backup must remain in the repository. <admonition type="warning">Use this option with extreme caution &amp;mdash; it will permanently remove all backups and archives not required to make a backup consistent from the <backrest/> repository for the specified backup set. This process may negate the ability to perform PITR. If <br-option>--repo-retention-full</br-option> and/or <br-option>--repo-retention-archive</br-option> options are configured, then it is recommended that you override these options by setting their values to the maximum while performing adhoc expiration.</admonition></text>
                        <example>20150131-153358F_20150131-153401I</example>
                    </option>
                </option-list>

                <command-example-list>
                    <command-example>
                        <text><code-block title="">
                            {[backrest-exe]} --stanza=db expire
                        </code-block>
                        Expire (rotate) any backups that exceed the defined retention.  Expiration is run automatically after every successful backup, so there is no need to run this command separately unless you have reduced retention, usually to free up some space.</text>
                    </command-example>
                </command-example-list>
            </command>

            <!-- OPERATION - REPO-CREATE COMMAND -->
            <command id="repo-create" name="Create Repository">
                <summary>Create the repository.</summary>

                <text>Creates the bucket if <setting>repo-type=s3</setting>.

                <b>FOR INTERNAL USE ONLY. DO NOT USE ON A PRODUCTION REPOSITORY.</b></text>

                <command-example-list>
                    <command-example title="Create repository">
                        <text><code-block title="">
                            {[backrest-exe]} repo-create
                        </code-block>

                        Create the repository.</text>
                    </command-example>
                </command-example-list>
            </command>

            <!-- OPERATION - REPO-GET COMMAND -->
            <command id="repo-get" name="Repository Get File">
                <summary>Get a file from the repository.</summary>

                <text>Similar to the unix <cmd>cat</cmd> command but options are different.</text>

                <option-list>
                    <!-- OPERATION - REPO-GET COMMAND - IGNORE-MISSING OPTION -->
                    <option id="ignore-missing" name="Ignore Missing">
                        <summary>Ignore missing source file.</summary>

                        <text>Exit with 1 if the source file is missing but don't throw an error.</text>

                        <example>y</example>
                    </option>
                </option-list>

                <command-example-list>
                    <command-example title="Get a file from the repository">
                        <text><code-block title="">
                            {[backrest-exe]} repo-get backup/demo/file.txt
                        </code-block>

                        Get a file from the demo stanza.</text>
                    </command-example>
                </command-example-list>
            </command>

            <!-- OPERATION - REPO-LS COMMAND -->
            <command id="repo-ls" name="Repository List Paths/Files">
                <summary>List paths/files in the repository.</summary>

                <text>Similar to the unix <cmd>ls</cmd> command but options and output are different.  Only information provided by repository storage drivers is available: <id>name</id>, <id>type</id>, <id>size</id>, (modify) <id>time</id>, and <id>destination</id> (for drivers that support links).</text>

                <option-list>
                    <!-- OPERATION - LS COMMAND - FILTER OPTION -->
                    <option id="filter" name="Filter Output">
                        <summary>Filter output with a regular expression.</summary>

                        <text>The filter is applied against the file/path names before they are output.</text>

                        <example>(F|D|I)$</example>
                    </option>

                    <!-- OPERATION - LS COMMAND - OUTPUT OPTION -->
                    <option id="output" name="Output">
                        <summary>Output format.</summary>

                        <text>The following output types are supported:
                        <ul>
                            <li><id>text</id> - Simple list with one file/link/path name on each line.</li>
                            <li><id>json</id> - Detailed file/link/path information in JSON format.</li>
                        </ul></text>

                        <example>json</example>
                    </option>

                    <!-- OPERATION - LS COMMAND - RECURSE OPTION -->
                    <option id="recurse" name="Recurse Subpaths">
                        <summary>Include all subpaths in output.</summary>

                        <text>All subpaths and their files will be included in the output.</text>

                        <example>y</example>
                    </option>

                    <!-- OPERATION - LS COMMAND - SORT OPTION -->
                    <option id="sort" name="Sort Output">
                        <summary>Sort output ascending, descending, or none.</summary>

                        <text>The following sort types are supported:
                        <ul>
                            <li><id>asc</id> - sort ascending.</li>
                            <li><id>desc</id> - sort descending.</li>
                            <li><id>none</id> - no sorting.</li>
                        </ul></text>

                        <example>desc</example>
                    </option>
                </option-list>

                <command-example-list>
                    <command-example title="List all backups in a stanza">
                        <text><code-block title="">
                            {[backrest-exe]} repo-ls backup/demo
                        </code-block>

                        List all backups in the demo stanza.</text>
                    </command-example>
                </command-example-list>
            </command>

            <!-- OPERATION - REPO-PUT COMMAND -->
            <command id="repo-put" name="Repository Put File">
                <summary>Put a file in the repository.</summary>

                <text>Similar to the unix <cmd>tee</cmd> command but options and behavior are different.

                <b>FOR INTERNAL USE ONLY. DO NOT USE ON A PRODUCTION REPOSITORY.</b></text>

                <command-example-list>
                    <command-example title="Put a file in the repository">
                        <text><code-block title="">
                            cat file.txt {[backrest-exe]} repo-put backup/demo/file.txt
                        </code-block>

                        Put a file in the demo stanza.</text>
                    </command-example>
                </command-example-list>
            </command>

            <!-- OPERATION - RM COMMAND -->
            <command id="repo-rm" name="Repository Remove Paths/Files">
                <summary>Remove paths/files in the repository.</summary>

                <text>Similar to the unix <cmd>rm</cmd> command but options are different.

                <b>FOR INTERNAL USE ONLY. DO NOT USE ON A PRODUCTION REPOSITORY.</b></text>

                <option-list>
                    <!-- OPERATION - RM COMMAND - RECURSE OPTION -->
                    <option id="recurse" name="Recurse Subpaths">
                        <summary>Remove all sub file/paths.</summary>

                        <text>All subpaths and their files will be removed.</text>

                        <example>y</example>
                    </option>
                </option-list>

                <command-example-list>
                    <command-example title="Remove backup">
                        <text><code-block title="">
                            {[backrest-exe]} rm --recurse backup/demo/20190718-155825F
                        </code-block>

                        Remove 20190718-155825F backup in the demo stanza.</text>
                    </command-example>
                </command-example-list>
            </command>

            <!-- OPERATION - RESTORE COMMAND -->
            <command id="restore" name="Restore">
                <summary>Restore a database cluster.</summary>

                <text>This command is generally run manually, but there are instances where it might be automated.</text>

                <option-list>
                    <!-- OPERATION - RESTORE COMMAND - SET OPTION -->
                    <option id="set" name="Set">
                        <summary>Backup set to restore.</summary>

                        <text>The backup set to be restored.  <id>latest</id> will restore the latest backup, otherwise provide the name of the backup to restore.</text>
                        <example>20150131-153358F_20150131-153401I</example>
                    </option>

                    <!-- OPERATION - RESTORE COMMAND - FORCE OPTION -->
                    <option id="force" name="Force">
                        <summary>Force a restore.</summary>

                        <text>By itself this option forces the <postgres/> data and tablespace paths to be completely overwritten.  In combination with <br-option>--delta</br-option> a timestamp/size delta will be performed instead of using checksums.</text>

                        <example>y</example>
                    </option>

                    <!-- OPERATION - RESTORE COMMAND - TYPE OPTION -->
                    <option id="type" name="Type">
                        <summary>Recovery type.</summary>

                        <text>The following recovery types are supported:
                        <ul>
                            <li><id>default</id> - recover to the end of the archive stream.</li>
                            <li><id>immediate</id> - recover only until the database becomes consistent. This option is only supported on <postgres/> &gt;= 9.4.</li>
                            <li><id>name</id> - recover the restore point specified in <br-option>--target</br-option>.</li>
                            <li><id>xid</id> - recover to the transaction id specified in <br-option>--target</br-option>.</li>
                            <li><id>time</id> - recover to the time specified in <br-option>--target</br-option>.</li>
                            <li><id>preserve</id> - preserve the existing <file>recovery.conf</file> file.</li>
                            <li><id>standby</id> - add <setting>standby_mode=on</setting> to <file>recovery.conf</file> file so cluster will start in standby mode.</li>
                            <li><id>none</id> - no <file>recovery.conf</file> file is written so <postgres/> will attempt to achieve consistency using WAL segments present in <path>pg_xlog</path>/<path>pg_wal</path>.  Provide the required WAL segments or use the <setting>archive-copy</setting> setting to include them with the backup.</li>
                        </ul></text>
                        <example>xid</example>
                    </option>

                    <!-- OPERATION - RESTORE COMMAND - TARGET OPTION -->
                    <option id="target" name="Target">
                        <summary>Recovery target.</summary>

                        <text>Defines the recovery target when <br-option>--type</br-option> is <id>name</id>, <id>xid</id>, or <id>time</id>.</text>
                        <example>2015-01-30 14:15:11 EST</example>
                    </option>

                    <!-- OPERATION - RESTORE COMMAND - TARGET-EXCLUSIVE OPTION -->
                    <option id="target-exclusive" name="Target Exclusive">
                        <summary>Stop just before the recovery target is reached.</summary>

                        <text>Defines whether recovery to the target would be exclusive (the default is inclusive) and is only valid when <br-option>--type</br-option> is <id>time</id> or <id>xid</id>.  For example, using <br-option>--target-exclusive</br-option> would exclude the contents of transaction <id>1007</id> when <br-option>--type=xid</br-option> and <br-option>--target=1007</br-option>.  See the <setting>recovery_target_inclusive</setting> option in the <postgres/> docs for more information.</text>

                        <example>n</example>
                    </option>

                    <!-- OPERATION - RESTORE COMMAND - TARGET-RESUME OPTION -->
                    <option id="target-action" name="Target Action">
                        <summary>Action to take when recovery target is reached.</summary>

                        <text>This option is effective when <setting>hot_standby=on</setting> is configured in <file>postgresql.conf</file>, otherwise the cluster will be promoted when the target is reached or there is no more WAL in the archive.

                            The following actions are supported:
                        <ul>
                            <li><id>pause</id> - pause when recovery target is reached. (<postgres/> &gt;= 9.1)</li>
                            <li><id>promote</id> - promote and switch timeline when recovery target is reached. (<postgres/> &gt;= 9.1)</li>
                            <li><id>shutdown</id> - shutdown server when recovery target is reached. (<postgres/> &gt;= 9.5)</li>
                        </ul></text>

                        <example>promote</example>
                    </option>

                    <!-- OPERATION - RESTORE COMMAND - TARGET-TIMELINE OPTION -->
                    <option id="target-timeline" name="Target Timeline">
                        <summary>Recover along a timeline.</summary>

                        <text>See <setting>recovery_target_timeline</setting> in the <postgres/> docs for more information.</text>

                        <example>3</example>
                    </option>
                </option-list>

                <command-example-list>
                    <command-example title="Restore Latest">
                        <text><code-block title="">
                                {[backrest-exe]} --stanza=db --type=name --target=release restore
                            </code-block>
                            Restores the latest database cluster backup and then recovers to the <id>release</id> restore point.</text>
                    </command-example>
                </command-example-list>
            </command>

            <!-- OPERATION - INFO COMMAND -->
            <command id="info" name="Info">
                <summary>Retrieve information about backups.</summary>

                <text>The <cmd>info</cmd> command operates on a single stanza or all stanzas.  Text output is the default and gives a human-readable summary of backups for the stanza(s) requested.  This format is subject to change with any release.

                For machine-readable output use <br-option>--output=json</br-option>.  The JSON output contains far more information than the text output and is kept stable unless a bug is found.

                Each stanza has a separate section and it is possible to limit output to a single stanza with the <br-option>--stanza</br-option> option.  The stanza '<id>status</id>' gives a brief indication of the stanza's health.  If this is '<id>ok</id>' then <backrest/> is functioning normally.  The '<id>wal archive min/max</id>' shows the minimum and maximum WAL currently stored in the archive.  Note that there may be gaps due to archive retention policies or other reasons.

                The '<id>backup/expire running</id>' message will appear beside the '<id>status</id>' information if one of those commands is currently running on the host.

                The backups are displayed oldest to newest.  The oldest backup will <i>always</i> be a full backup (indicated by an <id>F</id> at the end of the label) but the newest backup can be full, differential (ends with <id>D</id>), or incremental (ends with <id>I</id>).

                The '<id>timestamp start/stop</id>' defines the time period when the backup ran.  The '<id>timestamp stop</id>' can be used to determine the backup to use when performing Point-In-Time Recovery.  More information about Point-In-Time Recovery can be found in the <link page="user-guide" section="/pitr">Point-In-Time Recovery</link> section.

                The '<id>wal start/stop</id>' defines the WAL range that is required to make the database consistent when restoring.  The <cmd>backup</cmd> command will ensure that this WAL range is in the archive before completing.

                The '<id>database size</id>' is the full uncompressed size of the database while '<id>backup size</id>' is the amount of data actually backed up (these will be the same for full backups).  The '<id>repository size</id>' includes all the files from this backup and any referenced backups that are required to restore the database while '<id>repository backup size</id>' includes only the files in this backup (these will also be the same for full backups).  Repository sizes reflect compressed file sizes if compression is enabled in <backrest/> or the filesystem.

                The '<id>backup reference list</id>' contains the additional backups that are required to restore this backup.</text>

                <option-list>
                    <!-- OPERATION - INFO COMMAND - OUTPUT OPTION -->
                    <option id="output" name="Output">
                        <summary>Output format.</summary>

                        <text>The following output types are supported:
                        <ul>
                            <li><id>text</id> - Human-readable summary of backup information.</li>
                            <li><id>json</id> - Exhaustive machine-readable backup information in JSON format.</li>
                        </ul></text>

                        <example>json</example>
                    </option>

                    <option id="set" name="Set">
                        <summary>Backup set to detail.</summary>

                        <text>Details include a list of databases (with OIDs) in the backup set (excluding template databases), tablespaces (with OIDs) with the destination where they will be restored by default, and symlinks with the destination where they will be restored when <setting>--link-all</setting> is specified.</text>
                        <example>20150131-153358F_20150131-153401I</example>
                    </option>
                </option-list>

                <command-example-list>
                    <command-example title="Information for a single stanza">
                        <text><code-block title="">
                            {[backrest-exe]} --stanza=db --output=json info
                        </code-block>

                        Get information about backups in the <id>db</id> stanza.</text>
                    </command-example>

                    <command-example title="Information for all stanzas">
                        <text><code-block title="">
                            {[backrest-exe]} --output=json info
                        </code-block>

                        Get information about backups for all stanzas in the repository.</text>
                    </command-example>
                </command-example-list>
            </command>

            <!-- OPERATION - HELP COMMAND -->
            <command id="help" name="Help">
                <summary>Get help.</summary>

                <text>Three levels of help are provided.  If no command is specified then general help will be displayed.  If a command is specified then a full description of the command will be displayed along with a list of valid options.  If an option is specified in addition to a command then the a full description of the option as it applies to the command will be displayed.</text>

                <command-example-list>
                    <command-example title="Help for the backup command">
                        <text><code-block title="">
                            {[backrest-exe]} help backup
                        </code-block>

                        Get help for the backup command.</text>
                    </command-example>

                    <command-example title="Help for backup command, --force option">
                        <text><code-block title="">
                            {[backrest-exe]} help backup force
                        </code-block>

                        Get help for the force option of the backup command.</text>
                    </command-example>
                </command-example-list>
            </command>

            <!-- OPERATION - START COMMAND -->
            <command id="start" name="Start">
                <summary>Allow <backrest/> processes to run.</summary>

                <text>If the <backrest/> processes were previously stopped using the <cmd>stop</cmd> command then they can be started again using the <cmd>start</cmd> command.  Note that this will not immediately start up any <backrest/> processes but they are allowed to run.</text>

                <command-example-list>
                    <command-example title="Start processes for stanza main">
                        <text><code-block title="">
                            {[backrest-exe]} --stanza=main start
                        </code-block>

                        Allows <backrest/> processes to run for the <id>main</id> stanza.</text>
                    </command-example>
                </command-example-list>
            </command>

            <!-- OPERATION - STOP COMMAND -->
            <command id="stop" name="Stop">
                <summary>Stop <backrest/> processes from running.</summary>

                <text>Does not allow any new <backrest/> processes to run.  By default running processes will be allowed to complete successfully.  Use the <setting>--force</setting> option to terminate running processes.

                <backrest/> processes will return an error if they are run after the stop command completes.</text>

                <option-list>
                    <!-- OPERATION - STOP COMMAND - FORCE OPTION -->
                    <option id="force" name="Force">
                        <summary>Force all <backrest/> processes to stop.</summary>

                        <text>This option will send TERM signals to all running <backrest/> processes to effect a graceful but immediate shutdown.  Note that this will also shutdown processes that were initiated on another system but have remotes running on the current system.  For instance, if a backup was started on the backup server then running <cmd>stop --force</cmd> on the database server will shutdown the backup process on the backup server.</text>

                        <example>y</example>
                    </option>
                </option-list>

                <command-example-list>
                    <command-example title="Stop processes for all stanzas">
                        <text><code-block title="">
                            {[backrest-exe]} stop
                        </code-block>

                        Stop new <backrest/> processes for all stanzas but allow any current process to complete.</text>
                    </command-example>
                </command-example-list>
            </command>

            <!-- OPERATION - VERIFY COMMAND -->
            <command id="verify" name="Verify">
                <summary>Verify the contents of the repository.</summary>

                <text>Verify will attempt to determine if the backups and archives in the repository are valid.</text>

                <option-list>
                    <!-- OPERATION - VERIFY COMMAND - SET OPTION -->
                    <option id="set" name="Set">
                        <summary>Backup set to verify.</summary>

                        <text>Verify all database and archive files associated with the specified backup set.</text>
                        <example>20150131-153358F_20150131-153401I</example>
                    </option>
                </option-list>

                <command-example-list>
                    <command-example>
                        <text><code-block title="">
                            {[backrest-exe]} --stanza=db verify
                        </code-block>
                        Verify all database and archive files associated with the stanza.</text>
                    </command-example>
                </command-example-list>
            </command>

            <!-- OPERATION - VERSION COMMAND -->
            <command id="version" name="Version">
                <summary>Get version.</summary>

                <text>Displays installed <backrest/> version.</text>

                <command-example-list>
                    <command-example title="Get version">
                        <text><code-block title="">
                            {[backrest-exe]} version
                        </code-block>

                        Get <backrest/> version.</text>
                    </command-example>
                </command-example-list>
            </command>

            <!-- OPERATION - STANZA-CREATE COMMAND -->
            <command id="stanza-create" name="Stanza Create">
                <summary>Create the required stanza data.</summary>

                <text>The <cmd>stanza-create</cmd> command must be run on the host where the repository is located after the stanza has been configured in <file>pgbackrest.conf</file>.</text>

                <option-list>
                    <!-- OPERATION - STANZA-CREATE COMMAND - FORCE OPTION -->
                    <option id="force" name="Force">
                        <summary>Force stanza creation.</summary>

                        <text>This option is no longer supported.</text>

                        <example>n</example>
                    </option>

                    <!-- ======================================================================================================= -->
                    <option id="online" name="Online">
                        <summary>Create on an online cluster.</summary>

                        <text>Specifying --no-online prevents <backrest/> from connecting to <postgres/> when creating the stanza.</text>

                        <example>n</example>
                    </option>
                </option-list>

                <command-example-list>
                    <command-example title="Create required stanza data">
                        <text><code-block title="">
                            {[backrest-exe]} --stanza=db stanza-create
                        </code-block>

                        Create the required data for the <id>db</id> stanza.</text>
                    </command-example>
                </command-example-list>
            </command>

            <!-- OPERATION - STANZA-UPGRADE COMMAND -->
            <command id="stanza-upgrade" name="Stanza Upgrade">
                <summary>Upgrade a stanza.</summary>

                <text>Immediately after upgrading <postgres/> to a newer major version, the <br-option>pg-path</br-option> for all <backrest/> configurations must be set to the new database location and the <cmd>stanza-upgrade</cmd> run on the repository host. If the database is offline use the <br-option>--no-online</br-option> option.</text>

                <option-list>
                    <!-- ======================================================================================================= -->
                    <option id="online" name="Online">
                        <summary>Update an online cluster.</summary>

                        <text>Specifying --no-online prevents <backrest/> from connecting to <postgres/> when upgrading the stanza.</text>

                        <example>n</example>
                    </option>
                </option-list>

                <command-example-list>
                    <command-example title="Upgrade a stanza">
                        <text><code-block title="">
                            {[backrest-exe]} --stanza=db stanza-upgrade
                        </code-block>

                        Upgrade the <id>db</id> stanza to a new version of <postgres/>.</text>
                    </command-example>
                </command-example-list>
            </command>

            <!-- OPERATION - STANZA-DELETE COMMAND -->
            <command id="stanza-delete" name="Stanza Delete">
                <summary>Delete a stanza.</summary>

                <text>The <cmd>stanza-delete</cmd> command removes data in the repository associated with a stanza.<admonition type="warning">Use this command with caution &amp;mdash; it will permanently remove all backups and archives from the <backrest/> repository for the specified stanza.</admonition>
                To delete a stanza:
                <ul>
                    <li>Shut down the <postgres/> cluster associated with the stanza (or use --force to override).</li>
                    <li>Run the <cmd>stop</cmd> command on the repository host.</li>
                    <li>Run the <cmd>stanza-delete</cmd> command on the repository host.</li>
                </ul>Once the command successfully completes, it is the responsibility of the user to remove the stanza from all <backrest/> configuration files and/or environment variables.

                A stanza may only be deleted from one repository at a time. To delete the stanza from multiple repositories, repeat the <cmd>stanza-delete</cmd> command for each repository while specifying the <br-option>repo</br-option> option.</text>

                <option-list>
                    <!-- OPERATION - STANZA-CREATE COMMAND - FORCE OPTION -->
                    <option id="force" name="Force">
                        <summary>Force stanza delete.</summary>

                        <text>If <postgres/> is still running for the stanza, then this option can be used to force the stanza to be deleted from the repository.</text>

                        <example>n</example>
                    </option>
                </option-list>

                <command-example-list>
                    <command-example title="Delete a stanza">
                        <text><code-block title="">
                            {[backrest-exe]} --stanza=db stanza-delete
                        </code-block>

                        Delete the <id>db</id> stanza repository.</text>
                    </command-example>
                </command-example-list>
            </command>
        </command-list>
    </operation>
</doc><|MERGE_RESOLUTION|>--- conflicted
+++ resolved
@@ -1036,8 +1036,6 @@
                         <example>db_owner</example>
                     </config-key>
 
-<<<<<<< HEAD
-=======
                     <!-- ======================================================================================================= -->
                     <config-key id="pg" name="Set PostgreSQL Cluster">
                         <summary>Set PostgreSQL cluster.</summary>
@@ -1062,7 +1060,6 @@
                         <example>backupdb</example>
                     </config-key>
 
->>>>>>> e116b535
                     <!-- CONFIG - STANZA SECTION - PG-PATH KEY -->
                     <config-key id="pg-path" name="PostgreSQL Path">
                         <summary><postgres/> data directory.</summary>
