####################################################################################################################################
# Build Makefile and Auto-Generate Files Required for Build
#
# The C library is only used for Perl unit tests.  For a production build all C library exports are built directly into the
# pgbackrest executable.  See src/perl/libc.auto.c.
####################################################################################################################################
use 5.010001;
use strict;
use warnings FATAL => qw(all);
use Carp qw(confess);
use English '-no_match_vars';

# Convert die to confess to capture the stack trace
$SIG{__DIE__} = sub { Carp::confess @_ };

use Cwd qw(abs_path);
use ExtUtils::MakeMaker;
use File::Basename qw(dirname);

####################################################################################################################################
# Storage object to use for all file operations
####################################################################################################################################
use constant BACKREST_NAME                                          => 'pgBackRest';

####################################################################################################################################
# Make sure the makefile is being created in an expected test directory.  This should prevent users from building it in production.
####################################################################################################################################
if (dirname($0) !~ /\.vagrant\/bin\/[^\/]+\/libc$/)
{
    confess
        "LibC is not being built in a test directory (" . dirname($0) .
        ").  LibC should not be distributed for production builds.  See build documentation for details.";
}

####################################################################################################################################
# Create C Makefile
####################################################################################################################################
my $strBuildPath = dirname(dirname(abs_path($0)));

# Create C files array
my @stryCFile =
(
    'LibC.c',

    'command/command.c',
    'common/debug.c',
    'common/encode.c',
    'common/encode/base64.c',
    'common/error.c',
    'common/ini.c',
    'common/io/bufferRead.c',
    'common/io/bufferWrite.c',
    'common/io/filter/buffer.c',
    'common/io/filter/filter.c',
    'common/io/filter/group.c',
    'common/io/filter/size.c',
    'common/io/handle.c',
    'common/io/io.c',
    'common/io/read.c',
    'common/io/write.c',
    'common/lock.c',
    'common/log.c',
    'common/memContext.c',
    'common/regExp.c',
    'common/stackTrace.c',
    'common/time.c',
    'common/type/convert.c',
    'common/type/buffer.c',
    'common/type/keyValue.c',
    'common/type/list.c',
    'common/type/string.c',
    'common/type/stringList.c',
    'common/type/variant.c',
    'common/type/variantList.c',
    'common/type/xml.c',
    'common/wait.c',
    'compress/gzip.c',
    'compress/gzipCompress.c',
    'compress/gzipDecompress.c',
    'config/config.c',
    'config/define.c',
    'config/load.c',
    'config/parse.c',
    'crypto/cipherBlock.c',
    'crypto/crypto.c',
    'crypto/hash.c',
    'perl/config.c',
    'postgres/pageChecksum.c',
    'storage/driver/posix/storage.c',
    'storage/driver/posix/common.c',
    'storage/driver/posix/fileRead.c',
    'storage/driver/posix/fileWrite.c',
    'storage/fileRead.c',
    'storage/fileWrite.c',
    'storage/helper.c',
    'storage/storage.c',
);

# Add ../src for files that are outside libc
for (my $iFileIdx = 1; $iFileIdx < @stryCFile; $iFileIdx++)
{
    $stryCFile[$iFileIdx] = '../src/' . $stryCFile[$iFileIdx];
}

# Write the makefile
WriteMakefile
(
    NAME => BACKREST_NAME . '::LibC',
    VERSION => '999',
    AUTHOR => 'David Steele <david@pgbackrest.org>',

    CCFLAGS => join(' ', qw)
        -Wfatal-errors -Wall -Wextra -Wwrite-strings -Wno-clobbered -Wno-missing-field-initializers
        -o $@
        -std=c99
        -D_FILE_OFFSET_BITS=64
        `xml2-config --cflags`
    )),

    INC => join(' ', qw(
        -I.
        -I../src
    )),

    C => \@stryCFile,

<<<<<<< HEAD
    LIBS => '-lcrypto -lssl',
=======
    LIBS => '-lcrypto -lxml2',
>>>>>>> bc25db56

    OBJECT => '$(O_FILES)',
);<|MERGE_RESOLUTION|>--- conflicted
+++ resolved
@@ -124,11 +124,7 @@
 
     C => \@stryCFile,
 
-<<<<<<< HEAD
-    LIBS => '-lcrypto -lssl',
-=======
-    LIBS => '-lcrypto -lxml2',
->>>>>>> bc25db56
+    LIBS => '-lcrypto -lssl -lxml2',
 
     OBJECT => '$(O_FILES)',
 );